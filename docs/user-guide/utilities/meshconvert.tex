\chapter{MeshConvert}
\label{s:utilities:meshconvert}

\newcommand{\mc}{\texttt{MeshConvert}\xspace}
\newcommand{\gmsh}{\texttt{Gmsh}\xspace}

\mc is a utility bundled with \nekpp which has two purposes:
\begin{itemize}
  \item allow foreign mesh file formats to be converted into \nekpp's XML
  format;
  \item aide in the generation of high-order meshes through a series of supplied
  processing modules.
\end{itemize}

There is also some limited support for other output formats. We begin by running
through a basic example to show how a mesh can be converted from the widely-used
mesh-generator \gmsh to the XML file format.

\begin{notebox}
  The default since Jan 2016 is to output the .xml files in a
  compressed form where the VERTEX, EDGES, FACES, ELEMENTS and CURVED
<<<<<<< HEAD
  information is compressed into binrary format which is then
  converted into base64. This is identified by the attribute
  \inltt{COMPRESSED="B64Z-LittleEndian''}.  To output in ascii format
  you need to add the extension ``:xml:uncompress'' to the .xml file,
=======
  information is compressed into binary format which is then
  converted into base64. This is identified for each section by the attribute
  \inltt{COMPRESSED="B64Z-LittleEndian''}.  To output
  in ascii format add the module option ``:xml:uncompress'' to the .xml file,
>>>>>>> 8e0e4d43
  i.e. \\ \inltt{ MeshConvert file.msh newfile.xml:xml:uncompress}
\end{notebox}

\section{Exporting a mesh from \gmsh}

To demonstrate how \mc works, we will define a simple channel-like 3D geometry.
First, we must define the \gmsh geometry to be used. The \gmsh definition is
given below, and is visualised in figure~\ref{fig:util:mc:gmsh-example}.

\begin{lstlisting}[style=XmlStyle]
Point(1) = {-1, 0, 0, 1.0};
Point(2) = {-0.3, 0, 0, 1.0};
Line(3) = {1, 2};
s[] = Extrude {0, 0, 7} {
  Line{3}; Layers{5}; Recombine;
};
v[] = Extrude {{0, 0, 1}, {0, 0, 0}, Pi} {
  Surface{s[1]}; Layers{10}; Recombine;
};
\end{lstlisting}

Whilst a full tutorial on \gmsh is far beyond the scope of this document, note
the use of the \texttt{Recombine} argument. This allows us to generate a
structured hexahedral mesh; remove the first \texttt{Recombine} to generate a
prismatic mesh and both occurances to generate a tetrahedral mesh. Increasing
the \texttt{Layers} numbers refines the mesh in the radial and azimuthal
direction respectively.

\section{Defining physical surfaces and volumes}

\begin{figure}
  \begin{center}
    \includegraphics[width=0.4\textwidth]{img/mc-example-gmsh}
    \includegraphics[width=0.4\textwidth]{img/mc-example-mesh}
  \end{center}
  \caption{Geometry definition in Gmsh (left) and resulting high-order mesh
    visualised in ParaView (right).}
  \label{fig:util:mc:gmsh-example}
\end{figure}

In order for us to use the mesh, we need to define the physical surfaces which
correspond to the inflow, outflow and walls so that we can set appropriate
boundary conditions. The numbering resulting from the extrusions in this case is
not straightforward. In the graphical interface, select \inlsh{Geometry >
  Physical Groups > Add > Surface}, and then hover over each of the surfaces
which are shown by the dashed gray lines. The numbering will be revealed in the
toolbar underneath the geometry as a ruled surface. In this case:
%
\begin{itemize}
\item \textbf{Walls:} surfaces 7, 8, 28, 29.
\item \textbf{Inflow:} surface 16.
\item \textbf{Outflow:} surface 24.
\end{itemize}
%
We also need to define the physical volumes, which can be done in a similar
fashion. For this example, there is only one volume having ID 1. Adding these
groups to the end of the \texttt{.geo} file is very straightforward:

\begin{lstlisting}[style=XmlStyle]
Physical Volume(0) = {1};
Physical Surface(1)= {7,8,28,29};
Physical Surface(2) = {16};
Physical Surface(3) = {24};
\end{lstlisting}
Either choose the option \inlsh{File->Save Mesh} or, assuming this is saved in
a file named \inlsh{test.geo}, run the command
\begin{lstlisting}[style=BashInputStyle]
gmsh -3 test.geo
\end{lstlisting}
which will produce the resulting MSH file \inlsh{test.msh}. One can generate a
high-order mesh by specifying the order on the command line, for example
\begin{lstlisting}[style=BashInputStyle]
gmsh -3 -order 6 test.geo
\end{lstlisting}
will generate a sixth-order mesh. Note that you will need to use a current
version of \gmsh in order to do this, most likely from subversion.

\section{Converting the MSH to Nektar++ format}
Assuming that you have compiled \nekpp according to the compilation
instructions, run the command
%
\begin{lstlisting}[style=BashInputStyle]
MeshConvert test.msh test.xml
\end{lstlisting}
%
to generate the XML file.
%
\begin{notebox}
  This file contains only the geometry definition (and a default
  \inltt{EXPANSIONS} definition). In order to use this mesh, a
  \inltt{CONDITIONS} section must be supplied detailing the solver and
  parameters to use.
\end{notebox}
%
To validate the mesh visually, we can use a utility such as Paraview or
VisIt. To do this, run the command
%
\begin{lstlisting}[style=BashInputStyle]
XmlToVtk test.xml
\end{lstlisting}
%
which generates an unstructured VTK file \inlsh{test.vtu}.

It is possible that, when the high-order information was inserted into the mesh
by \gmsh, invalid elements are generated which self intersect. In this case, the
Jacobian of the mapping defining the curvature will have negative regions, which
will generate warnings such as:
\begin{lstlisting}[style=BashInputStyle]
Warning: Level 0 assertion violation
3D deformed Jacobian not positive (element ID = 48) (first vertex ID = 105)
\end{lstlisting}
This tells you the element ID that is invalid, and the ID of the first vertex of
the element. Whilst a resulting simulation may run, the results may not be valid
because of this problem, or excessively large amounts of time may be needed to
solve the resulting linear system.

\section{MeshConvert modules}

\mc is designed to provide a pipeline approach to mesh generation. To do this,
we break up tasks into three different types. Each task is called a
\emph{module} and a chain of modules specifies the pipeline.
%
\begin{itemize}
  \item \textbf{Input} modules read meshes in a variety of formats;
  \item \textbf{Processing} modules modify meshes to aide in generation processes;
  \item \textbf{Output} modules write meshes in a variety of formats.
\end{itemize}
%
The figure below depicts how these might be coupled together to form a pipeline:
%
\begin{figure}
  \begin{center}
    \begin{tikzpicture}[node distance=90pt]
      \tikzstyle{rect}=[line width=1.6pt,rounded corners=4pt,inner sep=6pt]
      \node[rect,top color=blue!40,bottom color=blue!20,draw=blue!50!black] (A) {Input};
      \node[rect,top color=red!40,bottom color=red!20,draw=red!50!black,right of=A] (B) {Process 1};
      \node[rect,top color=red!40,bottom color=red!20,draw=red!50!black,right of=B] (C) {Process 2};
      \node[rect,top color=green!40,bottom color=green!20,draw=green!50!black,right of=C] (D) {Output};

      \draw[-latex,thick] (A) -- (B);
      \draw[-latex,thick] (B) -- (C);
      \draw[-latex,thick] (C) -- (D);
    \end{tikzpicture}
  \end{center}
  \caption{Illustrative pipeline of the \mc process.}
  \label{fig:util:mc:pipeline}
\end{figure}
%
On the command line, we would define this as:
%
\begin{lstlisting}[style=BashInputStyle]
  MeshConvert -m process1 -m process2 input.msh output.xml
\end{lstlisting}
%
Process modules can also have parameters passed to them, that can take
arguments, or not.
%
\begin{lstlisting}[style=BashInputStyle]
  MeshConvert -m process1:p1=123:booleanparam input.msh output.xml
\end{lstlisting}
%
To list all available modules use the \inltt{-l} command line argument:
%
\begin{lstlisting}[style=BashInputStyle]
  Available classes:
    Input: dat:
      Reads Tecplot polyhedron ascii format converted from Star CCM (.dat).
  ...
\end{lstlisting}
%
and then to see the options for a particular module, use the \inltt{-p} command
line argument:
%
\begin{lstlisting}[style=BashInputStyle]
  Options for module detect:
          vol: Tag identifying surface to process.
\end{lstlisting}
%
\begin{notebox}
  Module names change when you use the \inltt{-p} option. Input modules should
  be preceded by \inltt{in:}, processing modules by \inltt{proc:} and output
  modules by \inltt{out:}.
\end{notebox}

\subsection{Input modules}

Input and output modules use file extension names to determine the correct
module to use. Not every module is capable of reading high-order information,
where it exists. The table below indicates support currently implemented.

\begin{center}
  \begin{tabularx}{\linewidth}{llcX}
    \toprule
    \textbf{Format} & \textbf{Extension} & \textbf{High-order} & \textbf{Notes}\\
    \midrule
    Gmsh & \texttt{msh} & \cmark & Only reads nodes, elements and physical groups (which are mapped to composites).\\
    Nektar & \texttt{rea} & \cmark & Reads elements, fluid boundary conditions. Most curve types are unsupported: high-order information must be defined in an accompanying .hsf file. \\
    Nektar++ & \texttt{xml} & \cmark & Fully supported. \\
    PLY & \texttt{ply} & \xmark & Reads only the ASCII format.. \\
    Semtex & \texttt{sem} & \cmark & Reads elements and boundary conditions. In order to read high-order information, run \inltt{meshpr session.sem > session.msh} and place in the same directory as the session file.\\
    Star-CCM+ & \texttt{dat} & \xmark & Star outputs plt file which currently needs to be coverted to ascii using Tecplot. Reads mesh only, only support for quads and triangles (2D) and hexes, prisms, tetrahedra (3D).\\
    Star-CCM+ & \texttt{ccm} & \xmark & Reads start ccm format. Reads mesh only, only support for quads and triangles (2D) and hexes, prisms, tetrahedra (3D). Requires NEKTAR\_USE\_CCM option to be activated in cmake and then requires ccmio library to be compiled by user.  \\
    VTK & \texttt{vtk} & \xmark & Experimental support. Only ASCII triangular data is supported. \\
    \bottomrule
  \end{tabularx}
\end{center}

Note that you can override the module used on the command line. For example,
\texttt{Semtex} session files rarely have extensions. So for a session called
\inltt{pipe-3d} we can convert this using the syntax
%
\begin{lstlisting}[style=BashInputStyle]
MeshConvert pipe-3d:sem pipe-3d.xml
\end{lstlisting}

Typically, mesh generators allow physical surfaces and volumes to contain many
element types; for example a cube could be constructed from a mixture of hexes
and prisms. In \nekpp, a composite can only contain a single element
type. Whilst the converter will attempt to preserve the numbering of composites
from the original mesh type, sometimes a renumbering will occur when a domain
contains many element types. For example, for a domain with the tag \inltt{150}
containing quadrilaterals and triangles, the Gmsh reader will print a
notification along the lines of:

\begin{lstlisting}[style=BashInputStyle]
Multiple elements in composite detected; remapped:
- Tag 150 => 150 (Triangle), 151 (Quadrilateral)
\end{lstlisting}

The resulting file therefore has two composites of IDs \inltt{150} and
\inltt{151} respectively, containing the triangular and quadrilateral elements
of the original mesh.

\subsection{Output modules}

The following output formats are supported:

\begin{center}
  \begin{tabularx}{\linewidth}{llcX}
    \toprule
    \textbf{Format} & \textbf{Extension} & \textbf{High-order} & \textbf{Notes}\\
    \midrule
    Gmsh & \texttt{msh} & \cmark & Curvature output is highly experimental.\\
    Nektar++ & \texttt{xml} & \cmark & Most functionality supported. \\
    VTK & \texttt{vtk} & \xmark & Experimental. Only ASCII triangular data is supported. \\
    \bottomrule
  \end{tabularx}
\end{center}

Note that for both \gmsh and \texttt{VTK}, it is highly likely that you will
need to experiment with the source code in order to successfully generate
meshes since robustness is not guaranteed.

The default for \texttt{xml} is into binary data which has been
converted into base64. If you wish to see an ascii output you need to
specify the output module option \inltt{uncompress} by executing:

\begin{lstlisting}[style=BashInputStyle]
MeshConvert Mesh.msh output.xml:xml:uncompress
\end{lstlisting}

In the rest of these subsections, we discuss the various processing modules
available within \mc.

\subsection{Negative Jacobian detection}

To detect elements with negative Jacobian determinant, use the \inltt{jac}
module:
%
\begin{lstlisting}[style=BashInputStyle]
MeshConvert -m jac Mesh.xml output.xml
\end{lstlisting}
%
To get a detailed list of elements which have negative Jacobians, one may use
the \inltt{list} option:
%
\begin{lstlisting}[style=BashInputStyle]
MeshConvert -m jac:list Mesh.xml output.xml
\end{lstlisting}
%
and to extract the elements for the purposes of visualisation within the domain,
use the \inltt{extract} boolean parameter:
%
\begin{lstlisting}[style=BashInputStyle]
MeshConvert -m jac:extract Mesh.xml MeshWithNegativeElements.xml
\end{lstlisting}

To turn off curvature associated with negative jacobians one can try to use the \inltt{removecurveifsingular} boolean parameter:
\begin{lstlisting}[style=BashInputStyle]
MeshConvert -m jac:removecurveifsingular  Mesh.xml output.xml
\end{lstlisting}
This option will remove the high order curvature on prismatic faces
with singular jacobians. This does not guarantee a non-singular mesh
since it is possible for neighbouring element then to have singular
jacobians. Multiple calls to the module might help with this scenario.

\subsection{Spherigon patches}

Where high-order information is not available (e.g. when using meshes from
imaging software), various techniques can be used to apply a smoothing to the
high-order element. In \mc we use \emph{spherigons}, a kind of patch used in the
computer graphics community used for efficiently smoothing polygon surfaces.

Spherigons work through the use of surface normals, where in this sense
`surface' refers to the underlying geometry. If we have either the exact or
approximate surface normal at each given vertex, spherigon patches approximate
the edges connecting two vertices by arcs of a circle. In \mc we can either
approximate the surface normals from the linear elements which connect to each
vertex (this is done by default), or supply a file which gives the surface
normals.

To apply spherigon patches on two connected surfaces 11 and 12 use the following
command:
%
\begin{lstlisting}[style=BashInputStyle]
MeshConvert -m spherigon:surf=11,12 \
    MeshWithStraighEdges.xml MeshWithSpherigons.xml
\end{lstlisting}
%
If the two surfaces "11" and "12" are not connected, or connect at a sharp edge
which is $C^0$ continuous but not $C^1$ smooth, use two separate instances of
the spherigon module.
%
\begin{lstlisting}[style=BashInputStyle]
MeshConvert -m spherigon:surf=11 -m spherigon:surf=12 \
    MeshWithStraighEdges.xml MeshWithSpherigons.xml
\end{lstlisting}
%
This is to avoid the approximated surface normals being incorrect at the edge.

If you have a high-resolution mesh of the surfaces 11 and 12 in \inltt{ply}
format it can be used to improve the normal definition of the spherigons. Run:
\begin{lstlisting}[style=BashInputStyle]
MeshConvert -m spherigon:surf=11,12:usenormalfile=Surf_11-12_Mesh.ply \
    MeshWithStraighEdges.xml MeshWithSpherigons.xml
\end{lstlisting}

This can be useful, for example, when meshing the Leading edge of an
airfoil. Starting from a linear mesh (left figure) the spherigon patches curve
the surface elements producing leading edge closer to the underlying geometry:

\begin{figure}[!htbp]
  \begin{center}
    \includegraphics[width = 0.47 \textwidth]{img/noSphnoBL.jpg}
    \includegraphics[width = 0.47 \textwidth]{img/SphnoBL.jpg}
    \caption{(a) Leading edge without spherigons, (b) Leading edge with
      spherigons}
  \end{center}
\end{figure}

\subsection{Periodic boundary condition alignment}

When using periodic boundary conditions, the order of the elements within the
boundary composite determines which element edges are periodic with the
corresponding boundary composite.

To counteract this issue, \mc has a periodic alignment module which attempts to
identify pairs of mutually periodic edges. Given two surfaces \inltt{surf1} and
\inltt{surf2}, which for example correspond to the physical surface IDs
specified in \gmsh, and an axis which defines the periodicity direction, the
following command attempts to reorder the composites:
%
\begin{lstlisting}[style=BashInputStyle]
MeshConvert -m peralign:surf1=11:surf2=12:dir=y \
    -m peralign:surf1=13:surf2=14:dir=z Mesh.xml Mesh_aligned.xml
\end{lstlisting}
%
Here the surfaces with IDs 11 and 12 will be aligned normal to the $y$-axis and
the surfaces 13 and 14 will be aligned normal to the $z$-axis.

Note that this command cannot perform magic -- it assumes that any given edge or
face lying on the surface is periodic with another face on the opposing surface,
that there are the same number of elements on both surfaces, and the
corresponding edge or face is the same size and shape but translated along the
appropriate axis.

In 3D, where prismatic or tetrahedral elements are connected to one or both of
the surfaces, additional logic is needed to guarantee connectivity in the XML
file. In this case we append the \inltt{orient} parameter:
%
\begin{lstlisting}[style=BashInputStyle]
MeshConvert -m peralign:surf1=11:surf2=12:dir=y:orient input.dat output.xml
\end{lstlisting}

\begin{notebox}
  One of the present shortcomings of \inltt{orient} is that it throws away all
  high-order information and works only on the linear element. This can be
  gotten around if you are just doing e.g. spherigon patches by running this
  \inltt{peralign} module before the \inltt{spherigon} module.
\end{notebox}

\subsection{Boundary layer splitting}

Often it is the case that one can generate a coarse boundary layer grid of a
mesh. \mc has a method for splitting prismatic and hexahedral elements into
finer elements based on the work presented in~\cite{MoHaPeSh14}
and~\cite{MoHaPeSh14b}. You must have a prismatic mesh that is $O$-type -- that
is, you can modify the boundary layer without modifying the rest of the mesh.

Given $n$ layers, and a ratio $r$ which defines the relative heights of elements
in different layers, the method works by defining a geometric progression of
points
\[
x_k = x_{k-1} + ar^k, \quad a = \frac{2(1-r)}{1 - r^{n+1}}
\]
in the standard segment $[-1,1]$. These are then projected into the coarse
elements to construct a sequence of increasingly refined elements, as depicted
in figure~\ref{fig:util:mc:split}.

\begin{figure}
  \begin{center}
    \begin{tikzpicture}
      \node[above right] at (0,0){%
        \includegraphics{img/stdprism_split}};
      \node[above right] at (6,0){%
        \includegraphics[width=5cm]{img/prism_split}};
      \draw[-latex,thick,bend left] (4.5,3.75) to[bend left]
      node[midway,above] {$\chi^e(\mathbf{\xi})$} (8.5,3.75);
    \end{tikzpicture}
  \end{center}
  \caption{Splitting $\Omega_{\text{st}}$ and applying the mapping $\chi^e$ to
    obtain a high-order layer of prisms from the macro-element.}
  \label{fig:util:mc:split}
\end{figure}

To split a prism boundary layer on surface 11 into 3 layers with a growth rate
of 2 and 7 integration points per element use the following command:
\begin{lstlisting}[style=BashInputStyle]
  MeshConvert -m bl:surf=11:layers=3:r=2:nq=7 MeshWithOnePrismLayer.xml \
        MeshWith3PrismsLayers.xml
\end{lstlisting}
%
\begin{figure}[!htbp]
  \begin{center}
    \includegraphics[width = 0.47 \textwidth]{img/SphnoBL.jpg}
    \includegraphics[width = 0.47 \textwidth]{img/SphBL.jpg}
    \caption{(a) LE with Spherigons but only one prism layer for resolving the
      boundary layer, (b) LE with Spherigons with 3 growing layers of prisms for
      better resolving the boundary layer.}
  \end{center}
\end{figure}

\begin{notebox}
  You can also use an expression in terms of coordinates $(x,y,z)$ for $r$ to
  make the ratio spatially varying; e.g. \inltt{r=sin(x)}. In this case the
  function should be sufficiently smooth to prevent the elements
  self-intersecting.
\end{notebox}

\subsection{High-order cylinder generation}

Generating accurate high-order curved geometries in \gmsh is quite challenging.
This module processes an existing linear cylindrical mesh, with axis aligned
with the $z$-coordinate axis, to generate accurate high-order curvature
information along the edges.

\begin{lstlisting}[style=BashInputStyle]
MeshConvert -m cyl:surf=2:r=1.0:N=5 LinearCylinder.xml HighOrderCylinder.xml
\end{lstlisting}

The module parameters are:

\begin{itemize}
  \item \inlsh{surf}: Surface on which to apply curvature. This should be the
  outer surface of the cylinder.
  \item \inlsh{r}: Radius of the cylinder.
  \item \inlsh{N}: Number of high-order points along each element edge.
\end{itemize}

\begin{notebox}
  The module could also be used to apply curvature along the interior of a
  hollow cylinder. However, there are no checks to ensure the resulting elements
  are not self-intersecting.
\end{notebox}

\subsection{Surface extraction}

Often one wants to visualise a particular surface of a 3D mesh. \mc supports
extraction of two-dimensional surfaces which can be converted using
\inltt{XmlToVtk} or similar programs for visualisation purposes, or combined
with \inltt{FieldConvert} in order to extract the value of a 3D field on a given
surface.

To extract a surface use the command:

\begin{lstlisting}[style=BashInputStyle]
  MeshConvert -m extract:surf=12,3,4 volume-mesh.xml surface-mesh.xml
\end{lstlisting}

where the integers are surface IDs to be extracted.

An optional arguemnt of \inltt{detectbnd} can be added to identify the boundary composites as part of the surface extraction. 

\subsection{Linearisation}

The ability to remove all the high-order information in a mesh can be useful
at times.

To do this in MeshConvert use the command:

\begin{lstlisting}[style=BashInputStyle]
  MeshConvert -m linearise high-order-mesh.xml linear-mesh.xml
\end{lstlisting}

The output will contain only the linear mesh information, all curved information
is removed.

\subsection{Extracting interface between tetrahedra and prismatic elements}

When the mesh is three-dimensional and comprised of a prismatic boundary layer
with tetrahedra in the interior of the domain, this module extracts the
prismatic elements only, and constructs a boundary region for the interface
between the tetrahedra and prisms. This is useful in, for example, the study of
aortic flows, where the prismatic boundary layer can be extracted and refined to
study unsteady advection-diffusion problems on a more refined grid inside the
boundary layer.

To use this module you therefore use the command:

\begin{lstlisting}[style=BashInputStyle]
  MeshConvert -m extracttetprisminterface input.xml output.xml
\end{lstlisting}

There are no configuration options for this module, as it is highly specific to
a certain class of meshes.

\subsection{Boundary identification}

Some mesh formats lack the ability to identify boundaries of the domain they
discretise. \mc has a rudimentary boundary identification routine for conformal
meshes, which will create a composite of edges (2D) or faces (3D) which are
connected to precisely one element. This can be done using the \inltt{detect}
module:

\begin{lstlisting}[style=BashInputStyle]
  MeshConvert -m detect volume.xml volumeWithBoundaryComposite.xml
\end{lstlisting}

\subsection{Scalar function curvature}

This module imposes curvature on a surface given a scalar function
$z=f(x,y)$. For example, if on surface 1 we wish to apply a surface defined by a
Gaussian $z = \exp[-(x^2+y^2)]$ using 7 quadrature points in each direction, we
may issue the command

\begin{lstlisting}[style=BashInputStyle]
  MeshConvert -m scalar:surf=1:nq=7:scalar=exp\(x*x+y*y\) mesh.xml deformed.xml
\end{lstlisting}

\begin{notebox}
  This module makes no attempt to apply the curvature to the interior of the
  domain. Elements must therefore be coarse in order to prevent
  self-intersection. If a boundary layer is required, one option is to use this
  module in combination with the splitting module described earlier.
\end{notebox}

%%% Local Variables:
%%% mode: latex
%%% TeX-master: "../user-guide"
%%% End:<|MERGE_RESOLUTION|>--- conflicted
+++ resolved
@@ -19,17 +19,10 @@
 \begin{notebox}
   The default since Jan 2016 is to output the .xml files in a
   compressed form where the VERTEX, EDGES, FACES, ELEMENTS and CURVED
-<<<<<<< HEAD
-  information is compressed into binrary format which is then
-  converted into base64. This is identified by the attribute
-  \inltt{COMPRESSED="B64Z-LittleEndian''}.  To output in ascii format
-  you need to add the extension ``:xml:uncompress'' to the .xml file,
-=======
   information is compressed into binary format which is then
   converted into base64. This is identified for each section by the attribute
   \inltt{COMPRESSED="B64Z-LittleEndian''}.  To output
   in ascii format add the module option ``:xml:uncompress'' to the .xml file,
->>>>>>> 8e0e4d43
   i.e. \\ \inltt{ MeshConvert file.msh newfile.xml:xml:uncompress}
 \end{notebox}
 
