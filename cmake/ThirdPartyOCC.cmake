--- conflicted
+++ resolved
@@ -24,11 +24,7 @@
 
         SET(OCC_LIBRARIES_TMP PTKernel TKernel TKMath TKBRep TKIGES TKSTEP TKSTEPAttr
             TKSTEP209 TKSTEPBase TKShapeSchema TKGeomBase TKGeomAlgo TKG3d TKG2d
-<<<<<<< HEAD
-            TKXSBase TKPShape TKTopAlgo)
-=======
             TKXSBase TKPShape TKTopAlgo TKShHealing)
->>>>>>> 2e3c1fb3
         FOREACH(OCC_LIB ${OCC_LIBRARIES_TMP})
             LIST(APPEND OCC_LIBRARIES ${TPDIST}/lib/${CMAKE_SHARED_LIBRARY_PREFIX}${OCC_LIB}${CMAKE_SHARED_LIBRARY_SUFFIX})
         ENDFOREACH()
@@ -60,17 +56,10 @@
             )
 
         # Patch OS X libraries to fix install name problems.
-<<<<<<< HEAD
-        #EXTERNALPROJECT_ADD_STEP(opencascade-6.9 patch-install-path
-        #    COMMAND bash ${CMAKE_SOURCE_DIR}/cmake/scripts/patch-occ.sh ${TPSRC}/opencascade-6.8/i686/lib ${CMAKE_INSTALL_PREFIX}/${NEKTAR_LIB_DIR}
-        #    DEPENDEES build
-        #    DEPENDERS install)
-=======
         EXTERNALPROJECT_ADD_STEP(opencascade-6.9 patch-install-path
             COMMAND bash ${CMAKE_SOURCE_DIR}/cmake/scripts/patch-occ.sh ${TPDIST}/lib ${CMAKE_INSTALL_PREFIX}/${NEKTAR_LIB_DIR}
             ALWAYS 1
             DEPENDEES install)
->>>>>>> 2e3c1fb3
 
         MESSAGE(STATUS "Build OpenCascade: ${TPDIST}/lib")
         LINK_DIRECTORIES(${TPDIST}/lib)
