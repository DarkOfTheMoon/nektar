--- conflicted
+++ resolved
@@ -154,9 +154,6 @@
 INCLUDE (NektarCommon)
 
 # Set various ThirdParty locations
-<<<<<<< HEAD
-SET(TPURL   https://www.nektar.info/thirdparty)
-=======
 OPTION(THIRDPARTY_USE_SSL "Use secure HTTP connection to download third-party files." OFF)
 IF (THIRDPARTY_USE_SSL)
     SET(TPURL https://www.nektar.info/thirdparty)
@@ -164,7 +161,6 @@
     SET(TPURL http://www.nektar.info/thirdparty)
 ENDIF()
 
->>>>>>> 333366c8
 SET(TPSRC   ${CMAKE_SOURCE_DIR}/ThirdParty)
 SET(TPBUILD ${CMAKE_BINARY_DIR}/ThirdParty)
 SET(TPDIST  ${CMAKE_BINARY_DIR}/ThirdParty/dist)
