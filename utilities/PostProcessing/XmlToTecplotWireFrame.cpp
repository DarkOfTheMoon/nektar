--- conflicted
+++ resolved
@@ -1,4 +1,3 @@
-<<<<<<< HEAD
 #include <cstdio>
 #include <cstdlib>
 
@@ -205,94 +204,4 @@
         cerr << "ERROR: Element " << id + 1 << "is NOT counter-clockwise\n" << endl;
     }
     
-}
-=======
-#include <cstdio>
-#include <cstdlib>
-
-#include <LibUtilities/BasicUtils/ErrorUtil.hpp>  // for ASSERTL0
-#include <LibUtilities/BasicUtils/SessionReader.h>  // for SessionReader, etc
-#include <LibUtilities/BasicUtils/SharedArray.hpp>  // for Array
-#include <SpatialDomains/MeshComponents.h>  // for VertexComponent
-#include <SpatialDomains/MeshGraph.h>   // for MeshGraph, etc
-#include <SpatialDomains/QuadGeom.h>    // for QuadGeom, QuadGeomMap, etc
-#include <SpatialDomains/TriGeom.h>     // for TriGeom, TriGeomMap, etc
-
-using namespace Nektar;
-
-int main(int argc, char *argv[])
-{
-    Array<OneD,NekDouble>  fce; 
-    Array<OneD,NekDouble>  xc0,xc1,xc2; 
-
-    if(argc != 2)
-    {
-        fprintf(stderr,"Usage: XmlToTecplotWireFrame  meshfile\n");
-        exit(1);
-    }
-
-    LibUtilities::SessionReaderSharedPtr vSession
-            = LibUtilities::SessionReader::CreateInstance(argc, argv);
-
-    //----------------------------------------------
-    // Read in mesh from input file
-    string meshfile(argv[argc-1]);
-    SpatialDomains::MeshGraphSharedPtr mesh  = SpatialDomains::MeshGraph::Read(vSession);
-    //----------------------------------------------
-
-    //----------------------------------------------        
-    // Define Expansion 
-    int expdim   = mesh->GetMeshDimension();
-
-    switch(expdim)
-    {
-    case 1:
-        ASSERTL0(false,"3D not set up");
-        break;
-    case 2:
-        {
-            NekDouble x,y,z;
-            string   outname(strtok(argv[argc-1],"."));
-            outname += ".dat";
-            FILE *fp = fopen(outname.c_str(),"w");
-            
-            SpatialDomains::TriGeomMap trigeom = mesh->GetAllTriGeoms();
-            SpatialDomains::QuadGeomMap quadgeom = mesh->GetAllQuadGeoms();
-
-            int nverts = mesh->GetNvertices();
-
-            fprintf(fp,"Variables = x, y\n");
-            fprintf(fp,"Zone,N=%d, E=%d,DATAPACKING=POINT,ZONETYPE=FEQUADRILATERAL\n",nverts,(int)(trigeom.size()+quadgeom.size()));
-            
-            for(int i = 0; i < nverts; ++i)
-            {
-                mesh->GetVertex(i)->GetCoords(x,y,z);
-                fprintf(fp,"%lf %lf\n",x,y);
-            }
-            
-            std::map<int,SpatialDomains::TriGeomSharedPtr>::iterator triIter;
-            for(triIter = trigeom.begin(); triIter != trigeom.end(); ++triIter)
-            {
-                fprintf(fp,"%d %d %d %d\n",(triIter->second)->GetVid(0)+1,(triIter->second)->GetVid(1)+1,(triIter->second)->GetVid(2)+1,(triIter->second)->GetVid(2)+1);
-            }
-            
-            std::map<int,SpatialDomains::QuadGeomSharedPtr>::iterator quadIter;
-            for(quadIter = quadgeom.begin(); quadIter != quadgeom.end(); ++quadIter)
-            {
-                fprintf(fp,"%d %d %d %d\n",(quadIter->second)->GetVid(0)+1,(quadIter->second)->GetVid(1)+1,(quadIter->second)->GetVid(2)+1,(quadIter->second)->GetVid(3)+1);
-            }
-        }
-        break;
-    case 3:
-        ASSERTL0(false,"3D not set up");
-        break;
-    default:
-        ASSERTL0(false,"Expansion dimension not recognised");
-        break;
-    }
-
-    //-----------------------------------------------
-        
-    return 0;
-}
->>>>>>> b00fe04a
+}