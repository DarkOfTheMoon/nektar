--- conflicted
+++ resolved
@@ -116,16 +116,11 @@
 #    ADD_NEKTAR_TEST(chan3D_probe_win)
 #    ADD_NEKTAR_TEST(chan3D_equispacedoutput_win)
 #    ADD_NEKTAR_TEST(chan3D_isocontour_win)
-<<<<<<< HEAD
 # ELSE(WIN32)
 #    ADD_NEKTAR_TEST(chan3D_probe)
 #    ADD_NEKTAR_TEST(chan3D_equispacedoutput)
 #    ADD_NEKTAR_TEST(chan3D_isocontour)
 # ENDIF(WIN32)
-=======
-#ELSE(WIN32)
-#ENDIF(WIN32)
->>>>>>> 6cae24ef
 
 ADD_NEKTAR_TEST(chan3D_equispacedoutput)
 ADD_NEKTAR_TEST(chan3D_isocontour)
