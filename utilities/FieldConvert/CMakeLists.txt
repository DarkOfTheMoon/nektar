SET(FieldConvertHeaders
    Module.h
    Field.hpp
    InputModules/InputDat.h
    InputModules/InputFld.h
    InputModules/InputXml.h
    InputModules/InputPts.h
    OutputModules/OutputInfo.h
    OutputModules/OutputTecplot.h
    OutputModules/OutputVtk.h
    OutputModules/OutputFld.h
    OutputModules/OutputStdOut.h
    OutputModules/OutputXml.h
    ProcessModules/ProcessAddFld.h
    ProcessModules/ProcessBoundaryExtract.h
    ProcessModules/ProcessConcatenateFld.h
    ProcessModules/ProcessDeform.h
    ProcessModules/ProcessDisplacement.h
    ProcessModules/ProcessEquiSpacedOutput.h
    ProcessModules/ProcessGrad.h
<<<<<<< HEAD
    ProcessModules/ProcessInnerProduct.h
=======
    ProcessModules/ProcessHomogeneousPlane.h
>>>>>>> 54e3e537
    ProcessModules/ProcessInterpField.h
    ProcessModules/ProcessInterpPoints.h
    ProcessModules/ProcessInterpPointDataToFld.h
    ProcessModules/ProcessIsoContour.h
    ProcessModules/ProcessJacobianEnergy.h
<<<<<<< HEAD
=======
    ProcessModules/ProcessNumModes.h
>>>>>>> 54e3e537
    ProcessModules/ProcessMeanMode.h
    ProcessModules/ProcessPrintFldNorms.h
    ProcessModules/ProcessScaleInFld.h
    ProcessModules/ProcessSurfDistance.h
    ProcessModules/ProcessVorticity.h
    ProcessModules/ProcessScalGrad.h
    ProcessModules/ProcessMultiShear.h
    ProcessModules/ProcessWSS.h
    ProcessModules/ProcessC0Projection.h
    ProcessModules/ProcessQCriterion.h
)

SET(FieldConvertSources
    Module.cpp
    FieldConvert.cpp
    InputModules/InputDat.cpp
    InputModules/InputFld.cpp
    InputModules/InputXml.cpp
    InputModules/InputPts.cpp
    OutputModules/OutputInfo.cpp
    OutputModules/OutputTecplot.cpp
    OutputModules/OutputVtk.cpp
    OutputModules/OutputFld.cpp
    OutputModules/OutputStdOut.cpp
    OutputModules/OutputXml.cpp
    ProcessModules/ProcessAddFld.cpp
    ProcessModules/ProcessBoundaryExtract.cpp
    ProcessModules/ProcessConcatenateFld.cpp
    ProcessModules/ProcessDeform.cpp
    ProcessModules/ProcessDisplacement.cpp
    ProcessModules/ProcessEquiSpacedOutput.cpp
    ProcessModules/ProcessGrad.cpp
<<<<<<< HEAD
    ProcessModules/ProcessInnerProduct.cpp
=======
    ProcessModules/ProcessHomogeneousPlane.cpp
>>>>>>> 54e3e537
    ProcessModules/ProcessInterpField.cpp
    ProcessModules/ProcessInterpPoints.cpp
    ProcessModules/ProcessInterpPointDataToFld.cpp
    ProcessModules/ProcessIsoContour.cpp
    ProcessModules/ProcessJacobianEnergy.cpp
<<<<<<< HEAD
=======
    ProcessModules/ProcessNumModes.cpp
>>>>>>> 54e3e537
    ProcessModules/ProcessMeanMode.cpp
    ProcessModules/ProcessPrintFldNorms.cpp
    ProcessModules/ProcessScaleInFld.cpp
    ProcessModules/ProcessVorticity.cpp
    ProcessModules/ProcessScalGrad.cpp
    ProcessModules/ProcessSurfDistance.cpp
    ProcessModules/ProcessMultiShear.cpp
    ProcessModules/ProcessWSS.cpp
    ProcessModules/ProcessC0Projection.cpp
    ProcessModules/ProcessQCriterion.cpp
)

ADD_UTILITIES_EXECUTABLE(FieldConvert util ${FieldConvertSources} ${FieldConvertHeaders})
TARGET_LINK_LIBRARIES(FieldConvert SolverUtils)

#ADD_NEKTAR_TEST(chan3D_tec)
#ADD_NEKTAR_TEST(chan3D_tec_n10)
#ADD_NEKTAR_TEST(chan3D_vtu)
ADD_NEKTAR_TEST(chan3D_vort)
#ADD_NEKTAR_TEST(bfs_tec)
#ADD_NEKTAR_TEST(bfs_tec_rng)
ADD_NEKTAR_TEST(bfs_vort)
ADD_NEKTAR_TEST(bfs_vort_rng)
# ADD_NEKTAR_TEST(chan3D_pts)
ADD_NEKTAR_TEST(chan3DH1D_meanmode)
<<<<<<< HEAD
=======
ADD_NEKTAR_TEST(chan3DH1D_plane)
ADD_NEKTAR_TEST(cube_prismhex)
>>>>>>> 54e3e537

# windows produces slightly differently formatted files which results in
# different hashes
#IF(WIN32)
#    ADD_NEKTAR_TEST(chan3D_probe_win)
#    ADD_NEKTAR_TEST(chan3D_equispacedoutput_win)
#    ADD_NEKTAR_TEST(chan3D_isocontour_win)
#ELSE(WIN32)
#    ADD_NEKTAR_TEST(chan3D_probe)
#    ADD_NEKTAR_TEST(chan3D_equispacedoutput)
#    ADD_NEKTAR_TEST(chan3D_isocontour)
#ENDIF(WIN32)


IF (NEKTAR_USE_MPI)
    #ADD_NEKTAR_TEST(chan3D_tec_par)
    #ADD_NEKTAR_TEST(chan3D_vtu_par)
    ADD_NEKTAR_TEST(chan3D_vort_par)
ENDIF (NEKTAR_USE_MPI)
<|MERGE_RESOLUTION|>--- conflicted
+++ resolved
@@ -18,20 +18,14 @@
     ProcessModules/ProcessDisplacement.h
     ProcessModules/ProcessEquiSpacedOutput.h
     ProcessModules/ProcessGrad.h
-<<<<<<< HEAD
+    ProcessModules/ProcessHomogeneousPlane.h
     ProcessModules/ProcessInnerProduct.h
-=======
-    ProcessModules/ProcessHomogeneousPlane.h
->>>>>>> 54e3e537
     ProcessModules/ProcessInterpField.h
     ProcessModules/ProcessInterpPoints.h
     ProcessModules/ProcessInterpPointDataToFld.h
     ProcessModules/ProcessIsoContour.h
     ProcessModules/ProcessJacobianEnergy.h
-<<<<<<< HEAD
-=======
     ProcessModules/ProcessNumModes.h
->>>>>>> 54e3e537
     ProcessModules/ProcessMeanMode.h
     ProcessModules/ProcessPrintFldNorms.h
     ProcessModules/ProcessScaleInFld.h
@@ -64,20 +58,14 @@
     ProcessModules/ProcessDisplacement.cpp
     ProcessModules/ProcessEquiSpacedOutput.cpp
     ProcessModules/ProcessGrad.cpp
-<<<<<<< HEAD
+    ProcessModules/ProcessHomogeneousPlane.cpp
     ProcessModules/ProcessInnerProduct.cpp
-=======
-    ProcessModules/ProcessHomogeneousPlane.cpp
->>>>>>> 54e3e537
     ProcessModules/ProcessInterpField.cpp
     ProcessModules/ProcessInterpPoints.cpp
     ProcessModules/ProcessInterpPointDataToFld.cpp
     ProcessModules/ProcessIsoContour.cpp
     ProcessModules/ProcessJacobianEnergy.cpp
-<<<<<<< HEAD
-=======
     ProcessModules/ProcessNumModes.cpp
->>>>>>> 54e3e537
     ProcessModules/ProcessMeanMode.cpp
     ProcessModules/ProcessPrintFldNorms.cpp
     ProcessModules/ProcessScaleInFld.cpp
@@ -103,11 +91,8 @@
 ADD_NEKTAR_TEST(bfs_vort_rng)
 # ADD_NEKTAR_TEST(chan3D_pts)
 ADD_NEKTAR_TEST(chan3DH1D_meanmode)
-<<<<<<< HEAD
-=======
 ADD_NEKTAR_TEST(chan3DH1D_plane)
 ADD_NEKTAR_TEST(cube_prismhex)
->>>>>>> 54e3e537
 
 # windows produces slightly differently formatted files which results in
 # different hashes
