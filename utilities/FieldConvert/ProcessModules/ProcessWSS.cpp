--- conflicted
+++ resolved
@@ -96,15 +96,11 @@
                                                    m_f->m_bndRegionsToWrite),"Failed to interpret range string");
     }
 
-<<<<<<< HEAD
-
     NekDouble m_kinvis;
     NekDouble m_lambda;
     m_kinvis = m_f->m_session->GetParameter("Kinvis");
     m_f->m_session->LoadParameter("lambda", m_lambda, 0.0);
-=======
-    NekDouble kinvis = m_f->m_session->GetParameter("Kinvis");
->>>>>>> aee93dcb
+
 
     int i, j;
     int spacedim  = m_f->m_graph->GetSpaceDimension();
@@ -219,211 +215,41 @@
         {
             if (spacedim == 2)
             {
-<<<<<<< HEAD
-                doneBnd = true;
-                for(int i = 0; i < BndExp[0][n]->GetExpSize(); ++i, cnt++)
-                {
-                    // find element and face of this expansion.
-                    elmtid = BoundarytoElmtID[cnt];
-                    elmt   = m_f->m_exp[0]->GetExp(elmtid);
-                    nq     = elmt->GetTotPoints();
-                    offset = m_f->m_exp[0]->GetPhys_Offset(elmtid);
-
-                    // Initialise local arrays for the velocity gradients, and stress components
-                    // size of total number of quadrature points for each element (hence local).
-                    for(int j = 0; j < ngrad; ++j)
-                    {
-                        grad[j] = Array<OneD, NekDouble>(nq);
-                    }
-
-                    for(int j = 0; j < nstress; ++j)
-                    {
-                        stress[j] = Array<OneD, NekDouble>(nq);
-                    }
-
-                    if(nfields == 2)
-                    {
-                        ASSERTL0(false, "Error: not implemented in 2D.");
-                    }
-                    else
-                    {
-                        // Get face 2D expansion from element expansion
-                        bc  =  boost::dynamic_pointer_cast<StdRegions::StdExpansion2D> (BndExp[0][n]->GetExp(i));
-                        nfq =  bc->GetTotPoints();
-
-                        //identify boundary of element looking at.
-                        boundary = BoundarytoTraceID[cnt];
-
-                        //Get face normals
-                        const SpatialDomains::GeomFactorsSharedPtr m_metricinfo = bc->GetMetricInfo();
-
-                        const Array<OneD, const Array<OneD, NekDouble> > normals
-                            = elmt->GetFaceNormal(boundary);
-
-                        // initialise arrays
-                        for(int j = 0; j < nstress; ++j)
-                        {
-                            fstress[j] = Array<OneD, NekDouble>(nfq);
-                        }
-
-                        for(int j = 0; j < nfields*nfields; ++j)
-                        {
-                            fgrad[j] = Array<OneD, NekDouble>(nfq);
-                        }
-
-                        for(int j = 0; j < nshear; ++j)
-                        {
-                            fshear[j] = Array<OneD, NekDouble>(nfq);
-                        }
-
-
-                        //Extract Velocities
-                        for(int j = 0; j < nfields; ++j)
-                        {
-                            velocity[j] = m_f->m_exp[j]->GetPhys() + offset;
-                        }
-
-                        //Compute gradients (velocity correction scheme method)
-                        elmt->PhysDeriv(velocity[0],grad[0],grad[1],grad[2]);
-                        elmt->PhysDeriv(velocity[1],grad[3],grad[4],grad[5]);
-                        elmt->PhysDeriv(velocity[2],grad[6],grad[7],grad[8]);
-                        
-                        Array<OneD, NekDouble>  divergence(nq,0.0);
-                        if(m_lambda != 0)
-                        {
-                            // lambda.div(velocity) = Ux + Vy + Wz
-                            Array<OneD, NekDouble>  divergence(nq);
-                            Vmath::Vadd (nq,grad[1],1,grad[4],1,divergence,1);
-                            Vmath::Vadd (nq,divergence,1,grad[8],1,divergence,1);
-                            Vmath::Smul (nq,m_lambda,divergence,1,divergence,1);
-                        }
-
-                         //Compute stress component terms
-                        // t_xx = 2.mu.Ux
-                        Vmath::Smul (nq,(2*m_kinvis),grad[0],1,stress[0],1);
-                        if(m_lambda != 0)
-                        {
-                            Vmath::Vadd (nq,stress[0],1,divergence,1,stress[0],1);
-                        }
-                        // tyy = 2.mu.Vy
-                        Vmath::Smul (nq,(2*m_kinvis),grad[4],1,stress[1],1);
-                        if(m_lambda != 0)
-                        {
-                            Vmath::Vadd (nq,stress[1],1,divergence,1,stress[1],1);
-                        }
-                        // tzz = 2.mu.Wz
-                        Vmath::Smul (nq,(2*m_kinvis),grad[8],1,stress[2],1);
-                        if(m_lambda != 0)
-                        {
-                            Vmath::Vadd (nq,stress[2],1,divergence,1,stress[2],1);
-                        }
-                        // txy = mu.(Uy+Vx)
-                        Vmath::Vadd (nq,grad[1],1,grad[3],1,stress[3],1);
-                        Vmath::Smul (nq,m_kinvis,stress[3],1,stress[3],1);
-                        // txz = mu.(Uz+Wx)
-                        Vmath::Vadd (nq,grad[2],1,grad[6],1,stress[4],1);
-                        Vmath::Smul (nq,m_kinvis,stress[4],1,stress[4],1);
-                        // tyz = mu.(Vz+Wy)
-                        Vmath::Vadd (nq,grad[5],1,grad[7],1,stress[5],1);
-                        Vmath::Smul (nq,m_kinvis,stress[5],1,stress[5],1);
-
-
-                        // Get face stress values.
-                        for(j = 0; j < nstress; ++j)
-                        {
-                            elmt->GetFacePhysVals(boundary,bc,stress[j],fstress[j]);
-                        }
-
-                        //calcuate wss, and update velocity coeffs in the elemental boundary expansion
-                        for (j = 0; j< newfields; j++)
-                        {
-                            outfield[j] = BndExp[j][n]->UpdateCoeffs() + BndExp[j][n]->GetCoeff_Offset(i);
-                        }
-
-                        //surface curved
-                        if (m_metricinfo->GetGtype() == SpatialDomains::eDeformed)
-                        {
-                            // Sx
-                            Vmath::Vvtvvtp(nfq,normals[0],1,fstress[0],1,
-                                           normals[1],1,fstress[3],1,fshear[0],1);
-                            Vmath::Vvtvp  (nfq,normals[2],1,fstress[4],1,fshear[0],1,fshear[0],1);
-
-                            // Sy
-                            Vmath::Vvtvvtp(nfq,normals[0],1,fstress[3],1,
-                                           normals[1],1,fstress[1],1,fshear[1],1);
-                            Vmath::Vvtvp  (nfq,normals[2],1,fstress[5],1,fshear[1],1,fshear[1],1);
-
-                            // Sz
-                            Vmath::Vvtvvtp(nfq,normals[0],1,fstress[4],1,
-                                           normals[1],1,fstress[5],1,fshear[2],1);
-                            Vmath::Vvtvp  (nfq,normals[2],1,fstress[2],1,fshear[2],1,fshear[2],1);
-                        }
-                        else
-                        {
-                            // Sx
-                            Vmath::Svtsvtp(nfq,normals[0][0],fstress[0],1,
-                                           normals[1][0],fstress[3],1,fshear[0],1);
-                            Vmath::Svtvp(nfq,normals[2][0],fstress[4],1,fshear[0],1,fshear[0],1);
-
-                            // Sy
-                            Vmath::Svtsvtp(nfq,normals[0][0],fstress[3],1,
-                                           normals[1][0],fstress[1],1,fshear[1],1);
-                            Vmath::Svtvp(nfq,normals[2][0],fstress[5],1,fshear[1],1,fshear[1],1);
-
-                            // Sz
-                            Vmath::Svtsvtp(nfq,normals[0][0],fstress[4],1,
-                                           normals[1][0],fstress[5],1,fshear[2],1);
-                            Vmath::Svtvp(nfq,normals[2][0],fstress[2],1,fshear[2],1,fshear[2],1);
-                        }
-
-                        // T = T - (T.n)n
-                        if (m_metricinfo->GetGtype() == SpatialDomains::eDeformed)
-                        {
-                            Vmath::Vvtvvtp(nfq,normals[0],1,fshear[0],1,
-                                           normals[1],1, fshear[1],1,fshear[3],1);
-                            Vmath::Vvtvp  (nfq,normals[2],1, fshear[2],1,fshear[3],1,fshear[3],1);
-                            Vmath::Smul(nfq, -1.0, fshear[3], 1, fshear[3], 1);
-
-                            for (j = 0; j < nfields; j++)
-                            {
-                                Vmath::Vvtvp(nfq,normals[j], 1, fshear[3], 1, fshear[j], 1, fshear[j], 1);
-                                bc->FwdTrans(fshear[j], outfield[j]);
-                            }
-                        }
-                        else
-                        {
-                            Vmath::Svtsvtp(nfq,normals[0][0],fshear[0],1,
-                                           normals[1][0],fshear[1],1,fshear[3],1);
-                            Vmath::Svtvp(nfq,normals[2][0],fshear[2],1,fshear[3],1,fshear[3],1);
-                            Vmath::Smul(nfq, -1.0, fshear[3], 1,fshear[3], 1);
-
-                            for (j = 0; j < nfields; j++)
-                            {
-                                Vmath::Svtvp(nfq,normals[j][0],fshear[3],1,fshear[j],1,fshear[j],1);
-                                bc->FwdTrans(fshear[j], outfield[j]);
-                            }
-                        }
-
-                        // Tw
-                        Vmath::Vvtvvtp(nfq, fshear[0], 1, fshear[0], 1, fshear[1], 1, fshear[1], 1, fshear[3], 1);
-                        Vmath::Vvtvp(nfq, fshear[2], 1, fshear[2], 1, fshear[3], 1, fshear[3], 1);
-                        Vmath::Vsqrt(nfq, fshear[3], 1, fshear[3], 1);
-                        bc->FwdTrans(fshear[3], outfield[3]);
-
-                    }
-                }
-=======
+
                 BndElmtExp[i]->PhysDeriv(velocity[i],grad[i*spacedim+0],
                                                      grad[i*spacedim+1]);
+                
             }
             else
             {
                 BndElmtExp[i]->PhysDeriv(velocity[i],grad[i*spacedim+0],
                                                      grad[i*spacedim+1],
                                                      grad[i*spacedim+2]);
->>>>>>> aee93dcb
-            }
-        }
+            }
+        }
+        
+        Array<OneD, NekDouble>  divergence(nqe,0.0);
+
+        if(m_lambda != 0)
+        {
+            if (spacedim == 2)
+            {
+                // lambda.div(velocity) = Ux + Vy
+                Array<OneD, NekDouble>  divergence(nqe);
+                Vmath::Vadd (nqe,grad[1],1,grad[4],1,divergence,1);
+                Vmath::Smul (nqe,m_lambda,divergence,1,divergence,1);
+                
+            }
+            else
+            {
+                // lambda.div(velocity) = Ux + Vy + Wz
+                Array<OneD, NekDouble>  divergence(nqb);
+                Vmath::Vadd (nqe,grad[0],1,grad[4],1,divergence,1);
+                Vmath::Vadd (nqe,divergence,1,grad[8],1,divergence,1);
+                Vmath::Smul (nqe,m_lambda,divergence,1,divergence,1);
+            }
+        }
+
 
          //Compute stress component terms  tau_ij = mu*(u_i,j + u_j,i)
         for(i = 0; i < spacedim; ++i)
@@ -434,8 +260,17 @@
                                  grad[j*spacedim+i], 1,
                                  stress[i*spacedim+j], 1);
                 
-                Vmath::Smul(nqe, kinvis, stress[i*spacedim+j], 1,
+                Vmath::Smul(nqe, m_kinvis, stress[i*spacedim+j], 1,
                                            stress[i*spacedim+j], 1);
+                
+                
+                if((m_lambda != 0) && (i==j))
+                {
+                    Vmath::Vadd (nqe,
+                                 stress[i*spacedim+j],1,
+                                 divergence,1,
+                                 stress[i*spacedim+j],1);
+                }
             }
         }
 
