SET(MeshConvertHeaders 
    InputGmsh.h
    InputNek.h
    InputNekpp.h
    InputPly.h
    InputSem.h
    InputSwan.h
    InputStarTec.h
    MeshElements.h
    Module.h
    OutputGmsh.h
    OutputNekpp.h
    ProcessBL.h
<<<<<<< HEAD
    ProcessCyl.h
=======
    ProcessDetectSurf.h
    ProcessExtractSurf.h
>>>>>>> a9e878e1
    ProcessJac.h
    ProcessPerAlign.h
    ProcessSpherigon.h
    ProcessTetSplit.h
)

SET(MeshConvertSources 
    InputGmsh.cpp
    InputNek.cpp
    InputNekpp.cpp
    InputPly.cpp
    InputSem.cpp
    InputSwan.cpp
    InputStarTec.cpp
    MeshConvert.cpp
    MeshElements.cpp
    Module.cpp
    OutputGmsh.cpp
    OutputNekpp.cpp
    ProcessBL.cpp
<<<<<<< HEAD
    ProcessCyl.cpp
=======
    ProcessDetectSurf.cpp
    ProcessExtractSurf.cpp
>>>>>>> a9e878e1
    ProcessJac.cpp
    ProcessPerAlign.cpp
    ProcessSpherigon.cpp
    ProcessTetSplit.cpp
)

IF (NEKTAR_USE_VTK)
    SET(MeshConvertHeaders ${MeshConvertHeaders} InputVtk.h OutputVtk.h)
    SET(MeshConvertSources ${MeshConvertSources} InputVtk.cpp OutputVtk.cpp)
ENDIF (NEKTAR_USE_VTK)

ADD_UTILITIES_EXECUTABLE(MeshConvert util ${MeshConvertSources} ${MeshConvertHeaders})

IF (NEKTAR_USE_VTK)
    IF (VTK_MAJOR_VERSION LESS 6)
        TARGET_LINK_LIBRARIES(MeshConvert vtkCommon vtkIO vtkGraphics)
    ELSE ()
        TARGET_LINK_LIBRARIES(MeshConvert vtkCommonCore vtkIOLegacy)
    ENDIF ()
ENDIF (NEKTAR_USE_VTK)<|MERGE_RESOLUTION|>--- conflicted
+++ resolved
@@ -11,12 +11,9 @@
     OutputGmsh.h
     OutputNekpp.h
     ProcessBL.h
-<<<<<<< HEAD
     ProcessCyl.h
-=======
     ProcessDetectSurf.h
     ProcessExtractSurf.h
->>>>>>> a9e878e1
     ProcessJac.h
     ProcessPerAlign.h
     ProcessSpherigon.h
@@ -37,12 +34,9 @@
     OutputGmsh.cpp
     OutputNekpp.cpp
     ProcessBL.cpp
-<<<<<<< HEAD
     ProcessCyl.cpp
-=======
     ProcessDetectSurf.cpp
     ProcessExtractSurf.cpp
->>>>>>> a9e878e1
     ProcessJac.cpp
     ProcessPerAlign.cpp
     ProcessSpherigon.cpp
