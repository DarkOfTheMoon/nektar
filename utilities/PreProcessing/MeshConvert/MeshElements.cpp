--- conflicted
+++ resolved
@@ -438,15 +438,10 @@
         {
             // Create edge vertices.
             SpatialDomains::PointGeomSharedPtr p[2];
-<<<<<<< HEAD
             SpatialDomains::SegGeomSharedPtr   ret;
 
-            p[0] = vertex[0]->GetGeom(coordDim);
-            p[1] = vertex[1]->GetGeom(coordDim);
-=======
             p[0] = m_vertex[0]->GetGeom(coordDim);
             p[1] = m_vertex[1]->GetGeom(coordDim);
->>>>>>> a2c342fd
             
             if (m_edge[0]->m_edgeNodes.size() > 0)
             {
