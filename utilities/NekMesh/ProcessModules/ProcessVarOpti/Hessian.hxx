////////////////////////////////////////////////////////////////////////////////
//
//  File: Hessian.hxx
//
//  For more information, please see: http://www.nektar.info/
//
//  The MIT License
//
//  Copyright (c) 2006 Division of Applied Mathematics, Brown University (USA),
//  Department of Aeronautics, Imperial College London (UK), and Scientific
//  Computing and Imaging Institute, University of Utah (USA).
//
//  License for the specific language governing rights and limitations under
//  Permission is hereby granted, free of charge, to any person obtaining a
//  copy of this software and associated documentation files (the "Software"),
//  to deal in the Software without restriction, including without limitation
//  the rights to use, copy, modify, merge, publish, distribute, sublicense,
//  and/or sell copies of the Software, and to permit persons to whom the
//  Software is furnished to do so, subject to the following conditions:
//
//  The above copyright notice and this permission notice shall be included
//  in all copies or substantial portions of the Software.
//
//  THE SOFTWARE IS PROVIDED "AS IS", WITHOUT WARRANTY OF ANY KIND, EXPRESS
//  OR IMPLIED, INCLUDING BUT NOT LIMITED TO THE WARRANTIES OF MERCHANTABILITY,
//  FITNESS FOR A PARTICULAR PURPOSE AND NONINFRINGEMENT. IN NO EVENT SHALL
//  THE AUTHORS OR COPYRIGHT HOLDERS BE LIABLE FOR ANY CLAIM, DAMAGES OR OTHER
//  LIABILITY, WHETHER IN AN ACTION OF CONTRACT, TORT OR OTHERWISE, ARISING
//  FROM, OUT OF OR IN CONNECTION WITH THE SOFTWARE OR THE USE OR OTHER
//  DEALINGS IN THE SOFTWARE.
//
//  Description: Utility functions for Hessian matrices
//
////////////////////////////////////////////////////////////////////////////////

#ifndef UTILITIES_NEKMESH_NODEOPTI_HESSIAN
#define UTILITIES_NEKMESH_NODEOPTI_HESSIAN


namespace Nektar
{
namespace Utilities
{

/**
 * @brief Returns 1 if Hessian matrix is indefinite and 0 otherwise.
 *
 * Specialised versions of this function exist only for 2x2 and 3x3 matrices.
 */
template <int DIM> int NodeOpti::IsIndefinite()
{
    ASSERTL0(false, "DIM error");
    return 0;
}

template <> int NodeOpti::IsIndefinite<2>()
{
    Array<OneD, NekDouble> eigR(2);
    Array<OneD, NekDouble> eigI(2);
    NekMatrix<NekDouble> H(2, 2);
    H(0, 0) = m_grad[2];
    H(1, 0) = m_grad[3];
    H(0, 1) = H(1, 0);
    H(1, 1) = m_grad[4];

    // cout << H << endl << endl;

    int nVel   = 2;
    char jobvl = 'N', jobvr = 'N';
    int worklen = 8 * nVel, info;
    NekDouble dum;

    DNekMat eval(nVel, nVel, 0.0, eDIAGONAL);
    Array<OneD, NekDouble> vl(nVel * nVel);
    Array<OneD, NekDouble> work(worklen);
    Array<OneD, NekDouble> wi(nVel);

    Lapack::Dgeev(jobvl, jobvr, nVel, H.GetRawPtr(), nVel, &(eval.GetPtr())[0],
                  &wi[0], &vl[0], nVel, &dum, nVel, &work[0], worklen, info);

    ASSERTL0(!info, "dgeev failed");

    if (eval(0, 0) < 0.0 || eval(1, 1) < 0.0)
    {
        if (eval(0, 0) < 0.0 && eval(1, 1) < 0.0)
        {
            return 2;
        }
        else
        {
            return 1;
        }
    }

    return 0;
}

template <> int NodeOpti::IsIndefinite<3>()
{
    Array<OneD, NekDouble> eigR(3);
    Array<OneD, NekDouble> eigI(3);
    NekMatrix<NekDouble> H(3, 3);
    H(0, 0) = m_grad[3];
    H(1, 0) = m_grad[4];
    H(0, 1) = H(1, 0);
    H(2, 0) = m_grad[5];
    H(0, 2) = H(2, 0);
    H(1, 1) = m_grad[6];
    H(2, 1) = m_grad[7];
    H(1, 2) = H(2, 1);
    H(2, 2) = m_grad[8];

    int nVel   = 3;
    char jobvl = 'N', jobvr = 'N';
    int worklen = 8 * nVel, info;
    NekDouble dum;

    DNekMat eval(nVel, nVel, 0.0, eDIAGONAL);
    Array<OneD, NekDouble> vl(nVel * nVel);
    Array<OneD, NekDouble> work(worklen);
    Array<OneD, NekDouble> wi(nVel);

    Lapack::Dgeev(jobvl, jobvr, nVel, H.GetRawPtr(), nVel, &(eval.GetPtr())[0],
                  &wi[0], &vl[0], nVel, &dum, nVel, &work[0], worklen, info);

    ASSERTL0(!info, "dgeev failed");

    if (eval(0, 0) < 0.0 || eval(1, 1) < 0.0 || eval(2, 2) < 0.0)
    {
        if (eval(0, 0) < 0.0 && eval(1, 1) < 0.0 && eval(2, 2))
        {
            return 2;
        }
        else
        {
            return 1;
        }
    }

    return 0;
}

/**
 * @brief Calculates minimum eigenvalue of Hessian matrix.
 *
 * Specialised versions of this function exist only for 2x2 and 3x3 matrices.
 */
template <int DIM> void NodeOpti::MinEigen(NekDouble &val)
{
    ASSERTL0(false, "DIM error");
}

template <> void NodeOpti::MinEigen<2>(NekDouble &val)
{
    NekDouble H[2][2];
    H[0][0] = m_grad[2];
    H[1][0] = m_grad[3];
    //H[0][1] = H[1][0];
    H[1][1] = m_grad[4];

    //double eval[2]; // the eigenvalues

    NekDouble D = (H[0][0] - H[1][1]) * (H[0][0] - H[1][1]) + 4.0 * H[1][0] * H[1][0];
    NekDouble Dsqrt = sqrt(D);

<<<<<<< HEAD
    Lapack::Dgeev(jobvl, jobvr, nVel, H.GetRawPtr(), nVel, &(eval.GetPtr())[0],
                  &wi[0], &vl[0], nVel, &(evec.GetPtr())[0], nVel, &work[0],
                  worklen, info);

    ASSERTL0(!info, "dgeev failed");

    int minI=0;
    NekDouble tmp = std::numeric_limits<double>::max();
    for (int i = 0; i < 2; i++)
    {
        if (eval(i, i) < tmp)
        {
            minI = i;
            tmp  = eval(i, i);
        }
    }

    val = eval(minI, minI);
=======
    //eval[0] = (H[0][0] + H[1][1] + Dsqrt ) / 2.0;
    val = (H[0][0] + H[1][1] - Dsqrt ) / 2.0; // the minimum Eigenvalue
>>>>>>> ab244358
}

template <> void NodeOpti::MinEigen<3>(NekDouble &val)
{
<<<<<<< HEAD
    Array<OneD, NekDouble> eigR(3);
    Array<OneD, NekDouble> eigI(3);
    NekMatrix<NekDouble> H(3, 3);
    H(0, 0) = m_grad[3];
    H(1, 0) = m_grad[4];
    H(0, 1) = H(1, 0);
    H(2, 0) = m_grad[5];
    H(0, 2) = H(2, 0);
    H(1, 1) = m_grad[6];
    H(2, 1) = m_grad[7];
    H(1, 2) = H(2, 1);
    H(2, 2) = m_grad[8];

    int nVel   = 3;
    char jobvl = 'N', jobvr = 'V';
    int worklen = 8 * nVel, info;

    DNekMat eval(nVel, nVel, 0.0, eDIAGONAL);
    DNekMat evec(nVel, nVel, 0.0, eFULL);
    Array<OneD, NekDouble> vl(nVel * nVel);
    Array<OneD, NekDouble> work(worklen);
    Array<OneD, NekDouble> wi(nVel);

    Lapack::Dgeev(jobvl, jobvr, nVel, H.GetRawPtr(), nVel, &(eval.GetPtr())[0],
                  &wi[0], &vl[0], nVel, &(evec.GetPtr())[0], nVel, &work[0],
                  worklen, info);

    ASSERTL0(!info, "dgeev failed");

    int minI=0;
    NekDouble tmp = std::numeric_limits<double>::max();
    for (int i = 0; i < 3; i++)
    {
        if (eval(i, i) < tmp)
=======
    NekDouble H[3][3];
    H[0][0] = m_grad[3];
    H[1][0] = m_grad[4];
    H[0][1] = H[1][0];
    H[2][0] = m_grad[5];
    H[0][2] = H[2][0];
    H[1][1] = m_grad[6];
    H[2][1] = m_grad[7];
    H[1][2] = H[2][1];
    H[2][2] = m_grad[8];

    //double eval[3]; // the eigenvalues

    NekDouble p1 = H[0][1] * H[0][1] + H[0][2] * H[0][2] + H[1][2] * H[1][2];
    if (p1 == 0.0) // H is diagonal
    {  
        // find the minimum Eigenvalue
        if(H[0][0] < H[1][1])
>>>>>>> ab244358
        {
            if(H[0][0] < H[2][2])
            {
                val = H[0][0];                
            }
            else
            {
                val = H[2][2];
            }
        }
        else
        {
            if(H[1][1] < H[2][2])
            {
                val = H[1][1];               
            }
            else
            {
                val = H[2][2];
            }
        }    
    }
    else
    {
        NekDouble q  = (H[0][0] + H[1][1] + H[2][2]) / 3.0;
        NekDouble p2 =    (H[0][0] - q)*(H[0][0] - q)
                     + (H[1][1] - q)*(H[1][1] - q)
                     + (H[2][2] - q)*(H[2][2] - q)
                     + 2.0 * p1;
        NekDouble p = sqrt(p2 / 6.0);

        NekDouble B[3][3];   // B = (1.0 / p) * (H - q * I)   with I being the identity matrix
        NekDouble pinv = 1.0 / p;
        B[0][0] = pinv * (H[0][0] - q);
        B[1][1] = pinv * (H[1][1] - q);
        B[2][2] = pinv * (H[2][2] - q);
        B[0][1] = pinv * H[0][1];
        B[1][0] = B[0][1];
        B[0][2] = pinv * H[0][2];
        B[2][0] = B[0][2];
        B[1][2] = pinv * H[1][2];
        B[2][1] = B[1][2];

        NekDouble r = Determinant<3>(B) / 2.0;

        // In exact arithmetic for h symmetric matrix  -1 <= r <= 1
        // but computation error can leave it slightly outside this range.
        NekDouble phi;
        if (r <= -1)
        { 
            phi = M_PI / 3.0;
        }
        else if (r >= 1)
        {
            phi = 0.0;
        }
        else
        {
            phi = acos(r) / 3.0;
        }    

        // the eigenvalues satisfy eval[2] <= eval[1] <= eval[0]
        //eval[0] = q + 2.0 * p * cos(phi);
        val = q + 2.0 * p * cos(phi + (2.0*M_PI/3.0));
        //eval[1] = 3.0 * q - eval[0] - eval[2];     // since trace(H) = eval[0] + eval[1] + eval[2]
    }
}

}
}

#endif<|MERGE_RESOLUTION|>--- conflicted
+++ resolved
@@ -158,74 +158,15 @@
     //H[0][1] = H[1][0];
     H[1][1] = m_grad[4];
 
-    //double eval[2]; // the eigenvalues
-
     NekDouble D = (H[0][0] - H[1][1]) * (H[0][0] - H[1][1]) + 4.0 * H[1][0] * H[1][0];
     NekDouble Dsqrt = sqrt(D);
 
-<<<<<<< HEAD
-    Lapack::Dgeev(jobvl, jobvr, nVel, H.GetRawPtr(), nVel, &(eval.GetPtr())[0],
-                  &wi[0], &vl[0], nVel, &(evec.GetPtr())[0], nVel, &work[0],
-                  worklen, info);
-
-    ASSERTL0(!info, "dgeev failed");
-
-    int minI=0;
-    NekDouble tmp = std::numeric_limits<double>::max();
-    for (int i = 0; i < 2; i++)
-    {
-        if (eval(i, i) < tmp)
-        {
-            minI = i;
-            tmp  = eval(i, i);
-        }
-    }
-
-    val = eval(minI, minI);
-=======
     //eval[0] = (H[0][0] + H[1][1] + Dsqrt ) / 2.0;
     val = (H[0][0] + H[1][1] - Dsqrt ) / 2.0; // the minimum Eigenvalue
->>>>>>> ab244358
 }
 
 template <> void NodeOpti::MinEigen<3>(NekDouble &val)
 {
-<<<<<<< HEAD
-    Array<OneD, NekDouble> eigR(3);
-    Array<OneD, NekDouble> eigI(3);
-    NekMatrix<NekDouble> H(3, 3);
-    H(0, 0) = m_grad[3];
-    H(1, 0) = m_grad[4];
-    H(0, 1) = H(1, 0);
-    H(2, 0) = m_grad[5];
-    H(0, 2) = H(2, 0);
-    H(1, 1) = m_grad[6];
-    H(2, 1) = m_grad[7];
-    H(1, 2) = H(2, 1);
-    H(2, 2) = m_grad[8];
-
-    int nVel   = 3;
-    char jobvl = 'N', jobvr = 'V';
-    int worklen = 8 * nVel, info;
-
-    DNekMat eval(nVel, nVel, 0.0, eDIAGONAL);
-    DNekMat evec(nVel, nVel, 0.0, eFULL);
-    Array<OneD, NekDouble> vl(nVel * nVel);
-    Array<OneD, NekDouble> work(worklen);
-    Array<OneD, NekDouble> wi(nVel);
-
-    Lapack::Dgeev(jobvl, jobvr, nVel, H.GetRawPtr(), nVel, &(eval.GetPtr())[0],
-                  &wi[0], &vl[0], nVel, &(evec.GetPtr())[0], nVel, &work[0],
-                  worklen, info);
-
-    ASSERTL0(!info, "dgeev failed");
-
-    int minI=0;
-    NekDouble tmp = std::numeric_limits<double>::max();
-    for (int i = 0; i < 3; i++)
-    {
-        if (eval(i, i) < tmp)
-=======
     NekDouble H[3][3];
     H[0][0] = m_grad[3];
     H[1][0] = m_grad[4];
@@ -241,14 +182,13 @@
 
     NekDouble p1 = H[0][1] * H[0][1] + H[0][2] * H[0][2] + H[1][2] * H[1][2];
     if (p1 == 0.0) // H is diagonal
-    {  
+    {
         // find the minimum Eigenvalue
         if(H[0][0] < H[1][1])
->>>>>>> ab244358
         {
             if(H[0][0] < H[2][2])
             {
-                val = H[0][0];                
+                val = H[0][0];
             }
             else
             {
@@ -259,13 +199,13 @@
         {
             if(H[1][1] < H[2][2])
             {
-                val = H[1][1];               
+                val = H[1][1];
             }
             else
             {
                 val = H[2][2];
             }
-        }    
+        }
     }
     else
     {
@@ -294,7 +234,7 @@
         // but computation error can leave it slightly outside this range.
         NekDouble phi;
         if (r <= -1)
-        { 
+        {
             phi = M_PI / 3.0;
         }
         else if (r >= 1)
@@ -304,7 +244,7 @@
         else
         {
             phi = acos(r) / 3.0;
-        }    
+        }
 
         // the eigenvalues satisfy eval[2] <= eval[1] <= eval[0]
         //eval[0] = q + 2.0 * p * cos(phi);
