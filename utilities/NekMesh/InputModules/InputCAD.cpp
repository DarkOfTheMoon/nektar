--- conflicted
+++ resolved
@@ -100,15 +100,7 @@
         P = P->NextSiblingElement("P");
     }
 
-<<<<<<< HEAD
-    m_mesh->m_hasCAD = true;
-    m_mesh->m_CADId = m_CADName;
-
-    ASSERTL0(m_cad->LoadCAD(), "Failed to load CAD");
-
-=======
     set<string> boolparameters;
->>>>>>> acf98483
 
     if(pSession->DefinesElement("NEKTAR/MESHING/BOOLPARAMETERS"))
     {
@@ -183,18 +175,7 @@
     m_mesh->m_spaceDim = 3;
     m_mesh->m_nummode = boost::lexical_cast<int>(m_order) + 1;
 
-<<<<<<< HEAD
-    //curve cad taging is working and tested to this point
-
-    if (count > 0)
-    {
-        cerr << "Error: mesh contains unconnected edges and is not valid"
-             << endl;
-        abort();
-    }
-=======
     vector<ModuleSharedPtr> mods;
->>>>>>> acf98483
 
     ////**** CAD ****////
     mods.push_back(GetModuleFactory().CreateInstance(
@@ -209,68 +190,13 @@
     mods.back()->RegisterConfig("eps", m_eps);
     if(m_uds)
     {
-<<<<<<< HEAD
-        BLMeshSharedPtr m_blmesh = MemoryManager<BLMesh>::AllocateSharedPtr(
-                                        m_cad, m_mesh, blsurfs, m_blthick);
-
-        m_blmesh->Mesh();
-
-        /*m_mesh->m_element[2].clear();
-        m_mesh->m_expDim = 3;
-        ClearElementLinks();
-        ProcessVertices();
-        ProcessEdges();
-        ProcessFaces();
-        ProcessElements();
-        ProcessComposites();
-        return;*/
-
-        m_surfacemesh->Remesh(m_blmesh);
-
-        /*m_mesh->m_nummode = 2;
-        m_mesh->m_expDim = 3;
-        m_mesh->m_element[2].clear();
-        ClearElementLinks();
-        ProcessVertices();
-        ProcessEdges();
-        ProcessFaces();
-        ProcessElements();
-        ProcessComposites();
-        return;*/
-
-        //create tet mesh
-        m_mesh->m_expDim = 3;
-
-        m_tet = MemoryManager<TetMesh>::AllocateSharedPtr(
-            m_mesh, m_octree, m_blmesh);
-=======
         mods.back()->RegisterConfig("udsfile", m_udsfile);
->>>>>>> acf98483
     }
     if(m_woct)
     {
         mods.back()->RegisterConfig("writeoctree", "");
     }
 
-<<<<<<< HEAD
-    m_tet->Mesh();
-
-    //m_mesh->m_element[2].clear();
-    //m_mesh->m_expDim = 2;
-
-    ClearElementLinks();
-    ProcessVertices();
-    ProcessEdges();
-    ProcessFaces();
-    ProcessElements();
-    ProcessComposites();
-
-    //return;
-
-    FaceSet::iterator fit;
-    count = 0;
-    for(fit = m_mesh->m_faceSet.begin(); fit != m_mesh->m_faceSet.end(); fit++)
-=======
     ////**** SurfaceMesh ****////
     mods.push_back(GetModuleFactory().CreateInstance(
         ModuleKey(eProcessModule, "surfacemesh"), m_mesh));
@@ -279,7 +205,6 @@
     mods.push_back(GetModuleFactory().CreateInstance(
         ModuleKey(eProcessModule, "volumemesh"), m_mesh));
     if(m_makeBL)
->>>>>>> acf98483
     {
         mods.back()->RegisterConfig("blsurfs",m_blsurfs);
         mods.back()->RegisterConfig("blthick",m_blthick);
