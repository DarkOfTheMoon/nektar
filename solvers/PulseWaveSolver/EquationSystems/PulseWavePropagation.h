///////////////////////////////////////////////////////////////////////////////
//
// File PulseWavePropagation.h
//
// For more information, please see: http://www.nektar.info
//
// The MIT License
//
// Copyright (c) 2006 Division of Applied Mathematics, Brown University (USA),
// Department of Aeronautics, Imperial College London (UK), and Scientific
// Computing and Imaging Institute, University of Utah (USA).
//
// License for the specific language governing rights and limitations under
// Permission is hereby granted, free of charge, to any person obtaining a
// copy of this software and associated documentation files (the "Software"),
// to deal in the Software without restriction, including without limitation
// the rights to use, copy, modify, merge, publish, distribute, sublicense,
// and/or sell copies of the Software, and to permit persons to whom the
// Software is furnished to do so, subject to the following conditions:
//
// The above copyright notice and this permission notice shall be included
// in all copies or substantial portions of the Software.
//
// THE SOFTWARE IS PROVIDED "AS IS", WITHOUT WARRANTY OF ANY KIND, EXPRESS
// OR IMPLIED, INCLUDING BUT NOT LIMITED TO THE WARRANTIES OF MERCHANTABILITY,
// FITNESS FOR A PARTICULAR PURPOSE AND NONINFRINGEMENT. IN NO EVENT SHALL
// THE AUTHORS OR COPYRIGHT HOLDERS BE LIABLE FOR ANY CLAIM, DAMAGES OR OTHER
// LIABILITY, WHETHER IN AN ACTION OF CONTRACT, TORT OR OTHERWISE, ARISING
// FROM, OUT OF OR IN CONNECTION WITH THE SOFTWARE OR THE USE OR OTHER
// DEALINGS IN THE SOFTWARE.
//
// Description: Pulse Wave Propagation solve routines
//
///////////////////////////////////////////////////////////////////////////////

#ifndef NEKTAR_SOLVERS_PULSEWAVESOLVER_EQUATIONSYSTEMS_PULSEWAVEPROPAGATION_H
#define NEKTAR_SOLVERS_PULSEWAVESOLVER_EQUATIONSYSTEMS_PULSEWAVEPROPAGATION_H

#include <PulseWaveSolver/EquationSystems/PulseWaveSystem.h>
#include <PulseWaveSolver/EquationSystems/PulseWaveBoundary.h>
#include <PulseWaveSolver/EquationSystems/PulseWavePressureArea.h>

using namespace Nektar::SolverUtils;

namespace Nektar
{
    class PulseWavePropagation : public PulseWaveSystem
    {
    public:
        friend class MemoryManager<PulseWavePropagation>;

        /// Creates an instance of this class
        static EquationSystemSharedPtr create(const LibUtilities::SessionReaderSharedPtr& pSession)
        {
            EquationSystemSharedPtr p = MemoryManager<PulseWavePropagation>::AllocateSharedPtr(pSession);
            p->InitObject();
            return p;
        }
	
        /// Name of class
        static std::string className;
        
        virtual ~PulseWavePropagation();
	
		
    protected:
        PulseWavePropagation(const LibUtilities::SessionReaderSharedPtr& pSession);

        void DoOdeRhs(const Array<OneD,  const  Array<OneD, NekDouble> > &inarray,
                      Array<OneD,  Array<OneD, NekDouble> > &outarray,
                      const NekDouble time);
        
        void DoOdeProjection(const Array<OneD,  const  Array<OneD, NekDouble> > &inarray,
                             Array<OneD,  Array<OneD, NekDouble> > &outarray,
                             const NekDouble time);
        
        void SetPulseWaveBoundaryConditions(const Array<OneD,const Array<OneD, NekDouble> >&inarray,
                                            Array<OneD, Array<OneD, NekDouble> >&outarray, 
                                            const NekDouble time);
        virtual void v_InitObject();
        
        virtual void v_GetFluxVector(const int i, Array<OneD, Array<OneD, NekDouble> > &physfield, 
                                     Array<OneD, Array<OneD, NekDouble> > &flux);
        
        /// DG Pulse Wave Propagation routines:
        /// Numerical Flux at interelemental boundaries
        virtual void v_NumericalFlux(Array<OneD, Array<OneD, NekDouble> > &physfield, 
                                     Array<OneD, Array<OneD, NekDouble> > &numflux);
        
        /// Upwinding Riemann solver for interelemental boundaries
        void RiemannSolverUpwind(NekDouble AL,NekDouble uL,NekDouble AR,NekDouble uR, NekDouble &Aflux, 
                                 NekDouble &uflux, NekDouble A_0, NekDouble beta,
                                 NekDouble n);
        
        /// Print Summary
<<<<<<< HEAD
        virtual void v_PrintSummary(std::ostream &out);

        Array<OneD, PulseWaveBoundarySharedPtr> m_Boundary;

        PulseWavePressureAreaSharedPtr m_pressureArea;
=======
        virtual void v_GenerateSummary(SolverUtils::SummaryList& s);
>>>>>>> 25c40588
    };
}

#endif<|MERGE_RESOLUTION|>--- conflicted
+++ resolved
@@ -92,16 +92,10 @@
                                  NekDouble &uflux, NekDouble A_0, NekDouble beta,
                                  NekDouble n);
         
-        /// Print Summary
-<<<<<<< HEAD
-        virtual void v_PrintSummary(std::ostream &out);
-
         Array<OneD, PulseWaveBoundarySharedPtr> m_Boundary;
 
         PulseWavePressureAreaSharedPtr m_pressureArea;
-=======
         virtual void v_GenerateSummary(SolverUtils::SummaryList& s);
->>>>>>> 25c40588
     };
 }
 
