--- conflicted
+++ resolved
@@ -632,7 +632,7 @@
     pFields[0]->ExtractTracePhys(Sgg[1], traceFieldsAdded[15]);
     pFields[0]->ExtractTracePhys(Sxy,    traceFieldsAdded[16]);
 
-    /*** Evaluation of the shear stress in tangent direction *******************
+    /*** Evaluat direction *******************
      * tau_t -> traceFieldsAdded[17]
      ***************************************************************************/
     Array<OneD, NekDouble > sigma_diff   (nTracePts, 0.0);
@@ -729,13 +729,9 @@
                 if (pFields[0]->GetBndConditions()[b]->
                     GetUserDefined() == "WallViscous" ||
                     pFields[0]->GetBndConditions()[b]->
-<<<<<<< HEAD
-                    GetUserDefined() == SpatialDomains::eWall ||
+                    GetUserDefined() == "Wall" ||
                     pFields[0]->GetBndConditions()[b]->
-                    GetUserDefined() == SpatialDomains::eAdjointWall)
-=======
-                    GetUserDefined() == "Wall")
->>>>>>> 6c3be247
+                    GetUserDefined() == "AdjointWall")
                 {
                     Vmath::Vcopy(nBndEdgePts, &traceX[id2], 1,
                                  &surfaceX[id1], 1);
@@ -772,16 +768,12 @@
                         GetPhys_Offset(pFields[j]->GetTraceMap()->
                                        GetBndCondTraceToGlobalTraceMap(cnt++));
 
-                    if (pFields[j]->GetBndConditions()[b]->
+                    if (pFields[0]->GetBndConditions()[b]->
                         GetUserDefined() == "WallViscous" ||
-                        pFields[j]->GetBndConditions()[b]->
-<<<<<<< HEAD
-                        GetUserDefined() == SpatialDomains::eWall ||
                         pFields[0]->GetBndConditions()[b]->
-                        GetUserDefined() == SpatialDomains::eAdjointWall)
-=======
-                        GetUserDefined() == "Wall")
->>>>>>> 6c3be247
+                        GetUserDefined() == "Wall" ||
+                        pFields[0]->GetBndConditions()[b]->
+                        GetUserDefined() == "AdjointWall")
                     {
                         Vmath::Vcopy(nBndEdgePts, &traceFields[j][id2], 1,
                                      &surfaceFields[j][id1], 1);
@@ -816,13 +808,9 @@
                     if (pFields[0]->GetBndConditions()[b]->
                         GetUserDefined() == "WallViscous" ||
                         pFields[0]->GetBndConditions()[b]->
-<<<<<<< HEAD
-                        GetUserDefined() == SpatialDomains::eWall ||
+                        GetUserDefined() == "Wall" ||
                         pFields[0]->GetBndConditions()[b]->
-                        GetUserDefined() == SpatialDomains::eAdjointWall)
-=======
-                        GetUserDefined() == "Wall")
->>>>>>> 6c3be247
+                        GetUserDefined() == "AdjointWall")
                     {
                         Vmath::Vcopy(nBndEdgePts, &traceFieldsAdded[j][id2], 1,
                                      &surfaceFieldsAdded[j][id1], 1);
@@ -927,7 +915,7 @@
 
     }
 
-    cout << "\n Sref = " << Sref << endl;
+    /*cout << "\n Sref = " << Sref << endl;
     Fxp = Fxp/Sref;
     Fyp = Fyp/Sref;
     Fxv = Fxv/Sref;
@@ -937,7 +925,27 @@
     cout << " Viscous drag (Fxv) = " << Fxv << endl;
     cout << " Viscous lift (Fyv) = " << Fyv << endl;
     cout << "\n ==> Total drag = " << Fxp+Fxv << endl;
+    cout << " ==> Total lift = " << Fyp+Fyv << "\n" << endl;*/
+    
+    Sref = 1.0;
+    cout << "\n Sref = " << Sref << endl;
+    Fxp = Fxp/Sref;
+    Fyp = Fyp/Sref;
+    Fxv = Fxv/Sref;
+    Fyv = Fyv/Sref;
+    
+    NekDouble dypres = 0.5*m_rhoInf*(m_uInf*m_uInf + m_vInf*m_vInf);
+    cout << dypres << endl;
+    cout << " Pressure drag (Fxp) = " << Fxp << endl;
+    cout << " Pressure lift (Fyp) = " << Fyp << endl;
+    cout << " Viscous drag (Fxv) = " << Fxv << endl;
+    cout << " Viscous lift (Fyv) = " << Fyv << endl;
+    cout << " Drag coefficient (Cd) = " << (Fxp+Fxv)/dypres << endl;
+    cout << " Lift coefficient (Cl) = " << (Fyp+Fyv)/dypres << endl;
+    cout << " # Solution points     = " << nSolutionPts << endl;
+    cout << "\n ==> Total drag = " << Fxp+Fxv << endl;
     cout << " ==> Total lift = " << Fyp+Fyv << "\n" << endl;
+
 
     //===================================================================================================
     //===================================================================================================
