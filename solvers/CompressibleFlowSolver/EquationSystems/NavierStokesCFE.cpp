--- conflicted
+++ resolved
@@ -199,7 +199,6 @@
                         outarray[i], 1);
         }
         
-<<<<<<< HEAD
         // Add SVV
         NekDouble SVVCutoffRatio, SVVDiffCoeff;
         bool useHomo1DSVV;
@@ -261,9 +260,6 @@
         }
 
         // Add forcing terms
-=======
-        // Add sponge layer if defined in the session file
->>>>>>> bc8b3e5e
         std::vector<SolverUtils::ForcingSharedPtr>::const_iterator x;
         for (x = m_forcing.begin(); x != m_forcing.end(); ++x)
         {
