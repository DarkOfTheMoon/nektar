///////////////////////////////////////////////////////////////////////////////
//
// File NavierStokesCFE.cpp
//
// For more information, please see: http://www.nektar.info
//
// The MIT License
//
// Copyright (c) 2006 Division of Applied Mathematics, Brown University (USA),
// Department of Aeronautics, Imperial College London (UK), and Scientific
// Computing and Imaging Institute, University of Utah (USA).
//
// License for the specific language governing rights and limitations under
// Permission is hereby granted, free of charge, to any person obtaining a
// copy of this software and associated documentation files (the "Software"),
// to deal in the Software without restriction, including without limitation
// the rights to use, copy, modify, merge, publish, distribute, sublicense,
// and/or sell copies of the Software, and to permit persons to whom the
// Software is furnished to do so, subject to the following conditions:
//
// The above copyright notice and this permission notice shall be included
// in all copies or substantial portions of the Software.
//
// THE SOFTWARE IS PROVIDED "AS IS", WITHOUT WARRANTY OF ANY KIND, EXPRESS
// OR IMPLIED, INCLUDING BUT NOT LIMITED TO THE WARRANTIES OF MERCHANTABILITY,
// FITNESS FOR A PARTICULAR PURPOSE AND NONINFRINGEMENT. IN NO EVENT SHALL
// THE AUTHORS OR COPYRIGHT HOLDERS BE LIABLE FOR ANY CLAIM, DAMAGES OR OTHER
// LIABILITY, WHETHER IN AN ACTION OF CONTRACT, TORT OR OTHERWISE, ARISING
// FROM, OUT OF OR IN CONNECTION WITH THE SOFTWARE OR THE USE OR OTHER
// DEALINGS IN THE SOFTWARE.
//
// Description: Navier Stokes equations in conservative variables
//
///////////////////////////////////////////////////////////////////////////////

#include <CompressibleFlowSolver/EquationSystems/NavierStokesCFE.h>

namespace Nektar
{
    string NavierStokesCFE::className = 
        SolverUtils::GetEquationSystemFactory().RegisterCreatorFunction(
            "NavierStokesCFE", NavierStokesCFE::create, 
            "NavierStokes equations in conservative variables.");

    NavierStokesCFE::NavierStokesCFE(
            const LibUtilities::SessionReaderSharedPtr& pSession)
        : CompressibleFlowSystem(pSession)
    {
    }

    void NavierStokesCFE::v_InitObject()
    {
        CompressibleFlowSystem::v_InitObject();

        if(m_session->DefinesSolverInfo("PROBLEMTYPE"))
        {

            std::string ProblemTypeStr = m_session->GetSolverInfo("PROBLEMTYPE");
            int i;
            for(i = 0; i < (int) SIZE_ProblemType; ++i)
            {
                if(NoCaseStringCompare(ProblemTypeMap[i],ProblemTypeStr) == 0)
                {
                    m_problemType = (ProblemType)i;
                    break;
                }
            }
        }
        else
        {
            m_problemType = (ProblemType)0;
        }

        if (m_explicitAdvection)
        {
            m_ode.DefineOdeRhs     (&NavierStokesCFE::DoOdeRhs,        this);
            m_ode.DefineProjection (&NavierStokesCFE::DoOdeProjection, this);
        }
        else
        {
            ASSERTL0(false, "Implicit CFE not set up.");
        }
    }

    NavierStokesCFE::~NavierStokesCFE()
    {

    }

    void NavierStokesCFE::v_GenerateSummary(SolverUtils::SummaryList& s)
    {
        CompressibleFlowSystem::v_GenerateSummary(s);
        SolverUtils::AddSummaryItem(s, "Problem Type", ProblemTypeMap[m_problemType]);
    }

    void NavierStokesCFE::v_SetInitialConditions(
        NekDouble initialtime, 
        bool dumpInitialConditions,
        const int domain)
    {
        EquationSystem::v_SetInitialConditions(initialtime, false);
        
        //insert white noise in initial condition
        NekDouble Noise;
        int phystot = m_fields[0]->GetTotPoints();
        Array<OneD, NekDouble> noise(phystot);
        
        m_session->LoadParameter("Noise", Noise,0.0);
        int m_nConvectiveFields =  m_fields.num_elements(); 
        
        if(Noise > 0.0)
        {
            for(int i = 0; i < m_nConvectiveFields; i++)
            {
                Vmath::FillWhiteNoise(phystot,Noise,noise,1,m_comm->GetColumnComm()->GetRank()+1);
                Vmath::Vadd(phystot,m_fields[i]->GetPhys(),1,noise,1,m_fields[i]->UpdatePhys(),1);
                m_fields[i]->FwdTrans_IterPerExp(m_fields[i]->GetPhys(),m_fields[i]->UpdateCoeffs());
            }
        }


        if (dumpInitialConditions)
        {
            // Dump initial conditions to file
            Checkpoint_Output(0);
        }
    }

    void NavierStokesCFE::DoOdeRhs(
        const Array<OneD, const Array<OneD, NekDouble> > &inarray,
              Array<OneD,       Array<OneD, NekDouble> > &outarray,
        const NekDouble                                   time)
    {
        int i;
        int nvariables = inarray.num_elements();
        int npoints    = GetNpoints();
        
        
        Array<OneD, Array<OneD, NekDouble> > advVel(m_spacedim);
        Array<OneD, Array<OneD, NekDouble> > outarrayAdv(nvariables);
        Array<OneD, Array<OneD, NekDouble> > outarrayDiff(nvariables);
<<<<<<< HEAD

        if (m_adjointSwitch == 0.0)
=======
        
        Array<OneD, Array<OneD, NekDouble> > inarrayTemp(nvariables-1);
        Array<OneD, Array<OneD, NekDouble> > inarrayDiff(nvariables-1);
        
        for (i = 0; i < nvariables; ++i)
        {
            outarrayAdv[i] = Array<OneD, NekDouble>(npoints, 0.0);
            outarrayDiff[i] = Array<OneD, NekDouble>(npoints, 0.0);
        }
        
        for (i = 0; i < nvariables-1; ++i)
        {
            inarrayTemp[i] = Array<OneD, NekDouble>(npoints, 0.0);
            inarrayDiff[i] = Array<OneD, NekDouble>(npoints, 0.0);
        }
        
        // Advection term in physical rhs form
        m_advection->Advect(nvariables, m_fields, advVel, inarray,
                            outarrayAdv, time);
        
        for (i = 0; i < nvariables; ++i)
>>>>>>> 1b103a3e
        {
            Array<OneD, Array<OneD, NekDouble> > inarrayTemp(nvariables-1);
            Array<OneD, Array<OneD, NekDouble> > inarrayDiff(nvariables-1);
            
            for (i = 0; i < nvariables; ++i)
            {
                outarrayAdv[i] = Array<OneD, NekDouble>(npoints, 0.0);
                outarrayDiff[i] = Array<OneD, NekDouble>(npoints, 0.0);
            }
            
            for (i = 0; i < nvariables-1; ++i)
            {
                inarrayTemp[i] = Array<OneD, NekDouble>(npoints, 0.0);
                inarrayDiff[i] = Array<OneD, NekDouble>(npoints, 0.0);
            }
            
            // Advection term in physical rhs form
            m_advection->Advect(nvariables, m_fields, advVel, inarray, outarrayAdv);
            
            for (i = 0; i < nvariables; ++i)
            {
                Vmath::Neg(npoints, outarrayAdv[i], 1);
            }
            
            // Extract pressure and temperature
            Array<OneD, NekDouble > pressure   (npoints, 0.0);
            Array<OneD, NekDouble > temperature(npoints, 0.0);
            GetPressure(inarray, pressure);
            GetTemperature(inarray, pressure, temperature);
            
            // Extract velocities
            for (i = 1; i < nvariables-1; ++i)
            {
                Vmath::Vdiv(npoints,
                            inarray[i], 1,
                            inarray[0], 1,
                            inarrayTemp[i-1], 1);
            }
            
            // Copy velocities into new inarrayDiff
            for (i = 0; i < nvariables-2; ++i)
            {
                Vmath::Vcopy(npoints, inarrayTemp[i], 1, inarrayDiff[i], 1);
            }
            
            // Copy temperature into new inarrayDiffusion
            Vmath::Vcopy(npoints,
                         temperature, 1,
                         inarrayDiff[nvariables-2], 1);
            
            // Diffusion term in physical rhs form
            m_diffusion->Diffuse(nvariables, m_fields, inarrayDiff, outarrayDiff);
            
            for (i = 0; i < nvariables; ++i)
            {
                Vmath::Vadd(npoints, 
                            outarrayAdv[i], 1, 
                            outarrayDiff[i], 1, 
                            outarray[i], 1);
            }
        }
        
        if (m_adjointSwitch == 1.0)
        {
            // Advection term in physical rhs form
            m_advection->Advect(nvariables, m_fields, advVel, inarray, outarray);
        
        }
        
        if (m_adjointSwitch == 2.0)
        {
            // Advection term in physical rhs form
            for (i = 0; i < nvariables; ++i)
            {
                outarrayAdv[i] = Array<OneD, NekDouble>(npoints, 0.0);
                outarrayDiff[i] = Array<OneD, NekDouble>(npoints, 0.0);
            }
            
            // Advection term in physical rhs form
            m_advection->Advect(nvariables, m_fields, advVel, inarray, outarrayAdv);
            
            /*for (int i = 0; i < nvariables; ++i)
            {
                Vmath::Vabs(npoints, outarrayAdv[i], 1, outarrayAdv[i], 1);
                cout << Vmath::Vmin(npoints, outarrayAdv[i], 1) << endl;
            }
            cout << endl;*/
            
            // Diffusion term in physical rhs form
            //
            m_diffusion->Diffuse(nvariables, m_fields, inarray, outarrayDiff);
            
            for (i = 0; i < nvariables; ++i)
            {
                Vmath::Vadd(npoints,
                            outarrayAdv[i], 1,
                            outarrayDiff[i], 1,
                            outarray[i], 1);
            }
        }
    }

    void NavierStokesCFE::DoOdeProjection(
        const Array<OneD, const Array<OneD, NekDouble> > &inarray,
              Array<OneD,       Array<OneD, NekDouble> > &outarray,
        const NekDouble                                   time)
    {
        int i;
        int nvariables = inarray.num_elements();
        
        switch(m_projectionType)
        {
            case MultiRegions::eDiscontinuous:
            {
                // Just copy over array
                int npoints = GetNpoints();
                
                for(i = 0; i < nvariables; ++i)
                {
                    Vmath::Vcopy(npoints, inarray[i], 1, outarray[i], 1);
                }
                SetBoundaryConditions(outarray, time);
                break;
            }
            case MultiRegions::eGalerkin:
            case MultiRegions::eMixed_CG_Discontinuous:
            {
                ASSERTL0(false, "No Continuous Galerkin for full compressible "
                                "Navier-Stokes equations");
                break;
            }
            default:
                ASSERTL0(false, "Unknown projection scheme");
                break;
        }
    }
    
    void NavierStokesCFE::SetBoundaryConditions(
        Array<OneD, Array<OneD, NekDouble> > &inarray,
        NekDouble                             time)
    {
        std::string varName;
        int nvariables = m_fields.num_elements();
        int cnt        = 0;
        
        // loop over Boundary Regions
        for (int n = 0; n < m_fields[0]->GetBndConditions().num_elements(); ++n)
        {
            // Wall Boundary Condition
            if (m_fields[0]->GetBndConditions()[n]->GetUserDefined() ==
                SpatialDomains::eWall)
            {
                ASSERTL0(false, "Wall is a wrong bc for the full "
                                "compressible Navier-Stokes equations");
            }
            
            // Wall Boundary Condition
            if (m_fields[0]->GetBndConditions()[n]->GetUserDefined() ==
                SpatialDomains::eWallViscous)
            {
                WallViscousBC(n, cnt, inarray);
            }
            
            // Adjoint Wall Boundary Condition
            if (m_fields[0]->GetBndConditions()[n]->GetUserDefined() ==
                SpatialDomains::eAdjointWall)
            {
                AdjointWallBC(n, cnt, inarray);
            }
            
            // Symmetric Boundary Condition
            if (m_fields[0]->GetBndConditions()[n]->GetUserDefined() == 
                SpatialDomains::eSymmetry)
            {
                SymmetryBC(n, cnt, inarray);
            }
            
            // Riemann invariant characteristic Boundary Condition (CBC)
            if (m_fields[0]->GetBndConditions()[n]->GetUserDefined() == 
                SpatialDomains::eRiemannInvariant)
            {
                RiemannInvariantBC(n, cnt, inarray);
            }
            
            // Extrapolation of the data at the boundaries
            if (m_fields[0]->GetBndConditions()[n]->GetUserDefined() == 
                SpatialDomains::eExtrapOrder0)
            {
                ExtrapOrder0BC(n, cnt, inarray);
            }
            
            // Time Dependent Boundary Condition (specified in meshfile)
            if (m_fields[0]->GetBndConditions()[n]->GetUserDefined() 
                == SpatialDomains::eTimeDependent)
            {
                for (int i = 0; i < nvariables; ++i)
                {
                    varName = m_session->GetVariable(i);
                    m_fields[i]->EvaluateBoundaryConditions(time, varName);
                }
            }
    
            cnt += m_fields[0]->GetBndCondExpansions()[n]->GetExpSize();
        }
    }
}<|MERGE_RESOLUTION|>--- conflicted
+++ resolved
@@ -139,32 +139,8 @@
         Array<OneD, Array<OneD, NekDouble> > advVel(m_spacedim);
         Array<OneD, Array<OneD, NekDouble> > outarrayAdv(nvariables);
         Array<OneD, Array<OneD, NekDouble> > outarrayDiff(nvariables);
-<<<<<<< HEAD
 
         if (m_adjointSwitch == 0.0)
-=======
-        
-        Array<OneD, Array<OneD, NekDouble> > inarrayTemp(nvariables-1);
-        Array<OneD, Array<OneD, NekDouble> > inarrayDiff(nvariables-1);
-        
-        for (i = 0; i < nvariables; ++i)
-        {
-            outarrayAdv[i] = Array<OneD, NekDouble>(npoints, 0.0);
-            outarrayDiff[i] = Array<OneD, NekDouble>(npoints, 0.0);
-        }
-        
-        for (i = 0; i < nvariables-1; ++i)
-        {
-            inarrayTemp[i] = Array<OneD, NekDouble>(npoints, 0.0);
-            inarrayDiff[i] = Array<OneD, NekDouble>(npoints, 0.0);
-        }
-        
-        // Advection term in physical rhs form
-        m_advection->Advect(nvariables, m_fields, advVel, inarray,
-                            outarrayAdv, time);
-        
-        for (i = 0; i < nvariables; ++i)
->>>>>>> 1b103a3e
         {
             Array<OneD, Array<OneD, NekDouble> > inarrayTemp(nvariables-1);
             Array<OneD, Array<OneD, NekDouble> > inarrayDiff(nvariables-1);
@@ -182,7 +158,7 @@
             }
             
             // Advection term in physical rhs form
-            m_advection->Advect(nvariables, m_fields, advVel, inarray, outarrayAdv);
+            m_advection->Advect(nvariables, m_fields, advVel, inarray, outarrayAdv, time);
             
             for (i = 0; i < nvariables; ++i)
             {
@@ -230,7 +206,7 @@
         if (m_adjointSwitch == 1.0)
         {
             // Advection term in physical rhs form
-            m_advection->Advect(nvariables, m_fields, advVel, inarray, outarray);
+            m_advection->Advect(nvariables, m_fields, advVel, inarray, outarray, time);
         
         }
         
@@ -244,7 +220,7 @@
             }
             
             // Advection term in physical rhs form
-            m_advection->Advect(nvariables, m_fields, advVel, inarray, outarrayAdv);
+            m_advection->Advect(nvariables, m_fields, advVel, inarray, outarrayAdv, time);
             
             /*for (int i = 0; i < nvariables; ++i)
             {
