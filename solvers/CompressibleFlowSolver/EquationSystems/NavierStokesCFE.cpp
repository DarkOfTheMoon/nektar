///////////////////////////////////////////////////////////////////////////////
//
// File NavierStokesCFE.cpp
//
// For more information, please see: http://www.nektar.info
//
// The MIT License
//
// Copyright (c) 2006 Division of Applied Mathematics, Brown University (USA),
// Department of Aeronautics, Imperial College London (UK), and Scientific
// Computing and Imaging Institute, University of Utah (USA).
//
// License for the specific language governing rights and limitations under
// Permission is hereby granted, free of charge, to any person obtaining a
// copy of this software and associated documentation files (the "Software"),
// to deal in the Software without restriction, including without limitation
// the rights to use, copy, modify, merge, publish, distribute, sublicense,
// and/or sell copies of the Software, and to permit persons to whom the
// Software is furnished to do so, subject to the following conditions:
//
// The above copyright notice and this permission notice shall be included
// in all copies or substantial portions of the Software.
//
// THE SOFTWARE IS PROVIDED "AS IS", WITHOUT WARRANTY OF ANY KIND, EXPRESS
// OR IMPLIED, INCLUDING BUT NOT LIMITED TO THE WARRANTIES OF MERCHANTABILITY,
// FITNESS FOR A PARTICULAR PURPOSE AND NONINFRINGEMENT. IN NO EVENT SHALL
// THE AUTHORS OR COPYRIGHT HOLDERS BE LIABLE FOR ANY CLAIM, DAMAGES OR OTHER
// LIABILITY, WHETHER IN AN ACTION OF CONTRACT, TORT OR OTHERWISE, ARISING
// FROM, OUT OF OR IN CONNECTION WITH THE SOFTWARE OR THE USE OR OTHER
// DEALINGS IN THE SOFTWARE.
//
// Description: Navier Stokes equations in conservative variables
//
///////////////////////////////////////////////////////////////////////////////

#include <CompressibleFlowSolver/EquationSystems/NavierStokesCFE.h>

namespace Nektar
{
    string NavierStokesCFE::className = 
        SolverUtils::GetEquationSystemFactory().RegisterCreatorFunction(
            "NavierStokesCFE", NavierStokesCFE::create, 
            "NavierStokes equations in conservative variables.");

    NavierStokesCFE::NavierStokesCFE(
            const LibUtilities::SessionReaderSharedPtr& pSession)
        : CompressibleFlowSystem(pSession)
    {
    }

    void NavierStokesCFE::v_InitObject()
    {
        CompressibleFlowSystem::v_InitObject();

        if(m_session->DefinesSolverInfo("PROBLEMTYPE"))
        {

            std::string ProblemTypeStr = m_session->GetSolverInfo("PROBLEMTYPE");
            int i;
            for(i = 0; i < (int) SIZE_ProblemType; ++i)
            {
                if(NoCaseStringCompare(ProblemTypeMap[i],ProblemTypeStr) == 0)
                {
                    m_problemType = (ProblemType)i;
                    break;
                }
            }
        }
        else
        {
            m_problemType = (ProblemType)0;
        }

        if (m_explicitAdvection)
        {
            m_ode.DefineOdeRhs     (&NavierStokesCFE::DoOdeRhs,        this);
            m_ode.DefineProjection (&NavierStokesCFE::DoOdeProjection, this);
        }
        else
        {
            ASSERTL0(false, "Implicit CFE not set up.");
        }
    }

    NavierStokesCFE::~NavierStokesCFE()
    {

    }

    void NavierStokesCFE::v_GenerateSummary(SolverUtils::SummaryList& s)
    {
        CompressibleFlowSystem::v_GenerateSummary(s);
        SolverUtils::AddSummaryItem(s, "Problem Type", ProblemTypeMap[m_problemType]);
    }

    void NavierStokesCFE::v_SetInitialConditions(
        NekDouble initialtime, 
        bool dumpInitialConditions,
        const int domain)
    {
        EquationSystem::v_SetInitialConditions(initialtime, false);
        
        //insert white noise in initial condition
        NekDouble Noise;
        int phystot = m_fields[0]->GetTotPoints();
        Array<OneD, NekDouble> noise(phystot);
        
        m_session->LoadParameter("Noise", Noise,0.0);
        int m_nConvectiveFields =  m_fields.num_elements(); 
        
        if(Noise > 0.0)
        {
            for(int i = 0; i < m_nConvectiveFields; i++)
            {
                Vmath::FillWhiteNoise(phystot,Noise,noise,1,m_comm->GetColumnComm()->GetRank()+1);
                Vmath::Vadd(phystot,m_fields[i]->GetPhys(),1,noise,1,m_fields[i]->UpdatePhys(),1);
                m_fields[i]->FwdTrans_IterPerExp(m_fields[i]->GetPhys(),m_fields[i]->UpdateCoeffs());
            }
        }


        if (dumpInitialConditions)
        {
            // Dump initial conditions to file
            Checkpoint_Output(0);
        }
    }

    void NavierStokesCFE::DoOdeRhs(
        const Array<OneD, const Array<OneD, NekDouble> > &inarray,
              Array<OneD,       Array<OneD, NekDouble> > &outarray,
        const NekDouble                                   time)
    {
        int i;
        int nvariables = inarray.num_elements();
        int npoints    = GetNpoints();
        
        
        Array<OneD, Array<OneD, NekDouble> > advVel(m_spacedim);
        Array<OneD, Array<OneD, NekDouble> > outarrayAdv(nvariables);
        Array<OneD, Array<OneD, NekDouble> > outarrayDiff(nvariables);
<<<<<<< HEAD

        if (m_adjointSwitch == 0.0)
=======
        
        Array<OneD, Array<OneD, NekDouble> > inarrayTemp(nvariables-1);
        Array<OneD, Array<OneD, NekDouble> > inarrayDiff(nvariables-1);
        
        for (i = 0; i < nvariables; ++i)
>>>>>>> 3b24f18e
        {
            Array<OneD, Array<OneD, NekDouble> > inarrayTemp(nvariables-1);
            Array<OneD, Array<OneD, NekDouble> > inarrayDiff(nvariables-1);
            
            for (i = 0; i < nvariables; ++i)
            {
                outarrayAdv[i] = Array<OneD, NekDouble>(npoints, 0.0);
                outarrayDiff[i] = Array<OneD, NekDouble>(npoints, 0.0);
            }
            
            for (i = 0; i < nvariables-1; ++i)
            {
                inarrayTemp[i] = Array<OneD, NekDouble>(npoints, 0.0);
                inarrayDiff[i] = Array<OneD, NekDouble>(npoints, 0.0);
            }
            
            // Advection term in physical rhs form
            m_advection->Advect(nvariables, m_fields, advVel, inarray, outarrayAdv);
            
            for (i = 0; i < nvariables; ++i)
            {
                Vmath::Neg(npoints, outarrayAdv[i], 1);
            }
            
            // Extract pressure and temperature
            Array<OneD, NekDouble > pressure   (npoints, 0.0);
            Array<OneD, NekDouble > temperature(npoints, 0.0);
            GetPressure(inarray, pressure);
            GetTemperature(inarray, pressure, temperature);
            
            // Extract velocities
            for (i = 1; i < nvariables-1; ++i)
            {
                Vmath::Vdiv(npoints,
                            inarray[i], 1,
                            inarray[0], 1,
                            inarrayTemp[i-1], 1);
            }
            
            // Copy velocities into new inarrayDiff
            for (i = 0; i < nvariables-2; ++i)
            {
                Vmath::Vcopy(npoints, inarrayTemp[i], 1, inarrayDiff[i], 1);
            }
            
            // Copy temperature into new inarrayDiffusion
            Vmath::Vcopy(npoints,
                         temperature, 1,
                         inarrayDiff[nvariables-2], 1);
            
            // Diffusion term in physical rhs form
            m_diffusion->Diffuse(nvariables, m_fields, inarrayDiff, outarrayDiff);
            
            for (i = 0; i < nvariables; ++i)
            {
                Vmath::Vadd(npoints, 
                            outarrayAdv[i], 1, 
                            outarrayDiff[i], 1, 
                            outarray[i], 1);
            }
        }
        
        if (m_adjointSwitch == 1.0)
        {
<<<<<<< HEAD
            // Advection term in physical rhs form
            m_advection->Advect(nvariables, m_fields, advVel, inarray, outarray);
        
        }
        
        if (m_adjointSwitch == 2.0)
        {
            // Advection term in physical rhs form
            for (i = 0; i < nvariables; ++i)
            {
                outarrayAdv[i] = Array<OneD, NekDouble>(npoints, 0.0);
                outarrayDiff[i] = Array<OneD, NekDouble>(npoints, 0.0);
            }
            
            // Advection term in physical rhs form
            m_advection->Advect(nvariables, m_fields, advVel, inarray, outarrayAdv);
            // Diffusion term in physical rhs form
            m_diffusion->Diffuse(nvariables, m_fields, inarray, outarrayDiff);
            
            for (i = 0; i < nvariables; ++i)
            {
	      Vmath::Vadd(npoints, 
			  outarrayAdv[i], 1,
			  outarrayDiff[i], 1,
			  outarray[i], 1);
	    }
=======
            inarrayTemp[i] = Array<OneD, NekDouble>(npoints, 0.0);
            inarrayDiff[i] = Array<OneD, NekDouble>(npoints, 0.0);
        }
        
        // Advection term in physical rhs form
        m_advection->Advect(nvariables, m_fields, advVel, inarray, outarrayAdv);
        
        for (i = 0; i < nvariables; ++i)
        {
            Vmath::Neg(npoints, outarrayAdv[i], 1);
        }
        
        // Extract pressure and temperature
        Array<OneD, NekDouble > pressure   (npoints, 0.0);
        Array<OneD, NekDouble > temperature(npoints, 0.0);
        GetPressure(inarray, pressure);
        GetTemperature(inarray, pressure, temperature);
        
        // Extract velocities
        for (i = 1; i < nvariables-1; ++i)
        {
            Vmath::Vdiv(npoints,
                        inarray[i], 1,
                        inarray[0], 1,
                        inarrayTemp[i-1], 1);
        }
        
        // Copy velocities into new inarrayDiff
        for (i = 0; i < nvariables-2; ++i)
        {
            Vmath::Vcopy(npoints, inarrayTemp[i], 1, inarrayDiff[i], 1);
        }
        
        // Copy temperature into new inarrayDiffusion
        Vmath::Vcopy(npoints,
                     temperature, 1,
                     inarrayDiff[nvariables-2], 1);
        
        // Diffusion term in physical rhs form
        m_diffusion->Diffuse(nvariables, m_fields, inarrayDiff, outarrayDiff);
        
        for (i = 0; i < nvariables; ++i)
        {
            Vmath::Vadd(npoints,
                        outarrayAdv[i], 1,
                        outarrayDiff[i], 1,
                        outarray[i], 1);
>>>>>>> 3b24f18e
        }
    }

    void NavierStokesCFE::DoOdeProjection(
        const Array<OneD, const Array<OneD, NekDouble> > &inarray,
              Array<OneD,       Array<OneD, NekDouble> > &outarray,
        const NekDouble                                   time)
    {
        int i;
        int nvariables = inarray.num_elements();
        
        switch(m_projectionType)
        {
            case MultiRegions::eDiscontinuous:
            {
                // Just copy over array
                int npoints = GetNpoints();
                
                for(i = 0; i < nvariables; ++i)
                {
                    Vmath::Vcopy(npoints, inarray[i], 1, outarray[i], 1);
                }
                SetBoundaryConditions(outarray, time);
                break;
            }
            case MultiRegions::eGalerkin:
            case MultiRegions::eMixed_CG_Discontinuous:
            {
                ASSERTL0(false, "No Continuous Galerkin for full compressible "
                                "Navier-Stokes equations");
                break;
            }
            default:
                ASSERTL0(false, "Unknown projection scheme");
                break;
        }
    }
    
    void NavierStokesCFE::SetBoundaryConditions(
        Array<OneD, Array<OneD, NekDouble> > &inarray,
        NekDouble                             time)
    {
        std::string varName;
        int nvariables = m_fields.num_elements();
        int cnt        = 0;
        
        // loop over Boundary Regions
        for (int n = 0; n < m_fields[0]->GetBndConditions().num_elements(); ++n)
        {
            // Wall Boundary Condition
            if (m_fields[0]->GetBndConditions()[n]->GetUserDefined() ==
                SpatialDomains::eWall)
            {
                ASSERTL0(false, "Wall is a wrong bc for the full "
                                "compressible Navier-Stokes equations");
            }
            
            // Wall Boundary Condition
            if (m_fields[0]->GetBndConditions()[n]->GetUserDefined() ==
                SpatialDomains::eWallViscous)
            {
                WallViscousBC(n, cnt, inarray);
            }
            
            // Adjoint Wall Boundary Condition
            if (m_fields[0]->GetBndConditions()[n]->GetUserDefined() ==
                SpatialDomains::eAdjointWall)
            {
                AdjointWallBC(n, cnt, inarray);
            }
            
            // Symmetric Boundary Condition
            if (m_fields[0]->GetBndConditions()[n]->GetUserDefined() == 
                SpatialDomains::eSymmetry)
            {
                SymmetryBC(n, cnt, inarray);
            }
            
            // Riemann invariant characteristic Boundary Condition (CBC)
            if (m_fields[0]->GetBndConditions()[n]->GetUserDefined() == 
                SpatialDomains::eRiemannInvariant)
            {
                RiemannInvariantBC(n, cnt, inarray);
            }
            
            // Extrapolation of the data at the boundaries
            if (m_fields[0]->GetBndConditions()[n]->GetUserDefined() == 
                SpatialDomains::eExtrapOrder0)
            {
                ExtrapOrder0BC(n, cnt, inarray);
            }
            
            if (m_fields[0]->GetBndConditions()[n]->GetUserDefined() ==
                SpatialDomains::eAdjointPressureOutflow)
            {
                AdjointPressureOutflow(n, cnt, inarray);
            }
            
            // Time Dependent Boundary Condition (specified in meshfile)
            if (m_fields[0]->GetBndConditions()[n]->GetUserDefined() 
                == SpatialDomains::eTimeDependent)
            {
                for (int i = 0; i < nvariables; ++i)
                {
                    varName = m_session->GetVariable(i);
                    m_fields[i]->EvaluateBoundaryConditions(time, varName);
                }
            }
    
            cnt += m_fields[0]->GetBndCondExpansions()[n]->GetExpSize();
        }
    }
}<|MERGE_RESOLUTION|>--- conflicted
+++ resolved
@@ -139,16 +139,8 @@
         Array<OneD, Array<OneD, NekDouble> > advVel(m_spacedim);
         Array<OneD, Array<OneD, NekDouble> > outarrayAdv(nvariables);
         Array<OneD, Array<OneD, NekDouble> > outarrayDiff(nvariables);
-<<<<<<< HEAD
 
         if (m_adjointSwitch == 0.0)
-=======
-        
-        Array<OneD, Array<OneD, NekDouble> > inarrayTemp(nvariables-1);
-        Array<OneD, Array<OneD, NekDouble> > inarrayDiff(nvariables-1);
-        
-        for (i = 0; i < nvariables; ++i)
->>>>>>> 3b24f18e
         {
             Array<OneD, Array<OneD, NekDouble> > inarrayTemp(nvariables-1);
             Array<OneD, Array<OneD, NekDouble> > inarrayDiff(nvariables-1);
@@ -213,7 +205,6 @@
         
         if (m_adjointSwitch == 1.0)
         {
-<<<<<<< HEAD
             // Advection term in physical rhs form
             m_advection->Advect(nvariables, m_fields, advVel, inarray, outarray);
         
@@ -230,65 +221,26 @@
             
             // Advection term in physical rhs form
             m_advection->Advect(nvariables, m_fields, advVel, inarray, outarrayAdv);
+            
+            /*for (int i = 0; i < nvariables; ++i)
+            {
+                Vmath::Vabs(npoints, outarrayAdv[i], 1, outarrayAdv[i], 1);
+                cout << Vmath::Vmin(npoints, outarrayAdv[i], 1) << endl;
+            }
+            cout << endl;*/
+            
             // Diffusion term in physical rhs form
-            m_diffusion->Diffuse(nvariables, m_fields, inarray, outarrayDiff);
-            
-            for (i = 0; i < nvariables; ++i)
-            {
-	      Vmath::Vadd(npoints, 
-			  outarrayAdv[i], 1,
-			  outarrayDiff[i], 1,
-			  outarray[i], 1);
-	    }
-=======
-            inarrayTemp[i] = Array<OneD, NekDouble>(npoints, 0.0);
-            inarrayDiff[i] = Array<OneD, NekDouble>(npoints, 0.0);
-        }
-        
-        // Advection term in physical rhs form
-        m_advection->Advect(nvariables, m_fields, advVel, inarray, outarrayAdv);
-        
-        for (i = 0; i < nvariables; ++i)
-        {
-            Vmath::Neg(npoints, outarrayAdv[i], 1);
-        }
-        
-        // Extract pressure and temperature
-        Array<OneD, NekDouble > pressure   (npoints, 0.0);
-        Array<OneD, NekDouble > temperature(npoints, 0.0);
-        GetPressure(inarray, pressure);
-        GetTemperature(inarray, pressure, temperature);
-        
-        // Extract velocities
-        for (i = 1; i < nvariables-1; ++i)
-        {
-            Vmath::Vdiv(npoints,
-                        inarray[i], 1,
-                        inarray[0], 1,
-                        inarrayTemp[i-1], 1);
-        }
-        
-        // Copy velocities into new inarrayDiff
-        for (i = 0; i < nvariables-2; ++i)
-        {
-            Vmath::Vcopy(npoints, inarrayTemp[i], 1, inarrayDiff[i], 1);
-        }
-        
-        // Copy temperature into new inarrayDiffusion
-        Vmath::Vcopy(npoints,
-                     temperature, 1,
-                     inarrayDiff[nvariables-2], 1);
-        
-        // Diffusion term in physical rhs form
-        m_diffusion->Diffuse(nvariables, m_fields, inarrayDiff, outarrayDiff);
-        
-        for (i = 0; i < nvariables; ++i)
-        {
-            Vmath::Vadd(npoints,
-                        outarrayAdv[i], 1,
-                        outarrayDiff[i], 1,
-                        outarray[i], 1);
->>>>>>> 3b24f18e
+            //m_diffusion->Diffuse(nvariables, m_fields, inarray, outarrayDiff);
+            
+            
+            
+            for (i = 0; i < nvariables; ++i)
+            {
+                Vmath::Vadd(npoints,
+                            outarrayAdv[i], 1,
+                            outarrayDiff[i], 1,
+                            outarray[i], 1);
+            }
         }
     }
 
@@ -381,12 +333,6 @@
                 ExtrapOrder0BC(n, cnt, inarray);
             }
             
-            if (m_fields[0]->GetBndConditions()[n]->GetUserDefined() ==
-                SpatialDomains::eAdjointPressureOutflow)
-            {
-                AdjointPressureOutflow(n, cnt, inarray);
-            }
-            
             // Time Dependent Boundary Condition (specified in meshfile)
             if (m_fields[0]->GetBndConditions()[n]->GetUserDefined() 
                 == SpatialDomains::eTimeDependent)
