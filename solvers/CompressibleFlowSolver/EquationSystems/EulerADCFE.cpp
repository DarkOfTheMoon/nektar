///////////////////////////////////////////////////////////////////////////////
//
// File EulerArtificialDiffusionCFE.cpp
//
// For more information, please see: http://www.nektar.info
//
// The MIT License
//
// Copyright (c) 2006 Division of Applied Mathematics, Brown University (USA),
// Department of Aeronautics, Imperial College London (UK), and Scientific
// Computing and Imaging Institute, University of Utah (USA).
//
// License for the specific language governing rights and limitations under
// Permission is hereby granted, free of charge, to any person obtaining a
// copy of this software and associated documentation files (the "Software"),
// to deal in the Software without restriction, including without limitation
// the rights to use, copy, modify, merge, publish, distribute, sublicense,
// and/or sell copies of the Software, and to permit persons to whom the
// Software is furnished to do so, subject to the following conditions:
//
// The above copyright notice and this permission notice shall be included
// in all copies or substantial portions of the Software.
//
// THE SOFTWARE IS PROVIDED "AS IS", WITHOUT WARRANTY OF ANY KIND, EXPRESS
// OR IMPLIED, INCLUDING BUT NOT LIMITED TO THE WARRANTIES OF MERCHANTABILITY,
// FITNESS FOR A PARTICULAR PURPOSE AND NONINFRINGEMENT. IN NO EVENT SHALL
// THE AUTHORS OR COPYRIGHT HOLDERS BE LIABLE FOR ANY CLAIM, DAMAGES OR OTHER
// LIABILITY, WHETHER IN AN ACTION OF CONTRACT, TORT OR OTHERWISE, ARISING
// FROM, OUT OF OR IN CONNECTION WITH THE SOFTWARE OR THE USE OR OTHER
// DEALINGS IN THE SOFTWARE.
//
// Description: Euler equations in conservative variables with artificial
// diffusion
//
///////////////////////////////////////////////////////////////////////////////

#include <CompressibleFlowSolver/EquationSystems/EulerADCFE.h>
#include <boost/algorithm/string.hpp>

namespace Nektar
{
    string EulerADCFE::className =
    SolverUtils::GetEquationSystemFactory().RegisterCreatorFunction(
        "EulerADCFE", EulerADCFE::create,
        "Euler equations in conservative variables with "
        "artificial diffusion.");
    
    EulerADCFE::EulerADCFE(
        const LibUtilities::SessionReaderSharedPtr& pSession)
    : CompressibleFlowSystem(pSession)
    {
    }
    
    void EulerADCFE::v_InitObject()
    {
        CompressibleFlowSystem::v_InitObject();
        
        if (m_shockCaptureType == "Smooth")
        {
            ASSERTL0(m_fields.num_elements() == m_spacedim + 3,
                     "Not enough variables for smooth shock capturing; "
                     "make sure you have added eps to variable list.");
            m_smoothDiffusion = true;
        }
        
        m_diffusion->SetArtificialDiffusionVector(
            &EulerADCFE::GetArtificialDynamicViscosity, this);
        
        if(m_session->DefinesSolverInfo("PROBLEMTYPE"))
        {
            std::string ProblemTypeStr = m_session->GetSolverInfo("PROBLEMTYPE");
            int i;
            for(i = 0; i < (int) SIZE_ProblemType; ++i)
            {
                if(boost::iequals(ProblemTypeMap[i], ProblemTypeStr))
                {
                    m_problemType = (ProblemType)i;
                    break;
                }
            }
        }
        else
        {
            m_problemType = (ProblemType)0;
        }
        
        if (m_explicitAdvection)
        {
            m_ode.DefineOdeRhs    (&EulerADCFE::
            DoOdeRhs, this);
            m_ode.DefineProjection(&EulerADCFE::
            DoOdeProjection, this);
        }
        else
        {
            ASSERTL0(false, "Implicit CFE not set up.");
        }
    }
    
    EulerADCFE::~EulerADCFE()
    {
        
    }
    
    void EulerADCFE::v_GenerateSummary(SolverUtils::SummaryList& s)
    {
        CompressibleFlowSystem::v_GenerateSummary(s);
        SolverUtils::AddSummaryItem(
            s, "Problem Type", ProblemTypeMap[m_problemType]);
    }
    
    void EulerADCFE::v_SetInitialConditions(
        NekDouble initialtime, 
        bool      dumpInitialConditions,
        const int domain)
    {
        EquationSystem::v_SetInitialConditions(initialtime, false);
        
        if(dumpInitialConditions)
        {
            // Dump initial conditions to file
            Checkpoint_Output(0);
        }
    }
    
    void EulerADCFE::DoOdeRhs(
        const Array<OneD, const Array<OneD, NekDouble> > &inarray,
        Array<OneD,       Array<OneD, NekDouble> > &outarray,
        const NekDouble                                   time)
    {
        int i;
        int nvariables = inarray.num_elements();
        int npoints    = GetNpoints();
        
        Array<OneD, Array<OneD, NekDouble> > advVel;
        Array<OneD, Array<OneD, NekDouble> > outarrayAdv(nvariables);
        Array<OneD, Array<OneD, NekDouble> > outarrayDiff(nvariables);

        for (i = 0; i < nvariables; ++i)
        {
            outarrayAdv[i] = Array<OneD, NekDouble>(npoints, 0.0);
            outarrayDiff[i] = Array<OneD, NekDouble>(npoints, 0.0);
        }
        
        m_advection->Advect(nvariables, m_fields, advVel, inarray,
                                        outarrayAdv, m_time);
        
        for (i = 0; i < nvariables; ++i)
        {
            Vmath::Neg(npoints, outarrayAdv[i], 1);
        }
        
        m_diffusion->Diffuse(nvariables, m_fields, inarray, outarrayDiff);
        
        if (m_shockCaptureType == "NonSmooth")
        {
            for (i = 0; i < nvariables; ++i)
            {
                Vmath::Vadd(npoints,
                            outarrayAdv[i], 1,
                            outarrayDiff[i], 1,
                            outarray[i], 1);
            }
        }
        if (m_shockCaptureType == "Smooth")
        {
            const Array<OneD, int> ExpOrder = GetNumExpModesPerExp();
            
            NekDouble pOrder = Vmath::Vmax(ExpOrder.num_elements(), ExpOrder, 1);
            
            Array <OneD, NekDouble > a_vel  (npoints, 0.0);
            Array <OneD, NekDouble > u_abs  (npoints, 0.0);
            Array <OneD, NekDouble > pres   (npoints, 0.0);
            Array <OneD, NekDouble > wave_sp(npoints, 0.0);
            
            GetPressure(inarray, pres);
            GetSoundSpeed(inarray, pres, a_vel);
            GetAbsoluteVelocity(inarray, u_abs);
            
            Vmath::Vadd(npoints, a_vel, 1, u_abs, 1, wave_sp, 1);
            
            NekDouble max_wave_sp = Vmath::Vmax(npoints, wave_sp, 1);
            
            Vmath::Smul(npoints,
                        m_C2,
                        outarrayDiff[nvariables-1], 1,
                        outarrayDiff[nvariables-1], 1);
            
            Vmath::Smul(npoints,
                        max_wave_sp,
                        outarrayDiff[nvariables-1], 1,
                        outarrayDiff[nvariables-1], 1);
            
            Vmath::Smul(npoints,
                        pOrder,
                        outarrayDiff[nvariables-1], 1,
                        outarrayDiff[nvariables-1], 1);
            
            for (i = 0; i < nvariables; ++i)
            {
                Vmath::Vadd(npoints,
                            outarrayAdv[i], 1,
                            outarrayDiff[i], 1,
                            outarray[i], 1);
            }
            
            Array<OneD, Array<OneD, NekDouble> > outarrayForcing(nvariables);
            
            for (i = 0; i < nvariables; ++i)
            {
                outarrayForcing[i] = Array<OneD, NekDouble>(npoints, 0.0);
            }
            
            GetForcingTerm(inarray, outarrayForcing);
            
            for (i = 0; i < nvariables; ++i)
            {
                // Add Forcing Term
                Vmath::Vadd(npoints,
                            outarray[i], 1,
                            outarrayForcing[i], 1,
                            outarray[i], 1);
            }
        }
        
<<<<<<< HEAD
        // Add forcing terms
=======
        // Add sponge layer if defined in the session file
>>>>>>> bc8b3e5e
        std::vector<SolverUtils::ForcingSharedPtr>::const_iterator x;
        for (x = m_forcing.begin(); x != m_forcing.end(); ++x)
        {
            (*x)->Apply(m_fields, inarray, outarray, time);
        }
    }
    
    void EulerADCFE::DoOdeProjection(
        const Array<OneD, const Array<OneD, NekDouble> > &inarray,
        Array<OneD,       Array<OneD, NekDouble> > &outarray,
        const NekDouble                                   time)
    {
        int i;
        int nvariables = inarray.num_elements();
        
        switch(m_projectionType)
        {
            case MultiRegions::eDiscontinuous:
            {
                // Just copy over array
                int npoints = GetNpoints();
                
                for(i = 0; i < nvariables; ++i)
                {
                    Vmath::Vcopy(npoints, inarray[i], 1, outarray[i], 1);
                }
                SetBoundaryConditions(outarray, time);
                break;
            }
            case MultiRegions::eGalerkin:
            case MultiRegions::eMixed_CG_Discontinuous:
            {
                ASSERTL0(false, "No Continuous Galerkin for Euler equations");
                break;
            }
            default:
                ASSERTL0(false, "Unknown projection scheme");
                break;
        }
    }
    
    void EulerADCFE::SetBoundaryConditions(
        Array<OneD, Array<OneD, NekDouble> > &inarray,
        NekDouble                             time)
    {    
        std::string varName;
        int nvariables = m_fields.num_elements();
        int cnt        = 0;
        
        // loop over Boundary Regions
        for (int n = 0; n < m_fields[0]->GetBndConditions().num_elements(); ++n)
        {
            // Wall Boundary Condition
            if (m_fields[0]->GetBndConditions()[n]->GetUserDefined() ==
                SpatialDomains::eWall)
            {
                WallBC(n, cnt, inarray);
            }
            
            // Wall Boundary Condition
            if (m_fields[0]->GetBndConditions()[n]->GetUserDefined() ==
                SpatialDomains::eWallViscous)
            {
                ASSERTL0(false, "WallViscous is a wrong bc for the "
                "Euler equations");
            }
            
            // Symmetric Boundary Condition
            if (m_fields[0]->GetBndConditions()[n]->GetUserDefined() == 
                SpatialDomains::eSymmetry)
            {
                SymmetryBC(n, cnt, inarray);
            }
            
            // Riemann invariant characteristic Boundary Condition (CBC)
            if (m_fields[0]->GetBndConditions()[n]->GetUserDefined() == 
                SpatialDomains::eRiemannInvariant)
            {
                RiemannInvariantBC(n, cnt, inarray);
            }
            
            // Pressure outflow non-reflective Boundary Condition
            if (m_fields[0]->GetBndConditions()[n]->GetUserDefined() == 
                SpatialDomains::ePressureOutflowNonReflective)
            {
                PressureOutflowNonReflectiveBC(n, cnt, inarray);
            }
            
            // Pressure outflow Boundary Condition
            if (m_fields[0]->GetBndConditions()[n]->GetUserDefined() == 
                SpatialDomains::ePressureOutflow)
            {
                PressureOutflowBC(n, cnt, inarray);
            }
            
            // Pressure outflow Boundary Condition from file
            if (m_fields[0]->GetBndConditions()[n]->GetUserDefined() == 
                SpatialDomains::ePressureOutflowFile)
            {
                PressureOutflowFileBC(n, cnt, inarray);
            }
            
            // Pressure inflow Boundary Condition from file
            if (m_fields[0]->GetBndConditions()[n]->GetUserDefined() == 
                SpatialDomains::ePressureInflowFile)
            {
                PressureInflowFileBC(n, cnt, inarray);
            }
            
            // Extrapolation of the data at the boundaries
            if (m_fields[0]->GetBndConditions()[n]->GetUserDefined() == 
                SpatialDomains::eExtrapOrder0)
            {
                ExtrapOrder0BC(n, cnt, inarray);
            }
            
            // Time Dependent Boundary Condition (specified in meshfile)
            if (m_fields[0]->GetBndConditions()[n]->GetUserDefined() 
                == SpatialDomains::eTimeDependent)
            {
                for (int i = 0; i < nvariables; ++i)
                {
                    varName = m_session->GetVariable(i);
                    m_fields[i]->EvaluateBoundaryConditions(time, varName);
                }
            }
            
            cnt += m_fields[0]->GetBndCondExpansions()[n]->GetExpSize();
        }
    }
    /*
    int EulerADCFE::v_GetForceDimension()
    {
        return m_session->GetVariables().size();
    }*/
}<|MERGE_RESOLUTION|>--- conflicted
+++ resolved
@@ -223,11 +223,7 @@
             }
         }
         
-<<<<<<< HEAD
         // Add forcing terms
-=======
-        // Add sponge layer if defined in the session file
->>>>>>> bc8b3e5e
         std::vector<SolverUtils::ForcingSharedPtr>::const_iterator x;
         for (x = m_forcing.begin(); x != m_forcing.end(); ++x)
         {
