///////////////////////////////////////////////////////////////////////////////
//
// File NavierStokesCFE.h
//
// For more information, please see: http://www.nektar.info
//
// The MIT License
//
// Copyright (c) 2006 Division of Applied Mathematics, Brown University (USA),
// Department of Aeronautics, Imperial College London (UK), and Scientific
// Computing and Imaging Institute, University of Utah (USA).
//
// License for the specific language governing rights and limitations under
// Permission is hereby granted, free of charge, to any person obtaining a
// copy of this software and associated documentation files (the "Software"),
// to deal in the Software without restriction, including without limitation
// the rights to use, copy, modify, merge, publish, distribute, sublicense,
// and/or sell copies of the Software, and to permit persons to whom the
// Software is furnished to do so, subject to the following conditions:
//
// The above copyright notice and this permission notice shall be included
// in all copies or substantial portions of the Software.
//
// THE SOFTWARE IS PROVIDED "AS IS", WITHOUT WARRANTY OF ANY KIND, EXPRESS
// OR IMPLIED, INCLUDING BUT NOT LIMITED TO THE WARRANTIES OF MERCHANTABILITY,
// FITNESS FOR A PARTICULAR PURPOSE AND NONINFRINGEMENT. IN NO EVENT SHALL
// THE AUTHORS OR COPYRIGHT HOLDERS BE LIABLE FOR ANY CLAIM, DAMAGES OR OTHER
// LIABILITY, WHETHER IN AN ACTION OF CONTRACT, TORT OR OTHERWISE, ARISING
// FROM, OUT OF OR IN CONNECTION WITH THE SOFTWARE OR THE USE OR OTHER
// DEALINGS IN THE SOFTWARE.
//
// Description: NavierStokes equations in conservative variable
//
///////////////////////////////////////////////////////////////////////////////

#ifndef NEKTAR_SOLVERS_COMPRESSIBLEFLOWSOLVER_EQUATIONSYSTEMS_NAVIERSTOKESCFE_H
#define NEKTAR_SOLVERS_COMPRESSIBLEFLOWSOLVER_EQUATIONSYSTEMS_NAVIERSTOKESCFE_H

#include <CompressibleFlowSolver/EquationSystems/CompressibleFlowSystem.h>

namespace Nektar
{  

  enum ProblemType
  {           
    eGeneral,          ///< No problem defined - Default Inital data
    SIZE_ProblemType   ///< Length of enum list
  };
  
  const char* const ProblemTypeMap[] =
    {
      "General"
    };
  
  /**
   * 
   * 
   **/
  class NavierStokesCFE : public CompressibleFlowSystem
  {
  public:
      friend class MemoryManager<NavierStokesCFE>;

    /// Creates an instance of this class
    static SolverUtils::EquationSystemSharedPtr create(
            const LibUtilities::SessionReaderSharedPtr& pSession)
    {
      SolverUtils::EquationSystemSharedPtr p = MemoryManager<NavierStokesCFE>::AllocateSharedPtr(pSession);
      p->InitObject();
      return p;
    }
    /// Name of class
    static std::string className;
    
    virtual ~NavierStokesCFE();

    ///< problem type selector
    ProblemType                                     m_problemType;   
    
  protected:
    NavierStokesCFE(const LibUtilities::SessionReaderSharedPtr& pSession);

    virtual void v_InitObject();
    virtual void v_GenerateSummary(SolverUtils::SummaryList& s);
    void DoOdeRhs(
        const Array<OneD, const Array<OneD, NekDouble> > &inarray,
              Array<OneD,       Array<OneD, NekDouble> > &outarray,
        const NekDouble                                   time);
    void DoOdeProjection(
        const Array<OneD, const Array<OneD, NekDouble> > &inarray,
              Array<OneD,       Array<OneD, NekDouble> > &outarray,
        const NekDouble                                   time);
    virtual void v_SetInitialConditions(
        NekDouble                               initialtime = 0.0,
<<<<<<< HEAD
        bool                                    dumpInitialConditions = true);
      
    void CPSensor(
        const Array<OneD, const Array<OneD, NekDouble> > &inarray,
              Array<OneD, NekDouble> &outarray);
    
    void CPSensorKappa(
        const Array<OneD, const Array<OneD, NekDouble> > &inarray,
              Array<OneD, NekDouble> &outarray);
      
    void CPSmoothArtVisc(
        const Array<OneD, const Array<OneD, NekDouble> > &inarray,
                                          Array<OneD, NekDouble> &outarray);
=======
        bool                                    dumpInitialConditions = true,
        const int domain = 0);
>>>>>>> a617f894
    
    private:
      void SetBoundaryConditions(
        Array<OneD, Array<OneD, NekDouble> >             &physarray, 
        NekDouble                                         time);
  };
}
#endif<|MERGE_RESOLUTION|>--- conflicted
+++ resolved
@@ -92,9 +92,9 @@
         const NekDouble                                   time);
     virtual void v_SetInitialConditions(
         NekDouble                               initialtime = 0.0,
-<<<<<<< HEAD
-        bool                                    dumpInitialConditions = true);
-      
+        bool                                    dumpInitialConditions = true,
+        const int domain = 0);
+
     void CPSensor(
         const Array<OneD, const Array<OneD, NekDouble> > &inarray,
               Array<OneD, NekDouble> &outarray);
@@ -106,10 +106,6 @@
     void CPSmoothArtVisc(
         const Array<OneD, const Array<OneD, NekDouble> > &inarray,
                                           Array<OneD, NekDouble> &outarray);
-=======
-        bool                                    dumpInitialConditions = true,
-        const int domain = 0);
->>>>>>> a617f894
     
     private:
       void SetBoundaryConditions(
