///////////////////////////////////////////////////////////////////////////////
//
// File NavierStokesCFE.h
//
// For more information, please see: http://www.nektar.info
//
// The MIT License
//
// Copyright (c) 2006 Division of Applied Mathematics, Brown University (USA),
// Department of Aeronautics, Imperial College London (UK), and Scientific
// Computing and Imaging Institute, University of Utah (USA).
//
// License for the specific language governing rights and limitations under
// Permission is hereby granted, free of charge, to any person obtaining a
// copy of this software and associated documentation files (the "Software"),
// to deal in the Software without restriction, including without limitation
// the rights to use, copy, modify, merge, publish, distribute, sublicense,
// and/or sell copies of the Software, and to permit persons to whom the
// Software is furnished to do so, subject to the following conditions:
//
// The above copyright notice and this permission notice shall be included
// in all copies or substantial portions of the Software.
//
// THE SOFTWARE IS PROVIDED "AS IS", WITHOUT WARRANTY OF ANY KIND, EXPRESS
// OR IMPLIED, INCLUDING BUT NOT LIMITED TO THE WARRANTIES OF MERCHANTABILITY,
// FITNESS FOR A PARTICULAR PURPOSE AND NONINFRINGEMENT. IN NO EVENT SHALL
// THE AUTHORS OR COPYRIGHT HOLDERS BE LIABLE FOR ANY CLAIM, DAMAGES OR OTHER
// LIABILITY, WHETHER IN AN ACTION OF CONTRACT, TORT OR OTHERWISE, ARISING
// FROM, OUT OF OR IN CONNECTION WITH THE SOFTWARE OR THE USE OR OTHER
// DEALINGS IN THE SOFTWARE.
//
// Description: NavierStokes equations in conservative variable
//
///////////////////////////////////////////////////////////////////////////////

#ifndef NEKTAR_SOLVERS_COMPRESSIBLEFLOWSOLVER_EQUATIONSYSTEMS_NAVIERSTOKESCFE_H
#define NEKTAR_SOLVERS_COMPRESSIBLEFLOWSOLVER_EQUATIONSYSTEMS_NAVIERSTOKESCFE_H

#include <CompressibleFlowSolver/EquationSystems/CompressibleFlowSystem.h>

namespace Nektar
{
  /**
   *
   *
   **/
  class NavierStokesCFE : public CompressibleFlowSystem
  {
  public:
      friend class MemoryManager<NavierStokesCFE>;

    // Creates an instance of this class
    static SolverUtils::EquationSystemSharedPtr create(
            const LibUtilities::SessionReaderSharedPtr& pSession)
    {
      SolverUtils::EquationSystemSharedPtr p =
            MemoryManager<NavierStokesCFE>::AllocateSharedPtr(pSession);
      p->InitObject();
      return p;
    }
    // Name of class
    static std::string className;

    virtual ~NavierStokesCFE();

  protected:
    NavierStokesCFE(const LibUtilities::SessionReaderSharedPtr& pSession);

    virtual void v_InitObject();

    virtual void v_DoDiffusion(
        const Array<OneD, const Array<OneD, NekDouble> > &inarray,
              Array<OneD,       Array<OneD, NekDouble> > &outarray,
            const Array<OneD, Array<OneD, NekDouble> >   &pFwd,
            const Array<OneD, Array<OneD, NekDouble> >   &pBwd);
<<<<<<< HEAD
  private:
    virtual void v_DoImplicitSolve(
            const Array<OneD, const Array<OneD, NekDouble> > &inarray,
                  Array<OneD,       Array<OneD, NekDouble> > &outarray,
            const NekDouble                                   time,
            const NekDouble                                   aii_Dt);
=======

    void GetViscousFluxVector(
        const Array<OneD, Array<OneD, NekDouble> >         &physfield,
        Array<OneD, Array<OneD, Array<OneD, NekDouble> > > &derivatives,
        Array<OneD, Array<OneD, Array<OneD, NekDouble> > > &viscousTensor);
    void GetViscousFluxVectorDeAlias(
        const Array<OneD, Array<OneD, NekDouble> >         &physfield,
        Array<OneD, Array<OneD, Array<OneD, NekDouble> > > &derivatives,
        Array<OneD, Array<OneD, Array<OneD, NekDouble> > > &viscousTensor);
>>>>>>> 8a1600ef
  };
}
#endif<|MERGE_RESOLUTION|>--- conflicted
+++ resolved
@@ -73,14 +73,13 @@
               Array<OneD,       Array<OneD, NekDouble> > &outarray,
             const Array<OneD, Array<OneD, NekDouble> >   &pFwd,
             const Array<OneD, Array<OneD, NekDouble> >   &pBwd);
-<<<<<<< HEAD
+
   private:
     virtual void v_DoImplicitSolve(
             const Array<OneD, const Array<OneD, NekDouble> > &inarray,
                   Array<OneD,       Array<OneD, NekDouble> > &outarray,
             const NekDouble                                   time,
             const NekDouble                                   aii_Dt);
-=======
 
     void GetViscousFluxVector(
         const Array<OneD, Array<OneD, NekDouble> >         &physfield,
@@ -90,7 +89,10 @@
         const Array<OneD, Array<OneD, NekDouble> >         &physfield,
         Array<OneD, Array<OneD, Array<OneD, NekDouble> > > &derivatives,
         Array<OneD, Array<OneD, Array<OneD, NekDouble> > > &viscousTensor);
->>>>>>> 8a1600ef
+    void GetViscousFluxVectorSemiImplicit(
+            const Array<OneD, Array<OneD, NekDouble> >         &physfield,
+            Array<OneD, Array<OneD, Array<OneD, NekDouble> > > &derivatives,
+            Array<OneD, Array<OneD, Array<OneD, NekDouble> > > &viscousTensor);
   };
 }
 #endif