///////////////////////////////////////////////////////////////////////////////
//
// File EulerCFE.cpp
//
// For more information, please see: http://www.nektar.info
//
// The MIT License
//
// Copyright (c) 2006 Division of Applied Mathematics, Brown University (USA),
// Department of Aeronautics, Imperial College London (UK), and Scientific
// Computing and Imaging Institute, University of Utah (USA).
//
// License for the specific language governing rights and limitations under
// Permission is hereby granted, free of charge, to any person obtaining a
// copy of this software and associated documentation files (the "Software"),
// to deal in the Software without restriction, including without limitation
// the rights to use, copy, modify, merge, publish, distribute, sublicense,
// and/or sell copies of the Software, and to permit persons to whom the
// Software is furnished to do so, subject to the following conditions:
//
// The above copyright notice and this permission notice shall be included
// in all copies or substantial portions of the Software.
//
// THE SOFTWARE IS PROVIDED "AS IS", WITHOUT WARRANTY OF ANY KIND, EXPRESS
// OR IMPLIED, INCLUDING BUT NOT LIMITED TO THE WARRANTIES OF MERCHANTABILITY,
// FITNESS FOR A PARTICULAR PURPOSE AND NONINFRINGEMENT. IN NO EVENT SHALL
// THE AUTHORS OR COPYRIGHT HOLDERS BE LIABLE FOR ANY CLAIM, DAMAGES OR OTHER
// LIABILITY, WHETHER IN AN ACTION OF CONTRACT, TORT OR OTHERWISE, ARISING
// FROM, OUT OF OR IN CONNECTION WITH THE SOFTWARE OR THE USE OR OTHER
// DEALINGS IN THE SOFTWARE.
//
// Description: Euler equations in consƒervative variables without artificial
// diffusion
//
///////////////////////////////////////////////////////////////////////////////

#include <iostream>
#include <iomanip>
#include <boost/algorithm/string.hpp>

#include <MultiRegions/AssemblyMap/AssemblyMapDG.h>
#include <CompressibleFlowSolver/EquationSystems/EulerCFE.h>

namespace Nektar
{
    string EulerCFE::className = 
    SolverUtils::GetEquationSystemFactory().RegisterCreatorFunction(
        "EulerCFE", EulerCFE::create, 
        "Euler equations in conservative variables without "
        "artificial diffusion.");
    
    EulerCFE::EulerCFE(
        const LibUtilities::SessionReaderSharedPtr& pSession)
    : CompressibleFlowSystem(pSession)
    {
    }
    
    void EulerCFE::v_InitObject()
    {
        CompressibleFlowSystem::v_InitObject();
        
        if(m_session->DefinesSolverInfo("PROBLEMTYPE"))
        {
            int i;
            std::string ProblemTypeStr = 
            m_session->GetSolverInfo("PROBLEMTYPE");
            for (i = 0; i < (int) SIZE_ProblemType; ++i)
            {
                if (boost::iequals(ProblemTypeMap[i], ProblemTypeStr))
                {
                    m_problemType = (ProblemType)i;
                    break;
                }
            }
        }
        else
        {
            m_problemType = (ProblemType)0;
        }
        
        if (m_explicitAdvection)
        {
            m_ode.DefineOdeRhs     (&EulerCFE::DoOdeRhs,        this);
            m_ode.DefineProjection (&EulerCFE::DoOdeProjection, this);
        }
        else
        {
            ASSERTL0(false, "Implicit CFE not set up.");
        }
        
        //m_checkpointFuncs["rho_primal"] = boost::bind(&EulerCFE::CPPrimal, this, _1, _2);
    }
    
    /**
     * @brief Destructor for EulerCFE class.
     */
    EulerCFE::~EulerCFE()
    {
    }
    
    /**
     * @brief Print out a summary with some relevant information.
     */
    void EulerCFE::v_GenerateSummary(SolverUtils::SummaryList& s)
    {
        CompressibleFlowSystem::v_GenerateSummary(s);
        SolverUtils::AddSummaryItem(s, "Problem Type", ProblemTypeMap[m_problemType]);
    }
    
    /**
     * @brief Set the initial conditions.
     */
    void EulerCFE::v_SetInitialConditions(
        NekDouble   initialtime, 
        bool        dumpInitialConditions,
        const int   domain)
    {
        switch (m_problemType)
        {
            case eIsentropicVortex:
            {
                SetInitialIsentropicVortex(initialtime);
                break;
            }
            default:
            {
                EquationSystem::v_SetInitialConditions(initialtime, false);
                break;
            }
        }
        
        //insert white noise in initial condition
        NekDouble Noise;
        int phystot = m_fields[0]->GetTotPoints();
        Array<OneD, NekDouble> noise(phystot);
        
        m_session->LoadParameter("Noise", Noise, 0.0);
        int m_nConvectiveFields =  m_fields.num_elements();
        
        if(Noise > 0.0)
        {
            for(int i = 0; i < m_nConvectiveFields; i++)
            {
                Vmath::FillWhiteNoise(phystot,Noise,noise,1,m_comm->GetColumnComm()->GetRank()+1);
                Vmath::Vadd(phystot,m_fields[i]->GetPhys(),1,noise,1,m_fields[i]->UpdatePhys(),1);
                m_fields[i]->FwdTrans_IterPerExp(m_fields[i]->GetPhys(),m_fields[i]->UpdateCoeffs());
            }
        }
        
        if (dumpInitialConditions)
        {
            // Dump initial conditions to file
            Checkpoint_Output(0);
        }
    }
    
    /**
     * @brief Compute the right-hand side.
     */
    void EulerCFE::DoOdeRhs(
        const Array<OneD, const Array<OneD, NekDouble> > &inarray,
        Array<OneD,       Array<OneD, NekDouble> > &outarray,
        const NekDouble                                   time)
    {
        int i;
        int nvariables = inarray.num_elements();
        int npoints    = GetNpoints();

        Array<OneD, Array<OneD, NekDouble> > advVel(m_spacedim);
<<<<<<< HEAD
            
        m_advection->Advect(nvariables, m_fields, advVel, inarray, outarray);
        
        if (m_adjointSwitch == 0.0)
=======

        m_advection->Advect(nvariables, m_fields, advVel, inarray,
                            outarray, time);

        for (i = 0; i < nvariables; ++i)
>>>>>>> 1b103a3e
        {
            for (i = 0; i < nvariables; ++i)
            {
                Vmath::Neg(npoints, outarray[i], 1);
            }
        }
    }
    
    /**
     * @brief Compute the projection and call the method for imposing the 
     * boundary conditions in case of discontinuous projection.
     */
    void EulerCFE::DoOdeProjection(
        const Array<OneD, const Array<OneD, NekDouble> > &inarray,
        Array<OneD,       Array<OneD, NekDouble> > &outarray,
        const NekDouble                                   time)
    {
        int i;
        int nvariables = inarray.num_elements();
        
        switch (m_projectionType)
        {
            case MultiRegions::eDiscontinuous:
            {
                // Just copy over array
                int npoints = GetNpoints();
                
                for(i = 0; i < nvariables; ++i)
                {
                    Vmath::Vcopy(npoints, inarray[i], 1, outarray[i], 1);
                }
                SetBoundaryConditions(outarray, time);
                
                break;
            }
            case MultiRegions::eGalerkin:
            case MultiRegions::eMixed_CG_Discontinuous:
            {
                ASSERTL0(false, "No Continuous Galerkin for Euler equations");
                break;
            }
            default:
                ASSERTL0(false, "Unknown projection scheme");
                break;
        }
    }
    
    /**
     * @brief Set boundary conditions which can be: 
     * a) Wall and Symmerty BCs implemented at CompressibleFlowSystem level
     *          since they are compressible solver specific;
     * b) Isentropic vortex and Ringleb flow BCs implemented at EulerCFE level
     *    since they are Euler solver specific;
     * c) Time dependent BCs.
     * 
     * @param inarray: fields array.
     * @param time:    time.
     */
    void EulerCFE::SetBoundaryConditions(
        Array<OneD, Array<OneD, NekDouble> > &inarray, 
        NekDouble                             time)
    {
        std::string varName;
        int nvariables = m_fields.num_elements();
        int cnt        = 0;
        
<<<<<<< HEAD
        
=======
>>>>>>> 1b103a3e
        // Loop over Boundary Regions
        for (int n = 0; n < m_fields[0]->GetBndConditions().num_elements(); ++n)
        {
            // cout << cnt << " " << n << " " << endl;
            // Wall Boundary Condition
            if (m_fields[0]->GetBndConditions()[n]->GetUserDefined() ==
                SpatialDomains::eWall)
            {
                WallBC(n, cnt, inarray);
            }
            
            if (m_fields[0]->GetBndConditions()[n]->GetUserDefined() ==
                SpatialDomains::eAdjointWall)
            {
                //cout << cnt << " " << n << " wall " << endl;
                AdjointWallBC(n, cnt, inarray);
            }
            
            // Wall Boundary Condition
            if (m_fields[0]->GetBndConditions()[n]->GetUserDefined() ==
                SpatialDomains::eWallViscous)
            {
                ASSERTL0(false, "WallViscous is a wrong bc for the "
                "Euler equations");
            }
            
            // Symmetric Boundary Condition
            if (m_fields[0]->GetBndConditions()[n]->GetUserDefined() == 
                SpatialDomains::eSymmetry)
            {
                SymmetryBC(n, cnt, inarray);
            }
            
            // Riemann invariant characteristic Boundary Condition (CBC)
            if (m_fields[0]->GetBndConditions()[n]->GetUserDefined() == 
                SpatialDomains::eRiemannInvariant)
            {
                RiemannInvariantBC(n, cnt, inarray);
            }
            
            // Extrapolation of the data at the boundaries
            if (m_fields[0]->GetBndConditions()[n]->GetUserDefined() == 
                SpatialDomains::eExtrapOrder0)
            {
                ExtrapOrder0BC(n, cnt, inarray);
            }
            
            // Time Dependent Boundary Condition (specified in meshfile)
            if (m_fields[0]->GetBndConditions()[n]->GetUserDefined() ==
                SpatialDomains::eTimeDependent)
            {
                for (int i = 0; i < nvariables; ++i)
                {
                    varName = m_session->GetVariable(i);
                    m_fields[i]->EvaluateBoundaryConditions(time, varName);
                }
            }
            
            // Isentropic Vortex Boundary Condition
            if (m_fields[0]->GetBndConditions()[n]->GetUserDefined() ==
                SpatialDomains::eIsentropicVortex)
            {
                SetBoundaryIsentropicVortex(n, time, cnt, inarray);
            }
            
            // Ringleb Flow Inflow and outflow Boundary Condition
            if (m_fields[0]->GetBndConditions()[n]->GetUserDefined() ==
                SpatialDomains::eRinglebFlow)
            {
                SetBoundaryRinglebFlow(n, time, cnt, inarray);
            }
            
            cnt += m_fields[0]->GetBndCondExpansions()[n]->GetExpSize();
        }
    }
    
<<<<<<< HEAD
    void EulerCFE::CPPrimal(
        const Array<OneD, const Array<OneD, NekDouble> > &inarray,
              Array<OneD, NekDouble> &outarray)
    {
        const int npts = m_fields[0]->GetTotPoints();
        outarray = Array<OneD, NekDouble>(GetNcoeffs());
        Array<OneD, Array<OneD, NekDouble> > direct_sol(m_spacedim+2);
        
        for (int i = 0; i < m_spacedim+2; ++i)
        {
            direct_sol[i] = Array<OneD, NekDouble>(npts);
        }
        
        if (m_adjointSwitch == 1.0)
        {
            GetDirectSolution(direct_sol);
        }
        
        m_fields[0]->FwdTrans(direct_sol[0], outarray);
    }


=======
>>>>>>> 1b103a3e
    /**
     * @brief Get the exact solutions for isentropic vortex and Ringleb
     * flow problems.
     */
    void EulerCFE::v_EvaluateExactSolution(
        unsigned int                         field,
        Array<OneD, NekDouble>              &outfield,
        const NekDouble                      time)
    {
        switch(m_problemType)
        {
            case eIsentropicVortex:
            {
                GetExactIsentropicVortex(field, outfield, time);
                break;
            }
            case eRinglebFlow:
            {
                GetExactRinglebFlow(field, outfield);
                break;
            }
            default:
            {
                break;
            }
        }
    }
    
    void EulerCFE::EvaluateIsentropicVortex(
        const Array<OneD, NekDouble>               &x,
        const Array<OneD, NekDouble>               &y,
        const Array<OneD, NekDouble>               &z,
        Array<OneD, Array<OneD, NekDouble> > &u,
        NekDouble                             time,
        const int                                   o)
    {
        int nq = x.num_elements();
        
        // Flow parameters
        const NekDouble x0    = 5.0;
        const NekDouble y0    = 0.0;
        const NekDouble beta  = 5.0;
        const NekDouble u0    = 1.0;
        const NekDouble v0    = 0.5;
        const NekDouble gamma = m_gamma;
        NekDouble r, xbar, ybar, tmp;
        NekDouble fac = 1.0/(16.0*gamma*M_PI*M_PI);
        
        // In 3D zero rhow field.
        if (m_spacedim == 3)
        {
            Vmath::Zero(nq, &u[3][o], 1);
        }
        
        // Fill storage
        for (int i = 0; i < nq; ++i)
        {
            xbar      = x[i] - u0*time - x0;
            ybar      = y[i] - v0*time - y0;
            r         = sqrt(xbar*xbar + ybar*ybar);
            tmp       = beta*exp(1-r*r);
            u[0][i+o] = pow(1.0 - (gamma-1.0)*tmp*tmp*fac, 1.0/(gamma-1.0));
            u[1][i+o] = u[0][i+o]*(u0 - tmp*ybar/(2*M_PI));
            u[2][i+o] = u[0][i+o]*(v0 + tmp*xbar/(2*M_PI));
            u[m_spacedim+1][i+o] = pow(u[0][i+o], gamma)/(gamma-1.0) +
            0.5*(u[1][i+o]*u[1][i+o] + u[2][i+o]*u[2][i+o]) / u[0][i+o];
        }
    }
    
    /**
     * @brief Compute the exact solution for the isentropic vortex problem.
     */
    void EulerCFE::GetExactIsentropicVortex(
        int                                  field,
        Array<OneD, NekDouble>              &outarray,
        NekDouble                            time)
    {
        int nTotQuadPoints  = GetTotPoints();
        Array<OneD, NekDouble> x(nTotQuadPoints);
        Array<OneD, NekDouble> y(nTotQuadPoints);
        Array<OneD, NekDouble> z(nTotQuadPoints);
        Array<OneD, Array<OneD, NekDouble> > u(m_spacedim+2);
        
        m_fields[0]->GetCoords(x, y, z);
        
        for (int i = 0; i < m_spacedim + 2; ++i)
        {
            u[i] = Array<OneD, NekDouble>(nTotQuadPoints);
        }
        
        EvaluateIsentropicVortex(x, y, z, u, time);
        
        Vmath::Vcopy(nTotQuadPoints, u[field], 1, outarray, 1);
    }
    
    /**
     * @brief Set the initial condition for the isentropic vortex problem.
     */
    void EulerCFE::SetInitialIsentropicVortex(NekDouble initialtime)
    {
        int nTotQuadPoints  = GetTotPoints();
        Array<OneD, NekDouble> x(nTotQuadPoints);
        Array<OneD, NekDouble> y(nTotQuadPoints);
        Array<OneD, NekDouble> z(nTotQuadPoints);
        Array<OneD, Array<OneD, NekDouble> > u(m_spacedim+2);
        
        m_fields[0]->GetCoords(x, y, z);
        
        for (int i = 0; i < m_spacedim + 2; ++i)
        {
            u[i] = Array<OneD, NekDouble>(nTotQuadPoints);
        }
        
        EvaluateIsentropicVortex(x, y, z, u, initialtime);
        
        // Forward transform to fill the coefficient space
        for(int i = 0; i < m_fields.num_elements(); ++i)
        {
            Vmath::Vcopy(nTotQuadPoints, u[i], 1, m_fields[i]->UpdatePhys(), 1);
            m_fields[i]->SetPhysState(true);
            m_fields[i]->FwdTrans(m_fields[i]->GetPhys(), 
                                  m_fields[i]->UpdateCoeffs());
        }
    }
    
    /**
     * @brief Set the boundary conditions for the isentropic vortex problem.
     */
    void EulerCFE::SetBoundaryIsentropicVortex(
        int                                   bcRegion, 
        NekDouble                             time, 
        int                                   cnt, 
        Array<OneD, Array<OneD, NekDouble> > &physarray)
    {
        int nvariables      = physarray.num_elements();
        int nTraceNumPoints = GetTraceTotPoints();
        Array<OneD, Array<OneD, NekDouble> > Fwd(nvariables);
        const Array<OneD, const int> &bndTraceMap = m_fields[0]->GetTraceBndMap();
        
        // Get physical values of the forward trace (from exp to phys)
        for (int i = 0; i < nvariables; ++i)
        {
            Fwd[i] = Array<OneD, NekDouble>(nTraceNumPoints);
            m_fields[i]->ExtractTracePhys(physarray[i], Fwd[i]);
        }
        
        int id2, e_max;
        e_max = m_fields[0]->GetBndCondExpansions()[bcRegion]->GetExpSize();
        
        for(int e = 0; e < e_max; ++e)
        {
            int npoints = m_fields[0]->
            GetBndCondExpansions()[bcRegion]->GetExp(e)->GetTotPoints();
            int id1  = m_fields[0]->
            GetBndCondExpansions()[bcRegion]->GetPhys_Offset(e);
            id2 = m_fields[0]->GetTrace()->GetPhys_Offset(bndTraceMap[cnt++]);
            
            Array<OneD,NekDouble> x(npoints, 0.0);
            Array<OneD,NekDouble> y(npoints, 0.0);
            Array<OneD,NekDouble> z(npoints, 0.0);
            
            m_fields[0]->GetBndCondExpansions()[bcRegion]->
            GetExp(e)->GetCoords(x, y, z);
            
            EvaluateIsentropicVortex(x, y, z, Fwd, time, id2);
            
            for (int i = 0; i < nvariables; ++i)
            {
                Vmath::Vcopy(npoints, &Fwd[i][id2], 1, 
                             &(m_fields[i]->GetBndCondExpansions()[bcRegion]->
                             UpdatePhys())[id1], 1);
            }
        }
    }
    
    /**
     * @brief Compute the exact solution for the Ringleb flow problem.
     */
    void EulerCFE::GetExactRinglebFlow(
        int                              field, 
        Array<OneD, NekDouble>          &outarray)
    {
        int nTotQuadPoints  = GetTotPoints();
        
        Array<OneD, NekDouble> rho(nTotQuadPoints, 100.0);
        Array<OneD, NekDouble> rhou(nTotQuadPoints);
        Array<OneD, NekDouble> rhov(nTotQuadPoints);
        Array<OneD, NekDouble> E(nTotQuadPoints);
        Array<OneD, NekDouble> x(nTotQuadPoints);
        Array<OneD, NekDouble> y(nTotQuadPoints);
        Array<OneD, NekDouble> z(nTotQuadPoints);
        
        m_fields[0]->GetCoords(x, y, z);
        
        // Flow parameters
        NekDouble c, k, phi, r, J, VV, pp, sint, P, ss;
        NekDouble J11, J12, J21, J22, det;
        NekDouble Fx, Fy;
        NekDouble xi, yi;
        NekDouble dV;
        NekDouble dtheta;
        NekDouble par1;
        NekDouble theta     = M_PI / 4.0;
        NekDouble kExt      = 0.7;
        NekDouble V         = kExt * sin(theta);
        NekDouble toll      = 1.0e-8;
        NekDouble errV      = 1.0;
        NekDouble errTheta  = 1.0;
        NekDouble gamma     = m_gamma;
        NekDouble gamma_1_2 = (gamma - 1.0) / 2.0;
        
        for (int i = 0; i < nTotQuadPoints; ++i)
        {
            while ((abs(errV) > toll) || (abs(errTheta) > toll))
            {
                VV   = V * V;
                sint = sin(theta);
                c    = sqrt(1.0 - gamma_1_2 * VV);
                k    = V / sint;
                phi  = 1.0 / k;
                pp   = phi * phi;
                J    = 1.0 / c + 1.0 / (3.0 * c * c * c) + 
                1.0 / (5.0 * c * c * c * c * c) - 
                0.5 * log((1.0 + c) / (1.0 - c));
                
                r    = pow(c, 1.0 / gamma_1_2);
                xi   = 1.0 / (2.0 * r) * (1.0 / VV - 2.0 * pp) + J / 2.0;
                yi   = phi / (r * V) * sqrt(1.0 - VV * pp);
                par1 = 25.0 - 5.0 * VV;
                ss   = sint * sint;
                
                Fx   = xi - x[i];
                Fy   = yi - y[i];
                
                J11  = 39062.5 / pow(par1, 3.5) * (1.0 / VV - 2.0 / VV * ss) * 
                V + 1562.5 / pow(par1, 2.5) * (-2.0 / (VV * V) + 4.0 / 
                (VV * V) * ss) + 12.5 / pow(par1, 1.5) * V + 312.5 / 
                pow(par1, 2.5) * V + 7812.5 / pow(par1, 3.5) * V - 
                0.25 * (-1.0 / pow(par1, 0.5) * V/(1.0 - 0.2 * 
                pow(par1, 0.5)) - (1.0 + 0.2 * pow(par1, 0.5)) / 
                pow((1.0 - 0.2 * pow(par1, 0.5)), 2.0) / 
                pow(par1, 0.5) * V) / (1.0 + 0.2 * pow(par1, 0.5)) * 
                (1.0 - 0.2 * pow(par1, 0.5));
                
                J12  = -6250.0 / pow(par1, 2.5) / VV * sint * cos(theta);
                J21  = -6250.0 / (VV * V) * sint / 
                pow(par1, 2.5) * pow((1.0 - ss), 0.5) + 
                78125.0 / V * sint / pow(par1, 3.5) * 
                pow((1.0 - ss), 0.5);
                
                // the matrix is singular when theta = pi/2
                if(abs(y[i])<toll && abs(cos(theta))<toll)
                {
                    J22 = -39062.5 / pow(par1, 3.5) / V + 3125 / 
                    pow(par1, 2.5) / (VV * V) + 12.5 / pow(par1, 1.5) * 
                    V + 312.5 / pow(par1, 2.5) * V + 7812.5 / 
                    pow(par1, 3.5) * V - 0.25 * (-1.0 / pow(par1, 0.5) *
                    V / (1.0 - 0.2 * pow(par1, 0.5)) - (1.0 + 0.2 * 
                    pow(par1, 0.5)) / pow((1.0 - 0.2 * 
                    pow(par1, 0.5)), 2.0) / pow(par1, 0.5) * V) / 
                    (1.0 + 0.2 * pow(par1, 0.5)) * (1.0 - 0.2 * 
                    pow(par1,0.5));
                    
                    // dV = -dV/dx * Fx
                    dV      = -1.0 / J22 * Fx;
                    dtheta  = 0.0;
                    theta   = M_PI / 2.0;
                }
                else
                {
                    J22 = 3125.0 / VV * cos(theta) / pow(par1, 2.5) * 
                    pow((1.0 - ss), 0.5) - 3125.0 / VV * ss / 
                    pow(par1, 2.5) / pow((1.0 - ss), 0.5) * cos(theta);
                    
                    det = -1.0 / (J11 * J22 - J12 * J21);
                    
                    // [dV dtheta]' = -[invJ]*[Fx Fy]'
                    dV     = det * ( J22 * Fx - J12 * Fy);
                    dtheta = det * (-J21 * Fx + J11 * Fy);
                }
                
                V     = V + dV;
                theta = theta + dtheta;
                
                errV     = abs(dV);
                errTheta = abs(dtheta);
                
            }
            
            c = sqrt(1.0 - gamma_1_2 * VV);
            r = pow(c, 1.0 / gamma_1_2);
            
            rho[i]  = r;
            rhou[i] = rho[i] * V * cos(theta);
            rhov[i] = rho[i] * V * sin(theta);
            P       = (c * c) * rho[i] / gamma;
            E[i]    = P / (gamma - 1.0) + 0.5 * 
            (rhou[i] * rhou[i] / rho[i] + rhov[i] * rhov[i] / rho[i]);
            
            // Resetting the guess value
            errV     = 1.0;
            errTheta = 1.0;
            theta    = M_PI/4.0;
            V        = kExt*sin(theta);
        }
        
        switch (field)
        {
            case 0:
                outarray = rho;
                break;
            case 1:
                outarray = rhou;
                break;
            case 2:
                outarray = rhov;
                break;
            case 3:
                outarray = E;
                break;
            default:
                ASSERTL0(false, "Error in variable number!");
                break;
        }
    }
    
    /**
     * @brief Set the initial condition for the Ringleb flow problem.
     */
    void EulerCFE::SetInitialRinglebFlow(void)
    {
        // Get number of different boundaries in the input file
        int nbnd    = m_fields[0]->GetBndConditions().num_elements();
        
        // Loop on all the edges of the input file
        for(int bcRegion=0; bcRegion < nbnd; ++bcRegion)
        {
            
            int npoints = m_fields[0]->
            GetBndCondExpansions()[bcRegion]->GetNpoints();
            
            Array<OneD,NekDouble> x0(npoints, 0.0);
            Array<OneD,NekDouble> x1(npoints, 0.0);
            Array<OneD,NekDouble> x2(npoints, 0.0);
            
            Array<OneD, NekDouble> rho(npoints,  0.0);
            Array<OneD, NekDouble> rhou(npoints, 0.0);
            Array<OneD, NekDouble> rhov(npoints, 0.0);
            Array<OneD, NekDouble> E(npoints,    0.0);
            
            m_fields[0]->GetBndCondExpansions()[bcRegion]->
            GetCoords(x0, x1, x2);
            
            // Flow parameters
            NekDouble c, k, phi, r, J, VV, pp, sint, P, ss;
            NekDouble J11, J12, J21, J22, det;
            NekDouble Fx, Fy;
            NekDouble xi, yi;
            NekDouble dV;
            NekDouble dtheta;
            NekDouble par1;
            NekDouble theta     = M_PI / 4.0;
            NekDouble kExt      = 0.7;
            NekDouble V         = kExt * sin(theta);
            NekDouble toll      = 1.0e-8;
            NekDouble errV      = 1.0;
            NekDouble errTheta  = 1.0;
            NekDouble gamma     = m_gamma;
            NekDouble gamma_1_2 = (gamma - 1.0) / 2.0;
            
            // Loop on all the points of that edge
            for (int j = 0; j < npoints; j++)
            {
                while ((abs(errV) > toll) || (abs(errTheta) > toll))
                {
                    
                    VV   = V * V;
                    sint = sin(theta);
                    c    = sqrt(1.0 - gamma_1_2 * VV);
                    k    = V / sint;
                    phi  = 1.0 / k;
                    pp   = phi * phi;
                    J    = 1.0 / c + 1.0 / (3.0 * c * c * c) + 
                    1.0 / (5.0 * c * c * c * c * c) - 
                    0.5 * log((1.0 + c) / (1.0 - c));
                    
                    r    = pow(c, 1.0 / gamma_1_2);
                    xi   = 1.0 / (2.0 * r) * (1.0 / VV - 2.0 * pp) + J / 2.0;
                    yi   = phi / (r * V) * sqrt(1.0 - VV * pp);
                    par1 = 25.0 - 5.0 * VV;
                    ss   = sint * sint;
                    
                    Fx = xi - x0[j];
                    Fy = yi - x1[j];
                    
                    J11 = 39062.5 / pow(par1, 3.5) * 
                    (1.0 / VV - 2.0 / VV * ss) * V + 
                    1562.5 / pow(par1, 2.5) * (-2.0 / 
                    (VV * V) + 4.0 / (VV * V) * ss) + 
                    12.5 / pow(par1, 1.5) * V + 
                    312.5 / pow(par1, 2.5) * V + 
                    7812.5 / pow(par1, 3.5) * V - 
                    0.25 * (-1.0 / pow(par1, 0.5) * V / 
                    (1.0 - 0.2 * pow(par1, 0.5)) - (1.0 + 0.2 * 
                    pow(par1, 0.5)) / pow((1.0 - 0.2 * 
                    pow(par1, 0.5)), 2.0) / 
                    pow(par1, 0.5) * V) / 
                    (1.0 + 0.2 * pow(par1, 0.5)) * 
                    (1.0 - 0.2 * pow(par1, 0.5));
                    
                    J12 = -6250.0 / pow(par1, 2.5) / VV * sint * cos(theta);
                    J21 = -6250.0 / (VV * V) * sint / pow(par1, 2.5) * 
                    pow((1.0 - ss), 0.5) + 78125.0 / V * sint / 
                    pow(par1, 3.5) * pow((1.0 - ss), 0.5);
                    
                    // the matrix is singular when theta = pi/2
                    if (abs(x1[j]) < toll && abs(cos(theta)) < toll)
                    {
                        
                        J22 = -39062.5 / pow(par1, 3.5) / V +
                        3125 / pow(par1, 2.5) / (VV * V) + 12.5 / 
                        pow(par1, 1.5) * V + 312.5 / pow(par1, 2.5) * V + 
                        7812.5 / pow(par1, 3.5) * V - 
                        0.25 * (-1.0 / pow(par1, 0.5) * V / 
                        (1.0 - 0.2 * pow(par1, 0.5)) - 
                        (1.0 + 0.2 * pow(par1, 0.5)) / 
                        pow((1.0 - 0.2*  pow(par1, 0.5)), 2.0) / 
                        pow(par1, 0.5) *V) / 
                        (1.0 + 0.2 * pow(par1, 0.5)) * 
                        (1.0 - 0.2 * pow(par1, 0.5));
                        
                        // dV = -dV/dx * Fx
                        dV     = -1.0 / J22 * Fx;
                        dtheta = 0.0;
                        theta  = M_PI / 2.0;
                    }
                    else
                    {
                        
                        J22 = 3125.0 / VV * cos(theta) / pow(par1, 2.5) * 
                        pow((1.0 - ss), 0.5) - 3125.0 / VV * ss / 
                        pow(par1, 2.5) / pow((1.0 - ss), 0.5) * 
                        cos(theta);
                        
                        det = -1.0 / (J11 * J22 - J12 * J21);
                        
                        // [dV dtheta]' = -[invJ]*[Fx Fy]'
                        dV     = det * ( J22 * Fx - J12 * Fy);
                        dtheta = det * (-J21 * Fx + J11 * Fy);
                    }
                    
                    V     = V + dV;
                    theta = theta + dtheta;
                    
                    errV     = abs(dV);
                    errTheta = abs(dtheta);
                    
                }
                
                c        = sqrt(1.0 - gamma_1_2 * VV);
                rho[j]   = pow(c, 1.0 / gamma_1_2) * exp(-1.0);
                rhou[j]  = rho[j] * V * cos(theta) * exp(-1.0);
                rhov[j]  = rho[j] * V * sin(theta) * exp(-1.0);
                P        = (c * c) * rho[j] / gamma;
                E[j]     = P / (gamma - 1.0) + 0.5 * 
                (rhou[j] * rhou[j] / 
                rho[j] + rhov[j] * rhov[j] / rho[j]);
                errV     = 1.0;
                errTheta = 1.0;
                theta    = M_PI / 4.0;
                V        = kExt * sin(theta);
                
            }
            
            // Fill the physical space
            m_fields[0]->GetBndCondExpansions()[bcRegion]->SetPhys(rho);
            m_fields[1]->GetBndCondExpansions()[bcRegion]->SetPhys(rhou);
            m_fields[2]->GetBndCondExpansions()[bcRegion]->SetPhys(rhov);
            m_fields[3]->GetBndCondExpansions()[bcRegion]->SetPhys(E);
            
            // Forward transform to fill the coefficients space
            for(int i = 0; i < m_fields.num_elements(); ++i)
            {
                m_fields[i]->GetBndCondExpansions()[bcRegion]->
                FwdTrans_BndConstrained(
                    m_fields[i]->GetBndCondExpansions()[bcRegion]->
                    GetPhys(),
                                        m_fields[i]->GetBndCondExpansions()[bcRegion]->
                                        UpdateCoeffs());
            }
            
        }
        
        // Calculation of the initial internal values as a weighted average 
        // over the distance from the boundaries
        int nq = m_fields[0]->GetNpoints();
        
        Array<OneD,NekDouble> x0(nq);
        Array<OneD,NekDouble> x1(nq);
        Array<OneD,NekDouble> x2(nq);
        
        // Get the coordinates 
        // (assuming all fields have the same discretisation)
        m_fields[0]->GetCoords(x0, x1, x2);
        
        for(int j = 0; j < nq; j++)
        {
            NekDouble Dist    = 0.0;
            NekDouble rho     = 0.0;
            NekDouble rhou    = 0.0;
            NekDouble rhov    = 0.0;
            NekDouble E       = 0.0;
            NekDouble SumDist = 0.0;
            
            // Calculation of all the distances
            // Loop on all the edges of the input file
            for (int bcRegion = 0; bcRegion < nbnd; ++bcRegion)
            {
                // Get quadrature points on the edge
                int npoints = m_fields[0]->
                GetBndCondExpansions()[bcRegion]->GetNpoints();
                
                Array<OneD,NekDouble> xb0(npoints, 0.0);
                Array<OneD,NekDouble> xb1(npoints, 0.0);
                Array<OneD,NekDouble> xb2(npoints, 0.0);
                
                m_fields[0]->GetBndCondExpansions()[bcRegion]->
                GetCoords(xb0, xb1, xb2);
                
                for (int k = 0; k < npoints; k++)
                {
                    Dist = sqrt((xb0[k] - x0[j]) * (xb0[k] - x0[j]) + 
                    (xb1[k] - x1[j]) * (xb1[k] - x1[j]));
                    
                    SumDist += Dist;
                    rho     += Dist * (m_fields[0]->
                    GetBndCondExpansions()[bcRegion]->GetPhys())[k];
                    rhou    += Dist * (m_fields[1]->
                    GetBndCondExpansions()[bcRegion]->GetPhys())[k];
                    rhov    += Dist * (m_fields[2]->
                    GetBndCondExpansions()[bcRegion]->GetPhys())[k];
                    E       += Dist * (m_fields[3]->
                    GetBndCondExpansions()[bcRegion]->GetPhys())[k];
                }
            }
            
            rho  = rho / SumDist;
            rhou = rhou / SumDist;
            rhov = rhov / SumDist;
            E    = E / SumDist;
            
            (m_fields[0]->UpdatePhys())[j] = rho;
            (m_fields[1]->UpdatePhys())[j] = rhou;
            (m_fields[2]->UpdatePhys())[j] = rhov;
            (m_fields[3]->UpdatePhys())[j] = E;
            
        }
        
        for (int i = 0 ; i < m_fields.num_elements(); i++)
        {
            m_fields[i]->SetPhysState(true);
            m_fields[i]->FwdTrans(m_fields[i]->GetPhys(), 
                                  m_fields[i]->UpdateCoeffs());
        }
        
        // Dump initial conditions to file
        std::string outname = m_sessionName + "_initialRingleb.chk";
        WriteFld(outname);
    }
    
    /**
     * @brief Set the boundary conditions for the Ringleb flow problem.
     */
    void EulerCFE::SetBoundaryRinglebFlow(
        int                                      bcRegion, 
        NekDouble                                time, 
        int                                      cnt, 
        Array<OneD, Array<OneD, NekDouble> >    &physarray)
    {
        int nvariables      = physarray.num_elements();
        int nTraceNumPoints = GetTraceTotPoints();
        Array<OneD, Array<OneD, NekDouble> > Fwd(nvariables);
        
        // For 3DHomogenoeus1D
        int n_planes = 1;
        if (m_expdim == 2 &&  m_HomogeneousType == eHomogeneous1D)
        {
            int nPointsTot = m_fields[0]->GetTotPoints();
            int nPointsTot_plane = m_fields[0]->GetPlane(0)->GetTotPoints();
            n_planes = nPointsTot/nPointsTot_plane;
            nTraceNumPoints = nTraceNumPoints * n_planes;
        }
        
        // Get physical values of the forward trace (from exp to phys)
        for (int i = 0; i < nvariables; ++i)
        {
            Fwd[i] = Array<OneD, NekDouble>(nTraceNumPoints);
            m_fields[i]->ExtractTracePhys(physarray[i], Fwd[i]);
        }
        
        int id2, id2_plane, e_max;
        
        e_max = m_fields[0]->GetBndCondExpansions()[bcRegion]->GetExpSize();
        
        for(int e = 0; e < e_max; ++e)
        {
            int npoints = m_fields[0]->
            GetBndCondExpansions()[bcRegion]->GetExp(e)->GetTotPoints();
            int id1  = m_fields[0]->
            GetBndCondExpansions()[bcRegion]->GetPhys_Offset(e);
            
            // For 3DHomogenoeus1D
            if (m_expdim == 2 &&  m_HomogeneousType == eHomogeneous1D)
            {
                int cnt_plane = cnt/n_planes;
                int e_plane;
                int e_max_plane = e_max/n_planes;
                int nTracePts_plane = GetTraceTotPoints();
                
                int planeID = floor((e + 0.5 )/ e_max_plane );
                e_plane = e - e_max_plane*planeID;
                
                id2_plane  = m_fields[0]->GetTrace()->GetPhys_Offset(
                    m_fields[0]->GetTraceMap()->
                    GetBndCondCoeffsToGlobalCoeffsMap(
                        cnt_plane + e_plane));
                id2 = id2_plane + planeID*nTracePts_plane;
            }
            else // For general case
            {
                id2 = m_fields[0]->
                GetTrace()->GetPhys_Offset(m_fields[0]->GetTraceMap()->
                GetBndCondTraceToGlobalTraceMap(cnt++));
            }
            
            Array<OneD,NekDouble> x0(npoints, 0.0);
            Array<OneD,NekDouble> x1(npoints, 0.0);
            Array<OneD,NekDouble> x2(npoints, 0.0);
            
            m_fields[0]->GetBndCondExpansions()[bcRegion]->
            GetExp(e)->GetCoords(x0, x1, x2);
            
            // Flow parameters
            NekDouble c, k, phi, r, J, VV, pp, sint, P, ss;
            NekDouble J11, J12, J21, J22, det;
            NekDouble Fx, Fy;
            NekDouble xi, yi;
            NekDouble dV;
            NekDouble dtheta;
            NekDouble par1;
            NekDouble theta     = M_PI / 4.0;
            NekDouble kExt      = 0.7;
            NekDouble V         = kExt * sin(theta);
            NekDouble toll      = 1.0e-8;
            NekDouble errV      = 1.0;
            NekDouble errTheta  = 1.0;
            NekDouble gamma     = m_gamma;
            NekDouble gamma_1_2 = (gamma - 1.0) / 2.0;
            
            // Loop on all the points of that edge
            for (int j = 0; j < npoints; j++)
            {
                
                while ((abs(errV) > toll) || (abs(errTheta) > toll))
                {
                    VV   = V * V;
                    sint = sin(theta);
                    c    = sqrt(1.0 - gamma_1_2 * VV);
                    k    = V / sint;
                    phi  = 1.0 / k;
                    pp   = phi * phi;
                    J    = 1.0 / c + 1.0 / (3.0 * c * c * c) + 
                    1.0 / (5.0 * c * c * c * c * c) - 
                    0.5 * log((1.0 + c) / (1.0 - c));
                    
                    r    = pow(c, 1.0 / gamma_1_2);
                    xi   = 1.0 / (2.0 * r) * (1.0 / VV - 2.0 * pp) + J / 2.0;
                    yi   = phi / (r * V) * sqrt(1.0 - VV * pp);
                    par1 = 25.0 - 5.0 * VV;
                    ss   = sint * sint;
                    
                    Fx   = xi - x0[j];
                    Fy   = yi - x1[j];
                    
                    J11 = 39062.5 / pow(par1, 3.5) * 
                    (1.0 / VV - 2.0 / VV * ss) * V + 1562.5 / 
                    pow(par1, 2.5) * (-2.0 / (VV * V) + 4.0 / 
                    (VV * V) * ss) + 12.5 / pow(par1, 1.5) * V + 
                    312.5 / pow(par1, 2.5) * V + 7812.5 / 
                    pow(par1, 3.5) * V - 0.25 * 
                    (-1.0 / pow(par1, 0.5) * V / (1.0 - 0.2 * 
                    pow(par1, 0.5)) - (1.0 + 0.2 * pow(par1, 0.5)) / 
                    pow((1.0 - 0.2 * pow(par1, 0.5)), 2.0) / 
                    pow(par1, 0.5) * V) / (1.0 + 0.2 * pow(par1, 0.5)) *
                    (1.0 - 0.2 * pow(par1, 0.5));
                    
                    J12 = -6250.0 / pow(par1, 2.5) / VV * sint * cos(theta);
                    J21 = -6250.0 / (VV * V) * sint / pow(par1, 2.5) * 
                    pow((1.0 - ss), 0.5) + 78125.0 / V * sint / 
                    pow(par1, 3.5) * pow((1.0 - ss), 0.5);
                    
                    // the matrix is singular when theta = pi/2
                    if (abs(x1[j]) < toll && abs(cos(theta)) < toll)
                    {
                        J22 = -39062.5 / pow(par1, 3.5) / V + 3125 / 
                        pow(par1, 2.5) / (VV * V) + 12.5 / 
                        pow(par1, 1.5) * V + 312.5 / pow(par1, 2.5) * 
                        V + 7812.5 / pow(par1, 3.5) * V - 0.25 * 
                        (-1.0 / pow(par1, 0.5) * V / (1.0 - 0.2 * 
                        pow(par1, 0.5)) - (1.0 + 0.2 * pow(par1, 0.5)) /
                        pow((1.0 - 0.2 * pow(par1, 0.5)), 2.0) / 
                        pow(par1, 0.5) * V) / (1.0 + 0.2 * 
                        pow(par1, 0.5)) * (1.0 - 0.2 * pow(par1, 0.5));
                        
                        // dV = -dV/dx * Fx
                        dV      = -1.0 / J22 * Fx;
                        dtheta  = 0.0;
                        theta   = M_PI / 2.0;
                    }
                    else
                    {
                        J22 = 3125.0 / VV * cos(theta) / pow(par1, 2.5) * 
                        pow((1.0 - ss), 0.5) - 3125.0 / VV * ss / 
                        pow(par1, 2.5) / pow((1.0 - ss), 0.5) * 
                        cos(theta);
                        
                        det = -1.0 / (J11 * J22 - J12 * J21);
                        
                        // [dV dtheta]' = -[invJ]*[Fx Fy]'
                        dV     = det * ( J22 * Fx - J12 * Fy);
                        dtheta = det * (-J21 * Fx + J11 * Fy);
                    }
                    
                    V     = V + dV;
                    theta = theta + dtheta;
                    
                    errV     = abs(dV);
                    errTheta = abs(dtheta);
                }
                
                c                      = sqrt(1.0 - gamma_1_2 * VV);
                int kk                 = id2 + j;
                NekDouble timeramp     = 200.0;
                std::string restartstr = "RESTART";
                if (time<timeramp &&
                    !(m_session->DefinesFunction("InitialConditions") &&
                    m_session->GetFunctionType("InitialConditions", 0) ==
                    LibUtilities::eFunctionTypeFile))
                {
                    Fwd[0][kk] = pow(c, 1.0 / gamma_1_2) * 
                    exp(-1.0 + time /timeramp);
                    
                    Fwd[1][kk] = Fwd[0][kk] * V * cos(theta) * 
                    exp(-1 + time / timeramp);
                    
                    Fwd[2][kk] = Fwd[0][kk] * V * sin(theta) * 
                    exp(-1 + time / timeramp);
                }
                else
                {
                    Fwd[0][kk]  = pow(c, 1.0 / gamma_1_2);
                    Fwd[1][kk] = Fwd[0][kk] * V * cos(theta);
                    Fwd[2][kk] = Fwd[0][kk] * V * sin(theta);
                }
                
                P  = (c * c) * Fwd[0][kk] / gamma;
                Fwd[3][kk]  = P / (gamma - 1.0) + 0.5 * 
                (Fwd[1][kk] * Fwd[1][kk] / Fwd[0][kk] + 
                Fwd[2][kk] * Fwd[2][kk] / Fwd[0][kk]);
                
                errV     = 1.0;
                errTheta = 1.0;
                theta    = M_PI / 4.0;
                V        = kExt * sin(theta);
            }
            
            for (int i = 0; i < nvariables; ++i)
            {
                Vmath::Vcopy(npoints, &Fwd[i][id2], 1, 
                             &(m_fields[i]->GetBndCondExpansions()[bcRegion]->
                             UpdatePhys())[id1],1);
            }
        }
    }
}<|MERGE_RESOLUTION|>--- conflicted
+++ resolved
@@ -167,18 +167,10 @@
         int npoints    = GetNpoints();
 
         Array<OneD, Array<OneD, NekDouble> > advVel(m_spacedim);
-<<<<<<< HEAD
-            
-        m_advection->Advect(nvariables, m_fields, advVel, inarray, outarray);
+        
+        m_advection->Advect(nvariables, m_fields, advVel, inarray, outarray, time);
         
         if (m_adjointSwitch == 0.0)
-=======
-
-        m_advection->Advect(nvariables, m_fields, advVel, inarray,
-                            outarray, time);
-
-        for (i = 0; i < nvariables; ++i)
->>>>>>> 1b103a3e
         {
             for (i = 0; i < nvariables; ++i)
             {
@@ -245,10 +237,6 @@
         int nvariables = m_fields.num_elements();
         int cnt        = 0;
         
-<<<<<<< HEAD
-        
-=======
->>>>>>> 1b103a3e
         // Loop over Boundary Regions
         for (int n = 0; n < m_fields[0]->GetBndConditions().num_elements(); ++n)
         {
@@ -325,7 +313,6 @@
         }
     }
     
-<<<<<<< HEAD
     void EulerCFE::CPPrimal(
         const Array<OneD, const Array<OneD, NekDouble> > &inarray,
               Array<OneD, NekDouble> &outarray)
@@ -347,9 +334,6 @@
         m_fields[0]->FwdTrans(direct_sol[0], outarray);
     }
 
-
-=======
->>>>>>> 1b103a3e
     /**
      * @brief Get the exact solutions for isentropic vortex and Ringleb
      * flow problems.
