///////////////////////////////////////////////////////////////////////////////
//
// File EulerCFE.cpp
//
// For more information, please see: http://www.nektar.info
//
// The MIT License
//
// Copyright (c) 2006 Division of Applied Mathematics, Brown University (USA),
// Department of Aeronautics, Imperial College London (UK), and Scientific
// Computing and Imaging Institute, University of Utah (USA).
//
// License for the specific language governing rights and limitations under
// Permission is hereby granted, free of charge, to any person obtaining a
// copy of this software and associated documentation files (the "Software"),
// to deal in the Software without restriction, including without limitation
// the rights to use, copy, modify, merge, publish, distribute, sublicense,
// and/or sell copies of the Software, and to permit persons to whom the
// Software is furnished to do so, subject to the following conditions:
//
// The above copyright notice and this permission notice shall be included
// in all copies or substantial portions of the Software.
//
// THE SOFTWARE IS PROVIDED "AS IS", WITHOUT WARRANTY OF ANY KIND, EXPRESS
// OR IMPLIED, INCLUDING BUT NOT LIMITED TO THE WARRANTIES OF MERCHANTABILITY,
// FITNESS FOR A PARTICULAR PURPOSE AND NONINFRINGEMENT. IN NO EVENT SHALL
// THE AUTHORS OR COPYRIGHT HOLDERS BE LIABLE FOR ANY CLAIM, DAMAGES OR OTHER
// LIABILITY, WHETHER IN AN ACTION OF CONTRACT, TORT OR OTHERWISE, ARISING
// FROM, OUT OF OR IN CONNECTION WITH THE SOFTWARE OR THE USE OR OTHER
// DEALINGS IN THE SOFTWARE.
//
// Description: Euler equations in consƒervative variables without artificial
// diffusion
//
///////////////////////////////////////////////////////////////////////////////

#include <iostream>
#include <iomanip>
#include <boost/algorithm/string.hpp>

#include <MultiRegions/AssemblyMap/AssemblyMapDG.h>
#include <CompressibleFlowSolver/EquationSystems/EulerCFE.h>

namespace Nektar
{
    string EulerCFE::className = 
    SolverUtils::GetEquationSystemFactory().RegisterCreatorFunction(
        "EulerCFE", EulerCFE::create, 
        "Euler equations in conservative variables without "
        "artificial diffusion.");
    
    EulerCFE::EulerCFE(
        const LibUtilities::SessionReaderSharedPtr& pSession)
    : CompressibleFlowSystem(pSession)
    {
    }
    
    void EulerCFE::v_InitObject()
    {
        CompressibleFlowSystem::v_InitObject();
        
        if(m_session->DefinesSolverInfo("PROBLEMTYPE"))
        {
            int i;
            std::string ProblemTypeStr = 
            m_session->GetSolverInfo("PROBLEMTYPE");
            for (i = 0; i < (int) SIZE_ProblemType; ++i)
            {
                if (boost::iequals(ProblemTypeMap[i], ProblemTypeStr))
                {
                    m_problemType = (ProblemType)i;
                    break;
                }
            }
        }
        else
        {
            m_problemType = (ProblemType)0;
        }
        
        if (m_explicitAdvection)
        {
            m_ode.DefineOdeRhs     (&EulerCFE::DoOdeRhs,        this);
            m_ode.DefineProjection (&EulerCFE::DoOdeProjection, this);
        }
        else
        {
            ASSERTL0(false, "Implicit CFE not set up.");
        }
    }
    
    /**
     * @brief Destructor for EulerCFE class.
     */
    EulerCFE::~EulerCFE()
    {
    }
    
    /**
     * @brief Print out a summary with some relevant information.
     */
    void EulerCFE::v_GenerateSummary(SolverUtils::SummaryList& s)
    {
        CompressibleFlowSystem::v_GenerateSummary(s);
        SolverUtils::AddSummaryItem(s, "Problem Type", ProblemTypeMap[m_problemType]);
    }
    
    /**
     * @brief Set the initial conditions.
     */
    void EulerCFE::v_SetInitialConditions(
        NekDouble   initialtime, 
        bool        dumpInitialConditions,
        const int   domain)
    {
        switch (m_problemType)
        {
            case eIsentropicVortex:
            {
                SetInitialIsentropicVortex(initialtime);
                break;
            }
            default:
            {
                EquationSystem::v_SetInitialConditions(initialtime, false);
                break;
            }
        }
        
        //insert white noise in initial condition
        NekDouble Noise;
        int phystot = m_fields[0]->GetTotPoints();
        Array<OneD, NekDouble> noise(phystot);
        
        m_session->LoadParameter("Noise", Noise,0.0);
        int m_nConvectiveFields =  m_fields.num_elements();
        
        if(Noise > 0.0)
        {
            for(int i = 0; i < m_nConvectiveFields; i++)
            {
                Vmath::FillWhiteNoise(phystot,Noise,noise,1,m_comm->GetColumnComm()->GetRank()+1);
                Vmath::Vadd(phystot,m_fields[i]->GetPhys(),1,noise,1,m_fields[i]->UpdatePhys(),1);
                m_fields[i]->FwdTrans_IterPerExp(m_fields[i]->GetPhys(),m_fields[i]->UpdateCoeffs());
            }
        }
        
        if (dumpInitialConditions)
        {
            // Dump initial conditions to file
            Checkpoint_Output(0);
        }
    }
    
    /**
     * @brief Compute the right-hand side.
     */
    void EulerCFE::DoOdeRhs(
        const Array<OneD, const Array<OneD, NekDouble> > &inarray,
        Array<OneD,       Array<OneD, NekDouble> > &outarray,
        const NekDouble                                   time)
    {
        int i;
        int nvariables = inarray.num_elements();
        int npoints    = GetNpoints();
<<<<<<< HEAD
        
        Array<OneD, Array<OneD, NekDouble> > advVel(m_spacedim);        
        m_advection->Advect(nvariables, m_fields, advVel, inarray,
                            outarray, time);
=======
     
        Array<OneD, Array<OneD, NekDouble> > advVel(m_spacedim);

        m_advection->Advect(nvariables, m_fields, advVel, inarray,
                            outarray, time);

>>>>>>> 91daf310
        for (i = 0; i < nvariables; ++i)
        {
            Vmath::Neg(npoints, outarray[i], 1);
        }
    }
    
    /**
     * @brief Compute the projection and call the method for imposing the 
     * boundary conditions in case of discontinuous projection.
     */
    void EulerCFE::DoOdeProjection(
        const Array<OneD, const Array<OneD, NekDouble> > &inarray,
        Array<OneD,       Array<OneD, NekDouble> > &outarray,
        const NekDouble                                   time)
    {
        int i;
        int nvariables = inarray.num_elements();
        
        switch (m_projectionType)
        {
            case MultiRegions::eDiscontinuous:
            {
                // Just copy over array
                int npoints = GetNpoints();
                
                for(i = 0; i < nvariables; ++i)
                {
                    Vmath::Vcopy(npoints, inarray[i], 1, outarray[i], 1);
                }
                SetBoundaryConditions(outarray, time);
                break;
            }
            case MultiRegions::eGalerkin:
            case MultiRegions::eMixed_CG_Discontinuous:
            {
                ASSERTL0(false, "No Continuous Galerkin for Euler equations");
                break;
            }
            default:
                ASSERTL0(false, "Unknown projection scheme");
                break;
        }
    }
    
    /**
     * @brief Set boundary conditions which can be: 
     * a) Wall and Symmerty BCs implemented at CompressibleFlowSystem level
     *          since they are compressible solver specific;
     * b) Isentropic vortex and Ringleb flow BCs implemented at EulerCFE level
     *    since they are Euler solver specific;
     * c) Time dependent BCs.
     * 
     * @param inarray: fields array.
     * @param time:    time.
     */
    void EulerCFE::SetBoundaryConditions(
        Array<OneD, Array<OneD, NekDouble> > &inarray, 
        NekDouble                             time)
    {
        std::string varName;
        int nvariables = m_fields.num_elements();
        int cnt        = 0;
        
        // Loop over Boundary Regions
        for (int n = 0; n < m_fields[0]->GetBndConditions().num_elements(); ++n)
        {
            // Wall Boundary Condition
            if (m_fields[0]->GetBndConditions()[n]->GetUserDefined() ==
                SpatialDomains::eWall)
            {
                WallBC(n, cnt, inarray);
            }
            
            // Wall Boundary Condition
            if (m_fields[0]->GetBndConditions()[n]->GetUserDefined() ==
                SpatialDomains::eWallViscous)
            {
                ASSERTL0(false, "WallViscous is a wrong bc for the "
                "Euler equations");
            }
            
            // Symmetric Boundary Condition
            if (m_fields[0]->GetBndConditions()[n]->GetUserDefined() == 
                SpatialDomains::eSymmetry)
            {
                SymmetryBC(n, cnt, inarray);
            }
            
            // Riemann invariant characteristic Boundary Condition (CBC)
            if (m_fields[0]->GetBndConditions()[n]->GetUserDefined() == 
                SpatialDomains::eRiemannInvariant)
            {
                RiemannInvariantBC(n, cnt, inarray);
            }
            
            // Extrapolation of the data at the boundaries
            if (m_fields[0]->GetBndConditions()[n]->GetUserDefined() == 
                SpatialDomains::eExtrapOrder0)
            {
                ExtrapOrder0BC(n, cnt, inarray);
            }
            
            // Time Dependent Boundary Condition (specified in meshfile)
            if (m_fields[0]->GetBndConditions()[n]->GetUserDefined() ==
                SpatialDomains::eTimeDependent)
            {
                for (int i = 0; i < nvariables; ++i)
                {
                    varName = m_session->GetVariable(i);
                    m_fields[i]->EvaluateBoundaryConditions(time, varName);
                }
            }
            
            // Isentropic Vortex Boundary Condition
            if (m_fields[0]->GetBndConditions()[n]->GetUserDefined() ==
                SpatialDomains::eIsentropicVortex)
            {
                SetBoundaryIsentropicVortex(n, time, cnt, inarray);
            }
            
            // Ringleb Flow Inflow and outflow Boundary Condition
            if (m_fields[0]->GetBndConditions()[n]->GetUserDefined() ==
                SpatialDomains::eRinglebFlow)
            {
                SetBoundaryRinglebFlow(n, time, cnt, inarray);
            }
            
            cnt += m_fields[0]->GetBndCondExpansions()[n]->GetExpSize();
        }
    }
    
    /**
     * @brief Get the exact solutions for isentropic vortex and Ringleb
     * flow problems.
     */
    void EulerCFE::v_EvaluateExactSolution(
        unsigned int                         field,
        Array<OneD, NekDouble>              &outfield,
        const NekDouble                      time)
    {
        switch(m_problemType)
        {
            case eIsentropicVortex:
            {
                GetExactIsentropicVortex(field, outfield, time);
                break;
            }
            case eRinglebFlow:
            {
                GetExactRinglebFlow(field, outfield);
                break;
            }
            default:
            {
                break;
            }
        }
    }
    
    void EulerCFE::EvaluateIsentropicVortex(
        const Array<OneD, NekDouble>               &x,
        const Array<OneD, NekDouble>               &y,
        const Array<OneD, NekDouble>               &z,
        Array<OneD, Array<OneD, NekDouble> > &u,
        NekDouble                             time,
        const int                                   o)
    {
        int nq = x.num_elements();
        
        // Flow parameters
        const NekDouble x0    = 5.0;
        const NekDouble y0    = 0.0;
        const NekDouble beta  = 5.0;
        const NekDouble u0    = 1.0;
        const NekDouble v0    = 0.5;
        const NekDouble gamma = m_gamma;
        NekDouble r, xbar, ybar, tmp;
        NekDouble fac = 1.0/(16.0*gamma*M_PI*M_PI);
        
        // In 3D zero rhow field.
        if (m_spacedim == 3)
        {
            Vmath::Zero(nq, &u[3][o], 1);
        }
        
        // Fill storage
        for (int i = 0; i < nq; ++i)
        {
            xbar      = x[i] - u0*time - x0;
            ybar      = y[i] - v0*time - y0;
            r         = sqrt(xbar*xbar + ybar*ybar);
            tmp       = beta*exp(1-r*r);
            u[0][i+o] = pow(1.0 - (gamma-1.0)*tmp*tmp*fac, 1.0/(gamma-1.0));
            u[1][i+o] = u[0][i+o]*(u0 - tmp*ybar/(2*M_PI));
            u[2][i+o] = u[0][i+o]*(v0 + tmp*xbar/(2*M_PI));
            u[m_spacedim+1][i+o] = pow(u[0][i+o], gamma)/(gamma-1.0) +
            0.5*(u[1][i+o]*u[1][i+o] + u[2][i+o]*u[2][i+o]) / u[0][i+o];
        }
    }
    
    /**
     * @brief Compute the exact solution for the isentropic vortex problem.
     */
    void EulerCFE::GetExactIsentropicVortex(
        int                                  field,
        Array<OneD, NekDouble>              &outarray,
        NekDouble                            time)
    {
        int nTotQuadPoints  = GetTotPoints();
        Array<OneD, NekDouble> x(nTotQuadPoints);
        Array<OneD, NekDouble> y(nTotQuadPoints);
        Array<OneD, NekDouble> z(nTotQuadPoints);
        Array<OneD, Array<OneD, NekDouble> > u(m_spacedim+2);
        
        m_fields[0]->GetCoords(x, y, z);
        
        for (int i = 0; i < m_spacedim + 2; ++i)
        {
            u[i] = Array<OneD, NekDouble>(nTotQuadPoints);
        }
        
        EvaluateIsentropicVortex(x, y, z, u, time);
        
        Vmath::Vcopy(nTotQuadPoints, u[field], 1, outarray, 1);
    }
    
    /**
     * @brief Set the initial condition for the isentropic vortex problem.
     */
    void EulerCFE::SetInitialIsentropicVortex(NekDouble initialtime)
    {
        int nTotQuadPoints  = GetTotPoints();
        Array<OneD, NekDouble> x(nTotQuadPoints);
        Array<OneD, NekDouble> y(nTotQuadPoints);
        Array<OneD, NekDouble> z(nTotQuadPoints);
        Array<OneD, Array<OneD, NekDouble> > u(m_spacedim+2);
        
        m_fields[0]->GetCoords(x, y, z);
        
        for (int i = 0; i < m_spacedim + 2; ++i)
        {
            u[i] = Array<OneD, NekDouble>(nTotQuadPoints);
        }
        
        EvaluateIsentropicVortex(x, y, z, u, initialtime);
        
        // Forward transform to fill the coefficient space
        for(int i = 0; i < m_fields.num_elements(); ++i)
        {
            Vmath::Vcopy(nTotQuadPoints, u[i], 1, m_fields[i]->UpdatePhys(), 1);
            m_fields[i]->SetPhysState(true);
            m_fields[i]->FwdTrans(m_fields[i]->GetPhys(), 
                                  m_fields[i]->UpdateCoeffs());
        }
    }
    
    /**
     * @brief Set the boundary conditions for the isentropic vortex problem.
     */
    void EulerCFE::SetBoundaryIsentropicVortex(
        int                                   bcRegion, 
        NekDouble                             time, 
        int                                   cnt, 
        Array<OneD, Array<OneD, NekDouble> > &physarray)
    {
        int nvariables      = physarray.num_elements();
        int nTraceNumPoints = GetTraceTotPoints();
        Array<OneD, Array<OneD, NekDouble> > Fwd(nvariables);
        const Array<OneD, const int> &bndTraceMap = m_fields[0]->GetTraceBndMap();
        
        // Get physical values of the forward trace (from exp to phys)
        for (int i = 0; i < nvariables; ++i)
        {
            Fwd[i] = Array<OneD, NekDouble>(nTraceNumPoints);
            m_fields[i]->ExtractTracePhys(physarray[i], Fwd[i]);
        }
        
        int id2, e_max;
        e_max = m_fields[0]->GetBndCondExpansions()[bcRegion]->GetExpSize();
        
        for(int e = 0; e < e_max; ++e)
        {
            int npoints = m_fields[0]->
            GetBndCondExpansions()[bcRegion]->GetExp(e)->GetTotPoints();
            int id1  = m_fields[0]->
            GetBndCondExpansions()[bcRegion]->GetPhys_Offset(e);
            id2 = m_fields[0]->GetTrace()->GetPhys_Offset(bndTraceMap[cnt++]);
            
            Array<OneD,NekDouble> x(npoints, 0.0);
            Array<OneD,NekDouble> y(npoints, 0.0);
            Array<OneD,NekDouble> z(npoints, 0.0);
            
            m_fields[0]->GetBndCondExpansions()[bcRegion]->
            GetExp(e)->GetCoords(x, y, z);
            
            EvaluateIsentropicVortex(x, y, z, Fwd, time, id2);
            
            for (int i = 0; i < nvariables; ++i)
            {
                Vmath::Vcopy(npoints, &Fwd[i][id2], 1, 
                             &(m_fields[i]->GetBndCondExpansions()[bcRegion]->
                             UpdatePhys())[id1], 1);
            }
        }
    }
    
    /**
     * @brief Compute the exact solution for the Ringleb flow problem.
     */
    void EulerCFE::GetExactRinglebFlow(
        int                              field, 
        Array<OneD, NekDouble>          &outarray)
    {
        int nTotQuadPoints  = GetTotPoints();
        
        Array<OneD, NekDouble> rho(nTotQuadPoints, 100.0);
        Array<OneD, NekDouble> rhou(nTotQuadPoints);
        Array<OneD, NekDouble> rhov(nTotQuadPoints);
        Array<OneD, NekDouble> E(nTotQuadPoints);
        Array<OneD, NekDouble> x(nTotQuadPoints);
        Array<OneD, NekDouble> y(nTotQuadPoints);
        Array<OneD, NekDouble> z(nTotQuadPoints);
        
        m_fields[0]->GetCoords(x, y, z);
        
        // Flow parameters
        NekDouble c, k, phi, r, J, VV, pp, sint, P, ss;
        NekDouble J11, J12, J21, J22, det;
        NekDouble Fx, Fy;
        NekDouble xi, yi;
        NekDouble dV;
        NekDouble dtheta;
        NekDouble par1;
        NekDouble theta     = M_PI / 4.0;
        NekDouble kExt      = 0.7;
        NekDouble V         = kExt * sin(theta);
        NekDouble toll      = 1.0e-8;
        NekDouble errV      = 1.0;
        NekDouble errTheta  = 1.0;
        NekDouble gamma     = m_gamma;
        NekDouble gamma_1_2 = (gamma - 1.0) / 2.0;
        
        for (int i = 0; i < nTotQuadPoints; ++i)
        {
            while ((abs(errV) > toll) || (abs(errTheta) > toll))
            {
                VV   = V * V;
                sint = sin(theta);
                c    = sqrt(1.0 - gamma_1_2 * VV);
                k    = V / sint;
                phi  = 1.0 / k;
                pp   = phi * phi;
                J    = 1.0 / c + 1.0 / (3.0 * c * c * c) + 
                1.0 / (5.0 * c * c * c * c * c) - 
                0.5 * log((1.0 + c) / (1.0 - c));
                
                r    = pow(c, 1.0 / gamma_1_2);
                xi   = 1.0 / (2.0 * r) * (1.0 / VV - 2.0 * pp) + J / 2.0;
                yi   = phi / (r * V) * sqrt(1.0 - VV * pp);
                par1 = 25.0 - 5.0 * VV;
                ss   = sint * sint;
                
                Fx   = xi - x[i];
                Fy   = yi - y[i];
                
                J11  = 39062.5 / pow(par1, 3.5) * (1.0 / VV - 2.0 / VV * ss) * 
                V + 1562.5 / pow(par1, 2.5) * (-2.0 / (VV * V) + 4.0 / 
                (VV * V) * ss) + 12.5 / pow(par1, 1.5) * V + 312.5 / 
                pow(par1, 2.5) * V + 7812.5 / pow(par1, 3.5) * V - 
                0.25 * (-1.0 / pow(par1, 0.5) * V/(1.0 - 0.2 * 
                pow(par1, 0.5)) - (1.0 + 0.2 * pow(par1, 0.5)) / 
                pow((1.0 - 0.2 * pow(par1, 0.5)), 2.0) / 
                pow(par1, 0.5) * V) / (1.0 + 0.2 * pow(par1, 0.5)) * 
                (1.0 - 0.2 * pow(par1, 0.5));
                
                J12  = -6250.0 / pow(par1, 2.5) / VV * sint * cos(theta);
                J21  = -6250.0 / (VV * V) * sint / 
                pow(par1, 2.5) * pow((1.0 - ss), 0.5) + 
                78125.0 / V * sint / pow(par1, 3.5) * 
                pow((1.0 - ss), 0.5);
                
                // the matrix is singular when theta = pi/2
                if(abs(y[i])<toll && abs(cos(theta))<toll)
                {
                    J22 = -39062.5 / pow(par1, 3.5) / V + 3125 / 
                    pow(par1, 2.5) / (VV * V) + 12.5 / pow(par1, 1.5) * 
                    V + 312.5 / pow(par1, 2.5) * V + 7812.5 / 
                    pow(par1, 3.5) * V - 0.25 * (-1.0 / pow(par1, 0.5) *
                    V / (1.0 - 0.2 * pow(par1, 0.5)) - (1.0 + 0.2 * 
                    pow(par1, 0.5)) / pow((1.0 - 0.2 * 
                    pow(par1, 0.5)), 2.0) / pow(par1, 0.5) * V) / 
                    (1.0 + 0.2 * pow(par1, 0.5)) * (1.0 - 0.2 * 
                    pow(par1,0.5));
                    
                    // dV = -dV/dx * Fx
                    dV      = -1.0 / J22 * Fx;
                    dtheta  = 0.0;
                    theta   = M_PI / 2.0;
                }
                else
                {
                    J22 = 3125.0 / VV * cos(theta) / pow(par1, 2.5) * 
                    pow((1.0 - ss), 0.5) - 3125.0 / VV * ss / 
                    pow(par1, 2.5) / pow((1.0 - ss), 0.5) * cos(theta);
                    
                    det = -1.0 / (J11 * J22 - J12 * J21);
                    
                    // [dV dtheta]' = -[invJ]*[Fx Fy]'
                    dV     = det * ( J22 * Fx - J12 * Fy);
                    dtheta = det * (-J21 * Fx + J11 * Fy);
                }
                
                V     = V + dV;
                theta = theta + dtheta;
                
                errV     = abs(dV);
                errTheta = abs(dtheta);
                
            }
            
            c = sqrt(1.0 - gamma_1_2 * VV);
            r = pow(c, 1.0 / gamma_1_2);
            
            rho[i]  = r;
            rhou[i] = rho[i] * V * cos(theta);
            rhov[i] = rho[i] * V * sin(theta);
            P       = (c * c) * rho[i] / gamma;
            E[i]    = P / (gamma - 1.0) + 0.5 * 
            (rhou[i] * rhou[i] / rho[i] + rhov[i] * rhov[i] / rho[i]);
            
            // Resetting the guess value
            errV     = 1.0;
            errTheta = 1.0;
            theta    = M_PI/4.0;
            V        = kExt*sin(theta);
        }
        
        switch (field)
        {
            case 0:
                outarray = rho;
                break;
            case 1:
                outarray = rhou;
                break;
            case 2:
                outarray = rhov;
                break;
            case 3:
                outarray = E;
                break;
            default:
                ASSERTL0(false, "Error in variable number!");
                break;
        }
    }
    
    /**
     * @brief Set the initial condition for the Ringleb flow problem.
     */
    void EulerCFE::SetInitialRinglebFlow(void)
    {
        // Get number of different boundaries in the input file
        int nbnd    = m_fields[0]->GetBndConditions().num_elements();
        
        // Loop on all the edges of the input file
        for(int bcRegion=0; bcRegion < nbnd; ++bcRegion)
        {
            
            int npoints = m_fields[0]->
            GetBndCondExpansions()[bcRegion]->GetNpoints();
            
            Array<OneD,NekDouble> x0(npoints, 0.0);
            Array<OneD,NekDouble> x1(npoints, 0.0);
            Array<OneD,NekDouble> x2(npoints, 0.0);
            
            Array<OneD, NekDouble> rho(npoints,  0.0);
            Array<OneD, NekDouble> rhou(npoints, 0.0);
            Array<OneD, NekDouble> rhov(npoints, 0.0);
            Array<OneD, NekDouble> E(npoints,    0.0);
            
            m_fields[0]->GetBndCondExpansions()[bcRegion]->
            GetCoords(x0, x1, x2);
            
            // Flow parameters
            NekDouble c, k, phi, r, J, VV, pp, sint, P, ss;
            NekDouble J11, J12, J21, J22, det;
            NekDouble Fx, Fy;
            NekDouble xi, yi;
            NekDouble dV;
            NekDouble dtheta;
            NekDouble par1;
            NekDouble theta     = M_PI / 4.0;
            NekDouble kExt      = 0.7;
            NekDouble V         = kExt * sin(theta);
            NekDouble toll      = 1.0e-8;
            NekDouble errV      = 1.0;
            NekDouble errTheta  = 1.0;
            NekDouble gamma     = m_gamma;
            NekDouble gamma_1_2 = (gamma - 1.0) / 2.0;
            
            // Loop on all the points of that edge
            for (int j = 0; j < npoints; j++)
            {
                while ((abs(errV) > toll) || (abs(errTheta) > toll))
                {
                    
                    VV   = V * V;
                    sint = sin(theta);
                    c    = sqrt(1.0 - gamma_1_2 * VV);
                    k    = V / sint;
                    phi  = 1.0 / k;
                    pp   = phi * phi;
                    J    = 1.0 / c + 1.0 / (3.0 * c * c * c) + 
                    1.0 / (5.0 * c * c * c * c * c) - 
                    0.5 * log((1.0 + c) / (1.0 - c));
                    
                    r    = pow(c, 1.0 / gamma_1_2);
                    xi   = 1.0 / (2.0 * r) * (1.0 / VV - 2.0 * pp) + J / 2.0;
                    yi   = phi / (r * V) * sqrt(1.0 - VV * pp);
                    par1 = 25.0 - 5.0 * VV;
                    ss   = sint * sint;
                    
                    Fx = xi - x0[j];
                    Fy = yi - x1[j];
                    
                    J11 = 39062.5 / pow(par1, 3.5) * 
                    (1.0 / VV - 2.0 / VV * ss) * V + 
                    1562.5 / pow(par1, 2.5) * (-2.0 / 
                    (VV * V) + 4.0 / (VV * V) * ss) + 
                    12.5 / pow(par1, 1.5) * V + 
                    312.5 / pow(par1, 2.5) * V + 
                    7812.5 / pow(par1, 3.5) * V - 
                    0.25 * (-1.0 / pow(par1, 0.5) * V / 
                    (1.0 - 0.2 * pow(par1, 0.5)) - (1.0 + 0.2 * 
                    pow(par1, 0.5)) / pow((1.0 - 0.2 * 
                    pow(par1, 0.5)), 2.0) / 
                    pow(par1, 0.5) * V) / 
                    (1.0 + 0.2 * pow(par1, 0.5)) * 
                    (1.0 - 0.2 * pow(par1, 0.5));
                    
                    J12 = -6250.0 / pow(par1, 2.5) / VV * sint * cos(theta);
                    J21 = -6250.0 / (VV * V) * sint / pow(par1, 2.5) * 
                    pow((1.0 - ss), 0.5) + 78125.0 / V * sint / 
                    pow(par1, 3.5) * pow((1.0 - ss), 0.5);
                    
                    // the matrix is singular when theta = pi/2
                    if (abs(x1[j]) < toll && abs(cos(theta)) < toll)
                    {
                        
                        J22 = -39062.5 / pow(par1, 3.5) / V +
                        3125 / pow(par1, 2.5) / (VV * V) + 12.5 / 
                        pow(par1, 1.5) * V + 312.5 / pow(par1, 2.5) * V + 
                        7812.5 / pow(par1, 3.5) * V - 
                        0.25 * (-1.0 / pow(par1, 0.5) * V / 
                        (1.0 - 0.2 * pow(par1, 0.5)) - 
                        (1.0 + 0.2 * pow(par1, 0.5)) / 
                        pow((1.0 - 0.2*  pow(par1, 0.5)), 2.0) / 
                        pow(par1, 0.5) *V) / 
                        (1.0 + 0.2 * pow(par1, 0.5)) * 
                        (1.0 - 0.2 * pow(par1, 0.5));
                        
                        // dV = -dV/dx * Fx
                        dV     = -1.0 / J22 * Fx;
                        dtheta = 0.0;
                        theta  = M_PI / 2.0;
                    }
                    else
                    {
                        
                        J22 = 3125.0 / VV * cos(theta) / pow(par1, 2.5) * 
                        pow((1.0 - ss), 0.5) - 3125.0 / VV * ss / 
                        pow(par1, 2.5) / pow((1.0 - ss), 0.5) * 
                        cos(theta);
                        
                        det = -1.0 / (J11 * J22 - J12 * J21);
                        
                        // [dV dtheta]' = -[invJ]*[Fx Fy]'
                        dV     = det * ( J22 * Fx - J12 * Fy);
                        dtheta = det * (-J21 * Fx + J11 * Fy);
                    }
                    
                    V     = V + dV;
                    theta = theta + dtheta;
                    
                    errV     = abs(dV);
                    errTheta = abs(dtheta);
                    
                }
                
                c        = sqrt(1.0 - gamma_1_2 * VV);
                rho[j]   = pow(c, 1.0 / gamma_1_2) * exp(-1.0);
                rhou[j]  = rho[j] * V * cos(theta) * exp(-1.0);
                rhov[j]  = rho[j] * V * sin(theta) * exp(-1.0);
                P        = (c * c) * rho[j] / gamma;
                E[j]     = P / (gamma - 1.0) + 0.5 * 
                (rhou[j] * rhou[j] / 
                rho[j] + rhov[j] * rhov[j] / rho[j]);
                errV     = 1.0;
                errTheta = 1.0;
                theta    = M_PI / 4.0;
                V        = kExt * sin(theta);
                
            }
            
            // Fill the physical space
            m_fields[0]->GetBndCondExpansions()[bcRegion]->SetPhys(rho);
            m_fields[1]->GetBndCondExpansions()[bcRegion]->SetPhys(rhou);
            m_fields[2]->GetBndCondExpansions()[bcRegion]->SetPhys(rhov);
            m_fields[3]->GetBndCondExpansions()[bcRegion]->SetPhys(E);
            
            // Forward transform to fill the coefficients space
            for(int i = 0; i < m_fields.num_elements(); ++i)
            {
                m_fields[i]->GetBndCondExpansions()[bcRegion]->
                FwdTrans_BndConstrained(
                    m_fields[i]->GetBndCondExpansions()[bcRegion]->
                    GetPhys(),
                                        m_fields[i]->GetBndCondExpansions()[bcRegion]->
                                        UpdateCoeffs());
            }
            
        }
        
        // Calculation of the initial internal values as a weighted average 
        // over the distance from the boundaries
        int nq = m_fields[0]->GetNpoints();
        
        Array<OneD,NekDouble> x0(nq);
        Array<OneD,NekDouble> x1(nq);
        Array<OneD,NekDouble> x2(nq);
        
        // Get the coordinates 
        // (assuming all fields have the same discretisation)
        m_fields[0]->GetCoords(x0, x1, x2);
        
        for(int j = 0; j < nq; j++)
        {
            NekDouble Dist    = 0.0;
            NekDouble rho     = 0.0;
            NekDouble rhou    = 0.0;
            NekDouble rhov    = 0.0;
            NekDouble E       = 0.0;
            NekDouble SumDist = 0.0;
            
            // Calculation of all the distances
            // Loop on all the edges of the input file
            for (int bcRegion = 0; bcRegion < nbnd; ++bcRegion)
            {
                // Get quadrature points on the edge
                int npoints = m_fields[0]->
                GetBndCondExpansions()[bcRegion]->GetNpoints();
                
                Array<OneD,NekDouble> xb0(npoints, 0.0);
                Array<OneD,NekDouble> xb1(npoints, 0.0);
                Array<OneD,NekDouble> xb2(npoints, 0.0);
                
                m_fields[0]->GetBndCondExpansions()[bcRegion]->
                GetCoords(xb0, xb1, xb2);
                
                for (int k = 0; k < npoints; k++)
                {
                    Dist = sqrt((xb0[k] - x0[j]) * (xb0[k] - x0[j]) + 
                    (xb1[k] - x1[j]) * (xb1[k] - x1[j]));
                    
                    SumDist += Dist;
                    rho     += Dist * (m_fields[0]->
                    GetBndCondExpansions()[bcRegion]->GetPhys())[k];
                    rhou    += Dist * (m_fields[1]->
                    GetBndCondExpansions()[bcRegion]->GetPhys())[k];
                    rhov    += Dist * (m_fields[2]->
                    GetBndCondExpansions()[bcRegion]->GetPhys())[k];
                    E       += Dist * (m_fields[3]->
                    GetBndCondExpansions()[bcRegion]->GetPhys())[k];
                }
            }
            
            rho  = rho / SumDist;
            rhou = rhou / SumDist;
            rhov = rhov / SumDist;
            E    = E / SumDist;
            
            (m_fields[0]->UpdatePhys())[j] = rho;
            (m_fields[1]->UpdatePhys())[j] = rhou;
            (m_fields[2]->UpdatePhys())[j] = rhov;
            (m_fields[3]->UpdatePhys())[j] = E;
            
        }
        
        for (int i = 0 ; i < m_fields.num_elements(); i++)
        {
            m_fields[i]->SetPhysState(true);
            m_fields[i]->FwdTrans(m_fields[i]->GetPhys(), 
                                  m_fields[i]->UpdateCoeffs());
        }
        
        // Dump initial conditions to file
        std::string outname = m_sessionName + "_initialRingleb.chk";
        WriteFld(outname);
    }
    
    /**
     * @brief Set the boundary conditions for the Ringleb flow problem.
     */
    void EulerCFE::SetBoundaryRinglebFlow(
        int                                      bcRegion, 
        NekDouble                                time, 
        int                                      cnt, 
        Array<OneD, Array<OneD, NekDouble> >    &physarray)
    {
        int nvariables      = physarray.num_elements();
        int nTraceNumPoints = GetTraceTotPoints();
        Array<OneD, Array<OneD, NekDouble> > Fwd(nvariables);
        
        // For 3DHomogenoeus1D
        int n_planes;
        if (m_expdim == 2 &&  m_HomogeneousType == eHomogeneous1D)
        {
            int nPointsTot = m_fields[0]->GetTotPoints();
            int nPointsTot_plane = m_fields[0]->GetPlane(0)->GetTotPoints();
            n_planes = nPointsTot/nPointsTot_plane;
            nTraceNumPoints = nTraceNumPoints * n_planes;
        }
        
        // Get physical values of the forward trace (from exp to phys)
        for (int i = 0; i < nvariables; ++i)
        {
            Fwd[i] = Array<OneD, NekDouble>(nTraceNumPoints);
            m_fields[i]->ExtractTracePhys(physarray[i], Fwd[i]);
        }
        
        int id2, id2_plane, e_max;
        
        e_max = m_fields[0]->GetBndCondExpansions()[bcRegion]->GetExpSize();
        
        for(int e = 0; e < e_max; ++e)
        {
            int npoints = m_fields[0]->
            GetBndCondExpansions()[bcRegion]->GetExp(e)->GetTotPoints();
            int id1  = m_fields[0]->
            GetBndCondExpansions()[bcRegion]->GetPhys_Offset(e);
            
            // For 3DHomogenoeus1D
            if (m_expdim == 2 &&  m_HomogeneousType == eHomogeneous1D)
            {
                int cnt_plane = cnt/n_planes;
                int e_plane;
                int e_max_plane = e_max/n_planes;
                int nTracePts_plane = GetTraceTotPoints();
                
                int planeID = floor((e + 0.5 )/ e_max_plane );
                e_plane = e - e_max_plane*planeID;
                
                id2_plane  = m_fields[0]->GetTrace()->GetPhys_Offset(
                    m_fields[0]->GetTraceMap()->
                    GetBndCondCoeffsToGlobalCoeffsMap(
                        cnt_plane + e_plane));
                id2 = id2_plane + planeID*nTracePts_plane;
            }
            else // For general case
            {
                id2 = m_fields[0]->
                GetTrace()->GetPhys_Offset(m_fields[0]->GetTraceMap()->
                GetBndCondTraceToGlobalTraceMap(cnt++));
            }
            
            Array<OneD,NekDouble> x0(npoints, 0.0);
            Array<OneD,NekDouble> x1(npoints, 0.0);
            Array<OneD,NekDouble> x2(npoints, 0.0);
            
            m_fields[0]->GetBndCondExpansions()[bcRegion]->
            GetExp(e)->GetCoords(x0, x1, x2);
            
            // Flow parameters
            NekDouble c, k, phi, r, J, VV, pp, sint, P, ss;
            NekDouble J11, J12, J21, J22, det;
            NekDouble Fx, Fy;
            NekDouble xi, yi;
            NekDouble dV;
            NekDouble dtheta;
            NekDouble par1;
            NekDouble theta     = M_PI / 4.0;
            NekDouble kExt      = 0.7;
            NekDouble V         = kExt * sin(theta);
            NekDouble toll      = 1.0e-8;
            NekDouble errV      = 1.0;
            NekDouble errTheta  = 1.0;
            NekDouble gamma     = m_gamma;
            NekDouble gamma_1_2 = (gamma - 1.0) / 2.0;
            
            // Loop on all the points of that edge
            for (int j = 0; j < npoints; j++)
            {
                
                while ((abs(errV) > toll) || (abs(errTheta) > toll))
                {
                    VV   = V * V;
                    sint = sin(theta);
                    c    = sqrt(1.0 - gamma_1_2 * VV);
                    k    = V / sint;
                    phi  = 1.0 / k;
                    pp   = phi * phi;
                    J    = 1.0 / c + 1.0 / (3.0 * c * c * c) + 
                    1.0 / (5.0 * c * c * c * c * c) - 
                    0.5 * log((1.0 + c) / (1.0 - c));
                    
                    r    = pow(c, 1.0 / gamma_1_2);
                    xi   = 1.0 / (2.0 * r) * (1.0 / VV - 2.0 * pp) + J / 2.0;
                    yi   = phi / (r * V) * sqrt(1.0 - VV * pp);
                    par1 = 25.0 - 5.0 * VV;
                    ss   = sint * sint;
                    
                    Fx   = xi - x0[j];
                    Fy   = yi - x1[j];
                    
                    J11 = 39062.5 / pow(par1, 3.5) * 
                    (1.0 / VV - 2.0 / VV * ss) * V + 1562.5 / 
                    pow(par1, 2.5) * (-2.0 / (VV * V) + 4.0 / 
                    (VV * V) * ss) + 12.5 / pow(par1, 1.5) * V + 
                    312.5 / pow(par1, 2.5) * V + 7812.5 / 
                    pow(par1, 3.5) * V - 0.25 * 
                    (-1.0 / pow(par1, 0.5) * V / (1.0 - 0.2 * 
                    pow(par1, 0.5)) - (1.0 + 0.2 * pow(par1, 0.5)) / 
                    pow((1.0 - 0.2 * pow(par1, 0.5)), 2.0) / 
                    pow(par1, 0.5) * V) / (1.0 + 0.2 * pow(par1, 0.5)) *
                    (1.0 - 0.2 * pow(par1, 0.5));
                    
                    J12 = -6250.0 / pow(par1, 2.5) / VV * sint * cos(theta);
                    J21 = -6250.0 / (VV * V) * sint / pow(par1, 2.5) * 
                    pow((1.0 - ss), 0.5) + 78125.0 / V * sint / 
                    pow(par1, 3.5) * pow((1.0 - ss), 0.5);
                    
                    // the matrix is singular when theta = pi/2
                    if (abs(x1[j]) < toll && abs(cos(theta)) < toll)
                    {
                        J22 = -39062.5 / pow(par1, 3.5) / V + 3125 / 
                        pow(par1, 2.5) / (VV * V) + 12.5 / 
                        pow(par1, 1.5) * V + 312.5 / pow(par1, 2.5) * 
                        V + 7812.5 / pow(par1, 3.5) * V - 0.25 * 
                        (-1.0 / pow(par1, 0.5) * V / (1.0 - 0.2 * 
                        pow(par1, 0.5)) - (1.0 + 0.2 * pow(par1, 0.5)) /
                        pow((1.0 - 0.2 * pow(par1, 0.5)), 2.0) / 
                        pow(par1, 0.5) * V) / (1.0 + 0.2 * 
                        pow(par1, 0.5)) * (1.0 - 0.2 * pow(par1, 0.5));
                        
                        // dV = -dV/dx * Fx
                        dV      = -1.0 / J22 * Fx;
                        dtheta  = 0.0;
                        theta   = M_PI / 2.0;
                    }
                    else
                    {
                        J22 = 3125.0 / VV * cos(theta) / pow(par1, 2.5) * 
                        pow((1.0 - ss), 0.5) - 3125.0 / VV * ss / 
                        pow(par1, 2.5) / pow((1.0 - ss), 0.5) * 
                        cos(theta);
                        
                        det = -1.0 / (J11 * J22 - J12 * J21);
                        
                        // [dV dtheta]' = -[invJ]*[Fx Fy]'
                        dV     = det * ( J22 * Fx - J12 * Fy);
                        dtheta = det * (-J21 * Fx + J11 * Fy);
                    }
                    
                    V     = V + dV;
                    theta = theta + dtheta;
                    
                    errV     = abs(dV);
                    errTheta = abs(dtheta);
                }
                
                c                      = sqrt(1.0 - gamma_1_2 * VV);
                int kk                 = id2 + j;
                NekDouble timeramp     = 200.0;
                std::string restartstr = "RESTART";
                if (time<timeramp &&
                    !(m_session->DefinesFunction("InitialConditions") &&
                    m_session->GetFunctionType("InitialConditions", 0) ==
                    LibUtilities::eFunctionTypeFile))
                {
                    Fwd[0][kk] = pow(c, 1.0 / gamma_1_2) * 
                    exp(-1.0 + time /timeramp);
                    
                    Fwd[1][kk] = Fwd[0][kk] * V * cos(theta) * 
                    exp(-1 + time / timeramp);
                    
                    Fwd[2][kk] = Fwd[0][kk] * V * sin(theta) * 
                    exp(-1 + time / timeramp);
                }
                else
                {
                    Fwd[0][kk]  = pow(c, 1.0 / gamma_1_2);
                    Fwd[1][kk] = Fwd[0][kk] * V * cos(theta);
                    Fwd[2][kk] = Fwd[0][kk] * V * sin(theta);
                }
                
                P  = (c * c) * Fwd[0][kk] / gamma;
                Fwd[3][kk]  = P / (gamma - 1.0) + 0.5 * 
                (Fwd[1][kk] * Fwd[1][kk] / Fwd[0][kk] + 
                Fwd[2][kk] * Fwd[2][kk] / Fwd[0][kk]);
                
                errV     = 1.0;
                errTheta = 1.0;
                theta    = M_PI / 4.0;
                V        = kExt * sin(theta);
            }
            
            for (int i = 0; i < nvariables; ++i)
            {
                Vmath::Vcopy(npoints, &Fwd[i][id2], 1, 
                             &(m_fields[i]->GetBndCondExpansions()[bcRegion]->
                             UpdatePhys())[id1],1);
            }
        }
    }
}<|MERGE_RESOLUTION|>--- conflicted
+++ resolved
@@ -163,19 +163,12 @@
         int i;
         int nvariables = inarray.num_elements();
         int npoints    = GetNpoints();
-<<<<<<< HEAD
-        
-        Array<OneD, Array<OneD, NekDouble> > advVel(m_spacedim);        
-        m_advection->Advect(nvariables, m_fields, advVel, inarray,
-                            outarray, time);
-=======
-     
+
         Array<OneD, Array<OneD, NekDouble> > advVel(m_spacedim);
 
         m_advection->Advect(nvariables, m_fields, advVel, inarray,
                             outarray, time);
 
->>>>>>> 91daf310
         for (i = 0; i < nvariables; ++i)
         {
             Vmath::Neg(npoints, outarray[i], 1);
