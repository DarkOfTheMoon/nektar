///////////////////////////////////////////////////////////////////////////////
//
// File CompressibleFlowSystem.cpp
//
// For more information, please see: http://www.nektar.info
//
// The MIT License
//
// Copyright (c) 2006 Division of Applied Mathematics, Brown University (USA),
// Department of Aeronautics, Imperial College London (UK), and Scientific
// Computing and Imaging Institute, University of Utah (USA).
//
// License for the specific language governing rights and limitations under
// Permission is hereby granted, free of charge, to any person obtaining a
// copy of this software and associated documentation files (the "Software"),
// to deal in the Software without restriction, including without limitation
// the rights to use, copy, modify, merge, publish, distribute, sublicense,
// and/or sell copies of the Software, and to permit persons to whom the
// Software is furnished to do so, subject to the following conditions:
//
// The above copyright notice and this permission notice shall be included
// in all copies or substantial portions of the Software.
//
// THE SOFTWARE IS PROVIDED "AS IS", WITHOUT WARRANTY OF ANY KIND, EXPRESS
// OR IMPLIED, INCLUDING BUT NOT LIMITED TO THE WARRANTIES OF MERCHANTABILITY,
// FITNESS FOR A PARTICULAR PURPOSE AND NONINFRINGEMENT. IN NO EVENT SHALL
// THE AUTHORS OR COPYRIGHT HOLDERS BE LIABLE FOR ANY CLAIM, DAMAGES OR OTHER
// LIABILITY, WHETHER IN AN ACTION OF CONTRACT, TORT OR OTHERWISE, ARISING
// FROM, OUT OF OR IN CONNECTION WITH THE SOFTWARE OR THE USE OR OTHER
// DEALINGS IN THE SOFTWARE.
//
// Description: Auxiliary functions for the compressible flow system
//
///////////////////////////////////////////////////////////////////////////////
#include <iostream>
#include <iomanip>

#include <CompressibleFlowSolver/EquationSystems/CompressibleFlowSystem.h>
#include <LocalRegions/TriExp.h>
#include <LocalRegions/QuadExp.h>
#include <LocalRegions/HexExp.h>
#include <MultiRegions/ExpList.h>
#include <LibUtilities/Foundations/InterpCoeff.h>
#include <MultiRegions/AssemblyMap/AssemblyMapDG.h>

namespace Nektar
{
    string CompressibleFlowSystem::className =
        SolverUtils::GetEquationSystemFactory().RegisterCreatorFunction(
            "CompressibleFlowSystem",
            CompressibleFlowSystem::create,
            "Auxiliary functions for the compressible flow system.");

    CompressibleFlowSystem::CompressibleFlowSystem(
        const LibUtilities::SessionReaderSharedPtr& pSession)
        : UnsteadySystem(pSession)
    {   
    }

    /**
     * @brief Initialization object for CompressibleFlowSystem class.
     */
    void CompressibleFlowSystem::v_InitObject()
    {
        UnsteadySystem::v_InitObject();

        ASSERTL0(m_session->DefinesSolverInfo("UPWINDTYPE"),
                 "No UPWINDTYPE defined in session.");

        // Not really necessary for discontinuous projection
        m_CoeffState = MultiRegions::eLocal;
        
        // Do not forwards transform initial condition
        m_homoInitialFwd = false;

        // Set up locations of velocity vector.
        m_vecLocs = Array<OneD, Array<OneD, NekDouble> >(1);
        m_vecLocs[0] = Array<OneD, NekDouble>(m_spacedim);
        for (int i = 0; i < m_spacedim; ++i)
        {
            m_vecLocs[0][i] = 1 + i;
        }

        // Get gamma parameter from session file.
        ASSERTL0(m_session->DefinesParameter("Gamma"),
                 "Compressible flow sessions must define a Gamma parameter.");
        m_session->LoadParameter("Gamma", m_gamma, 1.4);

        // Get E0 parameter from session file.
        ASSERTL0(m_session->DefinesParameter("pInf"),
                 "Compressible flow sessions must define a pInf parameter.");
        m_session->LoadParameter("pInf", m_pInf, 101325);

        // Get rhoInf parameter from session file.
        ASSERTL0(m_session->DefinesParameter("rhoInf"),
                 "Compressible flow sessions must define a rhoInf parameter.");
        m_session->LoadParameter("rhoInf", m_rhoInf, 1.225);

        // Get uInf parameter from session file.
        ASSERTL0(m_session->DefinesParameter("uInf"),
                 "Compressible flow sessions must define a uInf parameter.");
        m_session->LoadParameter("uInf", m_uInf, 0.1);

        // Get vInf parameter from session file.
        if (m_spacedim == 2 || m_spacedim == 3)
        {
            ASSERTL0(m_session->DefinesParameter("vInf"),
                     "Compressible flow sessions must define a vInf parameter"
                     "for 2D/3D problems.");
            m_session->LoadParameter("vInf", m_vInf, 0.0);
        }

        // Get wInf parameter from session file.
        if (m_spacedim == 3)
        {
            ASSERTL0(m_session->DefinesParameter("wInf"),
                     "Compressible flow sessions must define a wInf parameter"
                     "for 3D problems.");
            m_session->LoadParameter("wInf", m_wInf, 0.0);
        }

        m_session->LoadParameter ("GasConstant",   m_gasConstant,   287.058);
        m_session->LoadParameter ("Twall",         m_Twall,         300.15);
        m_session->LoadSolverInfo("ViscosityType", m_ViscosityType, "Constant");
        m_session->LoadParameter ("mu",            m_mu,            1.78e-05);
        m_session->LoadParameter ("Skappa",        m_Skappa,        -2.048);
        m_session->LoadParameter ("Kappa",         m_Kappa,         0.0);
        m_session->LoadParameter ("mu0",           m_mu0,           1.0);
        m_session->LoadParameter ("FL",            m_FacL,          0.0);
        m_session->LoadParameter ("FH",            m_FacH,          0.0);
        m_session->LoadParameter ("hFactor",       m_hFactor,       1.0);
        m_session->LoadParameter ("epsMax",        m_eps_max,       1.0);
        m_session->LoadParameter ("C1",             m_C1,           3.0);
        m_session->LoadParameter ("C2",             m_C2,           5.0);
        m_session->LoadSolverInfo("ShockCaptureType",
                                  m_shockCaptureType,    "Off");
        m_session->LoadParameter ("thermalConductivity",
                                  m_thermalConductivity, 0.0257);
        
        m_EqTypeStr = m_session->GetSolverInfo("EQTYPE");

        m_Cp      = m_gamma / (m_gamma - 1.0) * m_gasConstant;
        m_Prandtl = m_Cp * m_mu / m_thermalConductivity;
        
        m_session->LoadParameter ("amplitude",  m_amplitude,   0.001);
        m_session->LoadParameter ("omega",      m_omega,       1.0);

<<<<<<< HEAD
        // Forcing terms
        m_forcing = SolverUtils::Forcing::Load(m_session, m_fields,
                                               m_fields.num_elements());
        
=======
        // Forcing terms for the sponge region
        m_forcing = SolverUtils::Forcing::Load(m_session, m_fields, 
                                               m_fields.num_elements());
        
        // Loop over Boundary Regions for PressureOutflowFileBC
        int nvariables = m_fields.num_elements();
        Array<OneD, Array<OneD, NekDouble> > tmpStorage(nvariables); 
        for (int n = 0; n < m_fields[0]->GetBndConditions().num_elements(); ++n)
        {
            // PressureOutflowFile Boundary Condition
            if (m_fields[0]->GetBndConditions()[n]->GetUserDefined() ==
                SpatialDomains::ePressureOutflowFile)
            {
                int numBCPts = m_fields[0]->
                GetBndCondExpansions()[n]->GetNpoints();
                m_pressureStorage = Array<OneD, NekDouble>(numBCPts, 0.0);
                for (int i = 0; i < nvariables; ++i)
                {
                    tmpStorage[i] = Array<OneD, NekDouble>(numBCPts, 0.0);
                    
                    Vmath::Vcopy(
                        numBCPts,
                        m_fields[i]->GetBndCondExpansions()[n]->GetPhys(), 1, 
                        tmpStorage[i], 1);
                }
                GetPressure(tmpStorage, m_pressureStorage); 
            }
        }
        
        // Loop over Boundary Regions for PressureInflowFileBC
        m_fieldStorage = Array<OneD, Array<OneD, NekDouble> > (nvariables); 
        for (int n = 0; n < m_fields[0]->GetBndConditions().num_elements(); ++n)
        {
            // PressureInflowFile Boundary Condition
            if (m_fields[0]->GetBndConditions()[n]->GetUserDefined() ==
                SpatialDomains::ePressureInflowFile)
            {
                int numBCPts = m_fields[0]->
                    GetBndCondExpansions()[n]->GetNpoints();
                //m_pressureStorage = Array<OneD, NekDouble>(numBCPts, 0.0);
                for (int i = 0; i < nvariables; ++i)
                {
                    m_fieldStorage[i] = Array<OneD, NekDouble>(numBCPts, 0.0);
                    Vmath::Vcopy(
                        numBCPts,
                        m_fields[i]->GetBndCondExpansions()[n]->GetPhys(), 1, 
                        m_fieldStorage[i], 1);
                }
            }
        }
        
        const int nPoints = m_fields[0]->GetTotPoints();
        m_un = Array<OneD, Array<OneD, NekDouble> > (m_fields.num_elements());
        for (int i = 0; i < m_fields.num_elements(); ++i)
        {
            m_un[i] = Array<OneD, NekDouble> (nPoints, 0.0);
            Vmath::Vcopy(nPoints, m_fields[i]->GetPhys(), 1, m_un[i], 1);
        }
        
>>>>>>> bc8b3e5e
        // Type of advection class to be used
        switch(m_projectionType)
        {
            // Continuous field
            case MultiRegions::eGalerkin:
            {
                ASSERTL0(false, "Continuous field not supported.");
                break;
            }
            // Discontinuous field
            case MultiRegions::eDiscontinuous:
            {
                string advName, diffName, riemName;

                // Setting up advection and diffusion operators
                m_session->LoadSolverInfo("AdvectionType", advName, "WeakDG");
                m_session->LoadSolverInfo("DiffusionType", diffName, "LDGNS");

                m_advection = SolverUtils::GetAdvectionFactory()
                                            .CreateInstance(advName, advName);
                m_diffusion = SolverUtils::GetDiffusionFactory()
                                            .CreateInstance(diffName, diffName);

                if (m_homogen_dealiasing)
                {
                    m_advection->SetFluxVector(&CompressibleFlowSystem::
                                               GetFluxVectorDeAliasHomogen,
                                               this);
                    
                    // Note that the below diffusion term is the normal one
                    m_diffusion->SetFluxVectorNS(
                        &CompressibleFlowSystem::GetViscousFluxVector,
                        this);
                }
                else if (m_specHP_dealiasing)
                {
                    m_advection->SetFluxVector(&CompressibleFlowSystem::
                                               GetFluxVectorDeAlias, this);
                    m_diffusion->SetFluxVectorNS(
                        &CompressibleFlowSystem::GetViscousFluxVectorDeAlias,
                        this);
                }
                else
                {
                    m_advection->SetFluxVector  (&CompressibleFlowSystem::
                                                  GetFluxVector, this);
                    m_diffusion->SetFluxVectorNS(&CompressibleFlowSystem::
                                                  GetViscousFluxVector, this);
                }
                
                if (m_shockCaptureType=="Smooth" && m_EqTypeStr=="EulerADCFE")
                {
                    m_advection->SetFluxVector(&CompressibleFlowSystem::
                                               GetFluxVector, this);
                    
                    m_diffusion->SetArtificialDiffusionVector(
                        &CompressibleFlowSystem::GetSmoothArtificialViscosity, this);
                }
                if (m_shockCaptureType=="NonSmooth" && m_EqTypeStr=="EulerADCFE")
                {
                    m_advection->SetFluxVector(&CompressibleFlowSystem::
                                               GetFluxVector, this);
                    
                    m_diffusion->SetArtificialDiffusionVector(
                        &CompressibleFlowSystem::GetArtificialDynamicViscosity, this);
                }

                // Setting up Riemann solver for advection operator
                m_session->LoadSolverInfo("UpwindType", riemName, "Average");

                m_riemannSolver = SolverUtils::GetRiemannSolverFactory()
                                            .CreateInstance(riemName);

                // Setting up upwind solver for diffusion operator
                m_riemannSolverLDG = SolverUtils::GetRiemannSolverFactory()
                                                .CreateInstance("UpwindLDG");

                // Setting up parameters for advection operator Riemann solver
                m_riemannSolver->SetParam (
                    "gamma",   &CompressibleFlowSystem::GetGamma,   this);
                m_riemannSolver->SetAuxVec(
                    "vecLocs", &CompressibleFlowSystem::GetVecLocs, this);
                m_riemannSolver->SetVector(
                    "N",       &CompressibleFlowSystem::GetNormals, this);

                // Setting up parameters for diffusion operator Riemann solver
                m_riemannSolverLDG->SetParam (
                    "gamma",   &CompressibleFlowSystem::GetGamma,   this);
                m_riemannSolverLDG->SetVector(
                    "vecLocs", &CompressibleFlowSystem::GetVecLocs, this);
                m_riemannSolverLDG->SetVector(
                    "N",       &CompressibleFlowSystem::GetNormals, this);

                // Concluding initialisation of advection / diffusion operators
                m_advection->SetRiemannSolver   (m_riemannSolver);
                m_diffusion->SetRiemannSolver   (m_riemannSolverLDG);
                m_advection->InitObject         (m_session, m_fields);
                m_diffusion->InitObject         (m_session, m_fields);
                break;
            }
            default:
            {
                ASSERTL0(false, "Unsupported projection type.");
                break;
            }
        }
    }

    /**
     * @brief Destructor for CompressibleFlowSystem class.
     */
    CompressibleFlowSystem::~CompressibleFlowSystem()
    {

    }

    /**
     * @brief Print out a summary with some relevant information.
     */
    void CompressibleFlowSystem::v_GenerateSummary(SolverUtils::SummaryList& s)
    {
        UnsteadySystem::v_GenerateSummary(s);
    }

    /**
     * @brief Wall boundary conditions for compressible flow problems.
     */
    void CompressibleFlowSystem::WallBC(
        int                                   bcRegion,
        int                                   cnt,
        Array<OneD, Array<OneD, NekDouble> > &physarray)
    {
        int i;
        int nTracePts = GetTraceTotPoints();
        int nVariables = physarray.num_elements();

        const Array<OneD, const int> &traceBndMap
            = m_fields[0]->GetTraceBndMap();
        
        // Get physical values of the forward trace
        Array<OneD, Array<OneD, NekDouble> > Fwd(nVariables);
        for (i = 0; i < nVariables; ++i)
        {
            Fwd[i] = Array<OneD, NekDouble>(nTracePts);
            m_fields[i]->ExtractTracePhys(physarray[i], Fwd[i]);
        }

        // Adjust the physical values of the trace to take
        // user defined boundaries into account
        int e, id1, id2, nBCEdgePts, eMax;

        eMax = m_fields[0]->GetBndCondExpansions()[bcRegion]->GetExpSize();

        for (e = 0; e < eMax; ++e)
        {
            nBCEdgePts = m_fields[0]->GetBndCondExpansions()[bcRegion]->
            GetExp(e)->GetTotPoints();
            id1 = m_fields[0]->GetBndCondExpansions()[bcRegion]->
                GetPhys_Offset(e);
            id2 = m_fields[0]->GetTrace()->GetPhys_Offset(traceBndMap[cnt+e]);

            // Boundary condition for epsilon term.
            if (nVariables == m_spacedim+3)
            {
                NekDouble factor  = 1.0;
                NekDouble factor2 = 1.0;
                
                Array<OneD, NekDouble > tmp2(nBCEdgePts, 0.0);
                Vmath::Smul(nBCEdgePts,
                            factor,
                            &Fwd[nVariables-1][id2], 1,
                            &tmp2[0], 1);
                
                Vmath::Vsub(nBCEdgePts,
                            &Fwd[nVariables-1][id2], 1,
                            &tmp2[0], 1,
                            &Fwd[nVariables-1][id2], 1);
                
                Vmath::Smul(nBCEdgePts,
                            factor2,
                            &Fwd[nVariables-1][id2], 1,
                            &Fwd[nVariables-1][id2], 1);
                
            }
            
            // For 2D/3D, define: v* = v - 2(v.n)n
            Array<OneD, NekDouble> tmp(nBCEdgePts, 0.0);

            // Calculate (v.n)
            for (i = 0; i < m_spacedim; ++i)
            {
                Vmath::Vvtvp(nBCEdgePts,
                             &Fwd[1+i][id2], 1,
                             &m_traceNormals[i][id2], 1,
                             &tmp[0], 1,
                             &tmp[0], 1);
            }

            // Calculate 2.0(v.n)
            Vmath::Smul(nBCEdgePts, -2.0, &tmp[0], 1, &tmp[0], 1);

            // Calculate v* = v - 2.0(v.n)n
            for (i = 0; i < m_spacedim; ++i)
            {
                Vmath::Vvtvp(nBCEdgePts,
                             &tmp[0], 1,
                             &m_traceNormals[i][id2], 1,
                             &Fwd[1+i][id2], 1,
                             &Fwd[1+i][id2], 1);
            }

            // Copy boundary adjusted values into the boundary expansion
            for (i = 0; i < nVariables; ++i)
            {
                Vmath::Vcopy(nBCEdgePts, &Fwd[i][id2], 1,
                             &(m_fields[i]->GetBndCondExpansions()[bcRegion]->
                             UpdatePhys())[id1], 1);
            }
        }
    }

    /**
     * @brief Wall boundary conditions for viscous compressible flow problems.
     */
    void CompressibleFlowSystem::WallViscousBC(
        int                                   bcRegion,
        int                                   cnt,
        Array<OneD, Array<OneD, NekDouble> > &physarray)
    {
        int i;
        int nTracePts = GetTraceTotPoints();
        int nVariables = physarray.num_elements();

        const Array<OneD, const int> &traceBndMap
            = m_fields[0]->GetTraceBndMap();
        
        // Get physical values of the forward trace
        Array<OneD, Array<OneD, NekDouble> > Fwd(nVariables);
        for (i = 0; i < nVariables; ++i)
        {
            Fwd[i] = Array<OneD, NekDouble>(nTracePts);
            m_fields[i]->ExtractTracePhys(physarray[i], Fwd[i]);
        }

        // Take into account that for PDE based shock capturing, eps = 0 at the
        // wall. Adjust the physical values of the trace to take user defined
        // boundaries into account
        int e, id1, id2, nBCEdgePts, eMax;

        eMax = m_fields[0]->GetBndCondExpansions()[bcRegion]->GetExpSize();

        for (e = 0; e < eMax; ++e)
        {
            nBCEdgePts = m_fields[0]->GetBndCondExpansions()[bcRegion]->
                GetExp(e)->GetTotPoints();
            id1  = m_fields[0]->GetBndCondExpansions()[bcRegion]->
                GetPhys_Offset(e);
            id2 = m_fields[0]->GetTrace()->GetPhys_Offset(traceBndMap[cnt+e]);

            if (nVariables == m_spacedim+3)
            {
                NekDouble factor  = 0.0;
                NekDouble factor2 = 1.0;
                
                Array<OneD, NekDouble > tmp2(nBCEdgePts, 0.0);
                Vmath::Smul(nBCEdgePts,
                            factor,
                            &Fwd[nVariables-1][id2], 1,
                            &tmp2[0], 1);
                
                Vmath::Vsub(nBCEdgePts,
                            &Fwd[nVariables-1][id2], 1,
                            &tmp2[0], 1,
                            &Fwd[nVariables-1][id2], 1);
                
                Vmath::Smul(nBCEdgePts,
                            factor2,
                            &Fwd[nVariables-1][id2], 1,
                            &Fwd[nVariables-1][id2], 1);
            }
            
            for (i = 0; i < m_spacedim; i++)
            {
                Vmath::Neg(nBCEdgePts, &Fwd[i+1][id2], 1);
            }

            // Copy boundary adjusted values into the boundary expansion
            for (i = 0; i < nVariables; ++i)
            {
                Vmath::Vcopy(nBCEdgePts, &Fwd[i][id2], 1,
                             &(m_fields[i]->GetBndCondExpansions()[bcRegion]->
                               UpdatePhys())[id1], 1);
            }
        }
    }

    /**
     * @brief Symmetry boundary conditions for compressible flow problems.
     */
    void CompressibleFlowSystem::SymmetryBC(
        int                                      bcRegion,
        int                                      cnt,
        Array<OneD, Array<OneD, NekDouble> >    &physarray)
    {
        int i;
        int nTracePts = GetTraceTotPoints();
        int nVariables = physarray.num_elements();

        const Array<OneD, const int> &traceBndMap
            = m_fields[0]->GetTraceBndMap();
        
        // Get physical values of the forward trace (from exp to phys)
        Array<OneD, Array<OneD, NekDouble> > Fwd(nVariables);
        for (i = 0; i < nVariables; ++i)
        {
            Fwd[i] = Array<OneD, NekDouble>(nTracePts);
            m_fields[i]->ExtractTracePhys(physarray[i], Fwd[i]);
        }
        
        // Take into account that for PDE based shock capturing, eps = 0 at the
        // wall.
        int e, id1, id2, nBCEdgePts, eMax;

        eMax = m_fields[0]->GetBndCondExpansions()[bcRegion]->GetExpSize();

        for (e = 0; e < eMax; ++e)
        {
            nBCEdgePts = m_fields[0]->GetBndCondExpansions()[bcRegion]->
                GetExp(e)->GetTotPoints();
            id1  = m_fields[0]->GetBndCondExpansions()[bcRegion]->
                GetPhys_Offset(e);
            id2 = m_fields[0]->GetTrace()->GetPhys_Offset(traceBndMap[cnt+e]);
            
            if (nVariables == m_spacedim+3)
            {
                NekDouble factor  = 0.0;
                NekDouble factor2 = 1.0;
                
                Array<OneD, NekDouble > tmp2(nBCEdgePts, 0.0);
                Vmath::Smul(nBCEdgePts,
                            factor,
                            &Fwd[nVariables-1][id2], 1,
                            &tmp2[0], 1);
                
                Vmath::Vsub(nBCEdgePts,
                            &Fwd[nVariables-1][id2], 1,
                            &tmp2[0], 1,
                            &Fwd[nVariables-1][id2], 1);
                
                Vmath::Smul(nBCEdgePts,
                            factor2,
                            &Fwd[nVariables-1][id2], 1,
                            &Fwd[nVariables-1][id2], 1);
            }
            
            // For 2D/3D, define: v* = v - 2(v.n)n
            Array<OneD, NekDouble> tmp(nBCEdgePts, 0.0);

            // Calculate (v.n)
            for (i = 0; i < m_spacedim; ++i)
            {
                Vmath::Vvtvp(nBCEdgePts,
                             &Fwd[1+i][id2], 1,
                             &m_traceNormals[i][id2], 1,
                             &tmp[0], 1,
                             &tmp[0], 1);
            }

            // Calculate 2.0(v.n)
            Vmath::Smul(nBCEdgePts, -2.0, &tmp[0], 1, &tmp[0], 1);

            // Calculate v* = v - 2.0(v.n)n
            for (i = 0; i < m_spacedim; ++i)
            {
                Vmath::Vvtvp(nBCEdgePts,
                             &tmp[0], 1,
                             &m_traceNormals[i][id2], 1,
                             &Fwd[1+i][id2], 1,
                             &Fwd[1+i][id2], 1);
            }

            // Copy boundary adjusted values into the boundary expansion
            for (i = 0; i < nVariables; ++i)
            {
                Vmath::Vcopy(nBCEdgePts, &Fwd[i][id2], 1,
                             &(m_fields[i]->GetBndCondExpansions()[bcRegion]->
                               UpdatePhys())[id1], 1);
            }
        }
    }

    /**
     * @brief Outflow characteristic boundary conditions for compressible
     * flow problems.
     */
    void CompressibleFlowSystem::RiemannInvariantBC(
        int                                   bcRegion,
        int                                   cnt,
        Array<OneD, Array<OneD, NekDouble> > &physarray)
    {
        int i, j;
        int nTracePts = GetTraceTotPoints();
        int nVariables = physarray.num_elements();
        int nDimensions = m_spacedim;
        
        const Array<OneD, const int> &traceBndMap
            = m_fields[0]->GetTraceBndMap();
        
        NekDouble gamma            = m_gamma;
        NekDouble gammaInv         = 1.0 / gamma;
        NekDouble gammaMinusOne    = gamma - 1.0;
        NekDouble gammaMinusOneInv = 1.0 / gammaMinusOne;

        Array<OneD, NekDouble> tmp1 (nTracePts, 0.0);
        Array<OneD, NekDouble> tmp2 (nTracePts, 0.0);
        Array<OneD, NekDouble> VnInf(nTracePts, 0.0);
        Array<OneD, NekDouble> velInf(nDimensions, 0.0);

        // Computing the normal velocity for characteristics coming
        // from outside the computational domain
        velInf[0] = m_uInf;
        Vmath::Smul(nTracePts, m_uInf, m_traceNormals[0], 1, VnInf, 1);
        if (nDimensions == 2 || nDimensions == 3)
        {
            velInf[1] = m_vInf;
            Vmath::Smul(nTracePts, m_vInf, m_traceNormals[1], 1, tmp1, 1);
            Vmath::Vadd(nTracePts, VnInf, 1, tmp1, 1, VnInf, 1);
        }
        if (nDimensions == 3)
        {
            velInf[2] = m_wInf;
            Vmath::Smul(nTracePts, m_wInf, m_traceNormals[2], 1, tmp2, 1);
            Vmath::Vadd(nTracePts, VnInf, 1, tmp2, 1, VnInf, 1);
        }

        // Get physical values of the forward trace
        Array<OneD, Array<OneD, NekDouble> > Fwd(nVariables);
        for (i = 0; i < nVariables; ++i)
        {
            Fwd[i] = Array<OneD, NekDouble>(nTracePts);
            m_fields[i]->ExtractTracePhys(physarray[i], Fwd[i]);
        }

        // Computing the normal velocity for characteristics coming
        // from inside the computational domain
        Array<OneD, NekDouble > Vn (nTracePts, 0.0);
        Array<OneD, NekDouble > Vel(nTracePts, 0.0);
        for (i = 0; i < nDimensions; ++i)
        {
            Vmath::Vdiv(nTracePts, Fwd[i+1], 1, Fwd[0], 1, Vel, 1);
            Vmath::Vvtvp(nTracePts, m_traceNormals[i], 1, Vel, 1, Vn, 1, Vn, 1);
        }

        // Computing the absolute value of the velocity in order to compute the
        // Mach number to decide whether supersonic or subsonic
        Array<OneD, NekDouble > absVel(nTracePts, 0.0);
        for (i = 0; i < nDimensions; ++i)
        {
            Vmath::Vdiv(nTracePts, Fwd[i+1], 1, Fwd[0], 1, tmp1, 1);
            Vmath::Vmul(nTracePts, tmp1, 1, tmp1, 1, tmp1, 1);
            Vmath::Vadd(nTracePts, tmp1, 1, absVel, 1, absVel, 1);
        }
        Vmath::Vsqrt(nTracePts, absVel, 1, absVel, 1);

        // Get speed of sound
        Array<OneD, NekDouble > soundSpeed(nTracePts);
        Array<OneD, NekDouble > pressure  (nTracePts);

        for (i = 0; i < nTracePts; i++)
        {
            if (m_spacedim == 1)
            {
                pressure[i] = (gammaMinusOne) * (Fwd[2][i] -
                               0.5 * (Fwd[1][i] * Fwd[1][i] / Fwd[0][i]));
            }
            else if (m_spacedim == 2)
            {
                pressure[i] = (gammaMinusOne) * (Fwd[3][i] -
                               0.5 * (Fwd[1][i] * Fwd[1][i] / Fwd[0][i] +
                               Fwd[2][i] * Fwd[2][i] / Fwd[0][i]));
            }
            else
            {
                pressure[i] = (gammaMinusOne) * (Fwd[4][i] -
                               0.5 * (Fwd[1][i] * Fwd[1][i] / Fwd[0][i] +
                               Fwd[2][i] * Fwd[2][i] / Fwd[0][i] +
                               Fwd[3][i] * Fwd[3][i] / Fwd[0][i]));
            }

            soundSpeed[i] = sqrt(gamma * pressure[i] / Fwd[0][i]);
        }

        // Get Mach
        Array<OneD, NekDouble > Mach(nTracePts, 0.0);
        Vmath::Vdiv(nTracePts, Vn, 1, soundSpeed, 1, Mach, 1);
        Vmath::Vabs(nTracePts, Mach, 1, Mach, 1);

        // Auxiliary variables
        int eMax;
        int e, id1, id2, nBCEdgePts, pnt;
        NekDouble cPlus, rPlus, cMinus, rMinus, VDBC, VNBC;
        Array<OneD, NekDouble> velBC(nDimensions, 0.0);
        Array<OneD, NekDouble> rhoVelBC(nDimensions, 0.0);
        NekDouble rhoBC, EBC, cBC, sBC, pBC;

        eMax = m_fields[0]->GetBndCondExpansions()[bcRegion]->GetExpSize();

        // Loop on bcRegions
        for (e = 0; e < eMax; ++e)
        {
            nBCEdgePts = m_fields[0]->GetBndCondExpansions()[bcRegion]->
                GetExp(e)->GetTotPoints();

            id1 = m_fields[0]->GetBndCondExpansions()[bcRegion]->
                GetPhys_Offset(e);
            id2 = m_fields[0]->GetTrace()->GetPhys_Offset(traceBndMap[cnt+e]);

            // Loop on the points of the bcRegion
            for (i = 0; i < nBCEdgePts; i++)
            {
                pnt = id2+i;

                // Impose inflow Riemann invariant
                if (Vn[pnt] <= 0.0)
                {
                    // Subsonic flows
                    if (Mach[pnt] < 1.00)
                    {
                        // + Characteristic from inside
                        cPlus = sqrt(gamma * pressure[pnt] / Fwd[0][pnt]);
                        rPlus = Vn[pnt] + 2.0 * cPlus * gammaMinusOneInv;

                        // - Characteristic from boundary
                        cMinus = sqrt(gamma * m_pInf / m_rhoInf);
                        rMinus = VnInf[pnt] - 2.0 * cMinus * gammaMinusOneInv;
                    }
                    else
                    {
                        // + Characteristic from inside
                        cPlus = sqrt(gamma * m_pInf / m_rhoInf);
                        rPlus = VnInf[pnt] + 2.0 * cPlus * gammaMinusOneInv;

                        // + Characteristic from inside
                        cMinus = sqrt(gamma * m_pInf / m_rhoInf);
                        rMinus = VnInf[pnt] - 2.0 * cPlus * gammaMinusOneInv;
                    }

                    // Riemann boundary variables
                    VNBC = 0.5 * (rPlus + rMinus);
                    cBC = 0.25 * gammaMinusOne * (rPlus - rMinus);
                    VDBC = VNBC - VnInf[pnt];

                    // Thermodynamic boundary variables
                    sBC = m_pInf / (pow(m_rhoInf, gamma));
                    rhoBC = pow((cBC * cBC) / (gamma * sBC), gammaMinusOneInv);
                    pBC = rhoBC * cBC * cBC * gammaInv;

                    // Kinetic energy initialiasation
                    NekDouble EkBC = 0.0;

                    // Boundary velocities
                    for ( j = 0; j < nDimensions; ++j)
                    {
                        velBC[j] = velInf[j] + VDBC * m_traceNormals[j][pnt];
                        rhoVelBC[j] = rhoBC * velBC[j];
                        EkBC += 0.5 * rhoBC * velBC[j]*velBC[j];
                    }

                    // Boundary energy
                    EBC = pBC * gammaMinusOneInv + EkBC;

                    // Imposing Riemann Invariant boundary conditions
                    (m_fields[0]->GetBndCondExpansions()[bcRegion]->
                     UpdatePhys())[id1+i] = rhoBC;
                    for (j = 0; j < nDimensions; ++j)
                    {
                        (m_fields[j+1]->GetBndCondExpansions()[bcRegion]->
                         UpdatePhys())[id1+i] = rhoVelBC[j];
                    }
                    (m_fields[nDimensions+1]->GetBndCondExpansions()[bcRegion]->
                     UpdatePhys())[id1+i] = EBC;

                }
                else // Impose outflow Riemann invariant
                {
                    // Subsonic flows
                    if (Mach[pnt] < 1.00)
                    {
                        // + Characteristic from inside
                        cPlus = sqrt(gamma * pressure[pnt] / Fwd[0][pnt]);
                        rPlus = Vn[pnt] + 2.0 * cPlus * gammaMinusOneInv;

                        // - Characteristic from boundary
                        cMinus = sqrt(gamma * m_pInf / m_rhoInf);
                        rMinus = VnInf[pnt] - 2.0 * cMinus * gammaMinusOneInv;
                    }
                    else
                    {
                        // + Characteristic from inside
                        cPlus = sqrt(gamma * pressure[pnt] / Fwd[0][pnt]);
                        rPlus = Vn[pnt] + 2.0 * cPlus * gammaMinusOneInv;

                        // + Characteristic from inside
                        cMinus = sqrt(gamma * pressure[pnt] / Fwd[0][pnt]);
                        rMinus = Vn[pnt] - 2.0 * cPlus * gammaMinusOneInv;
                    }

                    // Riemann boundary variables
                    VNBC = 0.5 * (rPlus + rMinus);
                    cBC = 0.25 * gammaMinusOne * (rPlus - rMinus);
                    VDBC = VNBC - Vn[pnt];

                    // Thermodynamic boundary variables
                    sBC = pressure[pnt] / (pow(Fwd[0][pnt], gamma));
                    rhoBC = pow((cBC * cBC) / (gamma * sBC), gammaMinusOneInv);
                    pBC = rhoBC * cBC * cBC * gammaInv;

                    // Kinetic energy initialiasation
                    NekDouble EkBC = 0.0;

                    // Boundary velocities
                    for ( j = 0; j < nDimensions; ++j)
                    {
                        velBC[j] = Fwd[j+1][pnt] / Fwd[0][pnt] +
                                    VDBC * m_traceNormals[j][pnt];
                        rhoVelBC[j] = rhoBC * velBC[j];
                        EkBC += 0.5 * rhoBC * velBC[j]*velBC[j];
                    }

                    // Boundary energy
                    EBC = pBC * gammaMinusOneInv + EkBC;

                    // Imposing Riemann Invariant boundary conditions
                    (m_fields[0]->GetBndCondExpansions()[bcRegion]->
                     UpdatePhys())[id1+i] = rhoBC;
                    for (j = 0; j < nDimensions; ++j)
                    {
                        (m_fields[j+1]->GetBndCondExpansions()[bcRegion]->
                         UpdatePhys())[id1+i] = rhoVelBC[j];
                    }
                    (m_fields[nDimensions+1]->GetBndCondExpansions()[bcRegion]->
                     UpdatePhys())[id1+i] = EBC;
                }
            }
        }
    }
    
    /**
     * @brief Pressure outflow non-reflective 
     * boundary conditions for compressible flow 
     * problems.
     */
    void CompressibleFlowSystem::PressureOutflowNonReflectiveBC(
        int                                   bcRegion,
        int                                   cnt,
        Array<OneD, Array<OneD, NekDouble> > &physarray)
    {
        int i, j;
        int nTracePts = GetTraceTotPoints();
        int nVariables = physarray.num_elements();
        int nDimensions = m_spacedim;
        
        const Array<OneD, const int> &traceBndMap
            = m_fields[0]->GetTraceBndMap();
        
        NekDouble gamma            = m_gamma;
        NekDouble gammaInv         = 1.0 / gamma;
        NekDouble gammaMinusOne    = gamma - 1.0;
        NekDouble gammaMinusOneInv = 1.0 / gammaMinusOne;
        
        Array<OneD, NekDouble> tmp1 (nTracePts, 0.0);
        Array<OneD, NekDouble> tmp2 (nTracePts, 0.0);
        Array<OneD, NekDouble> VnInf(nTracePts, 0.0);
        Array<OneD, NekDouble> velInf(nDimensions, 0.0);
        
        // Computing the normal velocity for characteristics coming
        // from outside the computational domain
        velInf[0] = m_uInf;
        Vmath::Smul(nTracePts, m_uInf, m_traceNormals[0], 1, VnInf, 1);
        if (nDimensions == 2 || nDimensions == 3)
        {
            velInf[1] = m_vInf;
            Vmath::Smul(nTracePts, m_vInf, m_traceNormals[1], 1, tmp1, 1);
            Vmath::Vadd(nTracePts, VnInf, 1, tmp1, 1, VnInf, 1);
        }
        if (nDimensions == 3)
        {
            velInf[2] = m_wInf;
            Vmath::Smul(nTracePts, m_wInf, m_traceNormals[2], 1, tmp2, 1);
            Vmath::Vadd(nTracePts, VnInf, 1, tmp2, 1, VnInf, 1);
        }
        
        // Get physical values of the forward trace
        Array<OneD, Array<OneD, NekDouble> > Fwd(nVariables);
        for (i = 0; i < nVariables; ++i)
        {
            Fwd[i] = Array<OneD, NekDouble>(nTracePts);
            m_fields[i]->ExtractTracePhys(physarray[i], Fwd[i]);
        }
        
        // Computing the normal velocity for characteristics coming
        // from inside the computational domain
        Array<OneD, NekDouble > Vn (nTracePts, 0.0);
        Array<OneD, NekDouble > Vel(nTracePts, 0.0);
        for (i = 0; i < nDimensions; ++i)
        {
            Vmath::Vdiv(nTracePts, Fwd[i+1], 1, Fwd[0], 1, Vel, 1);
            Vmath::Vvtvp(nTracePts, m_traceNormals[i], 1, Vel, 1, Vn, 1, Vn, 1);
        }
        
        // Computing the absolute value of the velocity in order to compute the
        // Mach number to decide whether supersonic or subsonic
        Array<OneD, NekDouble > absVel(nTracePts, 0.0);
        for (i = 0; i < nDimensions; ++i)
        {
            Vmath::Vdiv(nTracePts, Fwd[i+1], 1, Fwd[0], 1, tmp1, 1);
            Vmath::Vmul(nTracePts, tmp1, 1, tmp1, 1, tmp1, 1);
            Vmath::Vadd(nTracePts, tmp1, 1, absVel, 1, absVel, 1);
        }
        Vmath::Vsqrt(nTracePts, absVel, 1, absVel, 1);
        
        // Get speed of sound
        Array<OneD, NekDouble > soundSpeed(nTracePts);
        Array<OneD, NekDouble > pressure  (nTracePts);
        
        for (i = 0; i < nTracePts; i++)
        {
            if (m_spacedim == 1)
            {
                pressure[i] = (gammaMinusOne) * (Fwd[2][i] -
                                    0.5 * (Fwd[1][i] * Fwd[1][i] / Fwd[0][i]));
            }
            else if (m_spacedim == 2)
            {
                pressure[i] = (gammaMinusOne) * (Fwd[3][i] -
                                    0.5 * (Fwd[1][i] * Fwd[1][i] / Fwd[0][i] +
                                           Fwd[2][i] * Fwd[2][i] / Fwd[0][i]));
            }
            else
            {
                pressure[i] = (gammaMinusOne) * (Fwd[4][i] -
                                    0.5 * (Fwd[1][i] * Fwd[1][i] / Fwd[0][i] +
                                           Fwd[2][i] * Fwd[2][i] / Fwd[0][i] +
                                           Fwd[3][i] * Fwd[3][i] / Fwd[0][i]));
            }
            
            soundSpeed[i] = sqrt(gamma * pressure[i] / Fwd[0][i]);
        }
        
        // Get Mach
        Array<OneD, NekDouble > Mach(nTracePts, 0.0);
        Vmath::Vdiv(nTracePts, Vn, 1, soundSpeed, 1, Mach, 1);
        Vmath::Vabs(nTracePts, Mach, 1, Mach, 1);
        
        // Auxiliary variables 
        int e, id1, id2, npts, pnt;
        NekDouble rhoeb;
                
        // Loop on the bcRegions
        for (e = 0; e < m_fields[0]->GetBndCondExpansions()[bcRegion]->
             GetExpSize(); ++e)
        {
            npts = m_fields[0]->GetBndCondExpansions()[bcRegion]->
               GetExp(e)->GetTotPoints();
            id1 = m_fields[0]->GetBndCondExpansions()[bcRegion]->
                GetPhys_Offset(e) ;
            id2 = m_fields[0]->GetTrace()->GetPhys_Offset(traceBndMap[cnt+e]);
            
            // Loop on points of bcRegion 'e'
            for (i = 0; i < npts; i++)
            {
                pnt = id2+i;
                
                // Subsonic flows
                if (Mach[pnt] < 0.99)
                {   
                    // Kinetic energy calculation
                    NekDouble Ek = 0.0;
                    for (j = 1; j < nVariables-1; ++j)
                    {
                        Ek += 0.5 * (Fwd[j][pnt] * Fwd[j][pnt]) / Fwd[0][pnt];
                    }
                    
                    rhoeb = m_pInf * gammaMinusOneInv + Ek;
                    
                    // Partial extrapolation for subsonic cases
                    for (j = 0; j < nVariables-1; ++j)
                    {
                        (m_fields[j]->GetBndCondExpansions()[bcRegion]->
                         UpdatePhys())[id1+i] = Fwd[j][pnt];
                    }
                    
                    (m_fields[nVariables-1]->GetBndCondExpansions()[bcRegion]->
                     UpdatePhys())[id1+i] = 2.0 * rhoeb - Fwd[nVariables-1][pnt];
                }
                // Supersonic flows
                else
                {
                    for (j = 0; j < nVariables; ++j)
                    {
                        // Extrapolation for supersonic cases
                        (m_fields[j]->GetBndCondExpansions()[bcRegion]->
                         UpdatePhys())[id1+i] = Fwd[j][pnt];
                    }
                }
            }
        }
    }
    
    /**
     * @brief Pressure outflow boundary conditions for compressible flow 
     * problems.
     */
    void CompressibleFlowSystem::PressureOutflowBC(
        int                                   bcRegion,
        int                                   cnt,
        Array<OneD, Array<OneD, NekDouble> > &physarray)
    {
        int i, j;
        int nTracePts = GetTraceTotPoints();
        int nVariables = physarray.num_elements();
        int nDimensions = m_spacedim;
        
        const Array<OneD, const int> &traceBndMap
        = m_fields[0]->GetTraceBndMap();
        
        NekDouble gamma            = m_gamma;
        NekDouble gammaInv         = 1.0 / gamma;
        NekDouble gammaMinusOne    = gamma - 1.0;
        NekDouble gammaMinusOneInv = 1.0 / gammaMinusOne;
        
        Array<OneD, NekDouble> tmp1 (nTracePts, 0.0);
        Array<OneD, NekDouble> tmp2 (nTracePts, 0.0);
        Array<OneD, NekDouble> VnInf(nTracePts, 0.0);
        Array<OneD, NekDouble> velInf(nDimensions, 0.0);
        
        // Computing the normal velocity for characteristics coming
        // from outside the computational domain
        velInf[0] = m_uInf;
        Vmath::Smul(nTracePts, m_uInf, m_traceNormals[0], 1, VnInf, 1);
        if (nDimensions == 2 || nDimensions == 3)
        {
            velInf[1] = m_vInf;
            Vmath::Smul(nTracePts, m_vInf, m_traceNormals[1], 1, tmp1, 1);
            Vmath::Vadd(nTracePts, VnInf, 1, tmp1, 1, VnInf, 1);
        }
        if (nDimensions == 3)
        {
            velInf[2] = m_wInf;
            Vmath::Smul(nTracePts, m_wInf, m_traceNormals[2], 1, tmp2, 1);
            Vmath::Vadd(nTracePts, VnInf, 1, tmp2, 1, VnInf, 1);
        }
        
        // Get physical values of the forward trace
        Array<OneD, Array<OneD, NekDouble> > Fwd(nVariables);
        for (i = 0; i < nVariables; ++i)
        {
            Fwd[i] = Array<OneD, NekDouble>(nTracePts);
            m_fields[i]->ExtractTracePhys(physarray[i], Fwd[i]);
        }
        
        // Computing the normal velocity for characteristics coming
        // from inside the computational domain
        Array<OneD, NekDouble > Vn (nTracePts, 0.0);
        Array<OneD, NekDouble > Vel(nTracePts, 0.0);
        for (i = 0; i < nDimensions; ++i)
        {
            Vmath::Vdiv(nTracePts, Fwd[i+1], 1, Fwd[0], 1, Vel, 1);
            Vmath::Vvtvp(nTracePts, m_traceNormals[i], 1, Vel, 1, Vn, 1, Vn, 1);
        }
        
        // Computing the absolute value of the velocity in order to compute the
        // Mach number to decide whether supersonic or subsonic
        Array<OneD, NekDouble > absVel(nTracePts, 0.0);
        for (i = 0; i < nDimensions; ++i)
        {
            Vmath::Vdiv(nTracePts, Fwd[i+1], 1, Fwd[0], 1, tmp1, 1);
            Vmath::Vmul(nTracePts, tmp1, 1, tmp1, 1, tmp1, 1);
            Vmath::Vadd(nTracePts, tmp1, 1, absVel, 1, absVel, 1);
        }
        Vmath::Vsqrt(nTracePts, absVel, 1, absVel, 1);
        
        // Get speed of sound
        Array<OneD, NekDouble > soundSpeed(nTracePts);
        Array<OneD, NekDouble > pressure  (nTracePts);
        
        for (i = 0; i < nTracePts; i++)
        {
            if (m_spacedim == 1)
            {
                pressure[i] = (gammaMinusOne) * (Fwd[2][i] -
                                0.5 * (Fwd[1][i] * Fwd[1][i] / Fwd[0][i]));
            }
            else if (m_spacedim == 2)
            {
                pressure[i] = (gammaMinusOne) * (Fwd[3][i] -
                                0.5 * (Fwd[1][i] * Fwd[1][i] / Fwd[0][i] +
                                       Fwd[2][i] * Fwd[2][i] / Fwd[0][i]));
            }
            else
            {
                pressure[i] = (gammaMinusOne) * (Fwd[4][i] -
                                0.5 * (Fwd[1][i] * Fwd[1][i] / Fwd[0][i] +
                                       Fwd[2][i] * Fwd[2][i] / Fwd[0][i] +
                                       Fwd[3][i] * Fwd[3][i] / Fwd[0][i]));
            }
            
            soundSpeed[i] = sqrt(gamma * pressure[i] / Fwd[0][i]);
        }
        
        // Get Mach
        Array<OneD, NekDouble > Mach(nTracePts, 0.0);
        Vmath::Vdiv(nTracePts, Vn, 1, soundSpeed, 1, Mach, 1);
        Vmath::Vabs(nTracePts, Mach, 1, Mach, 1);
        
        // Auxiliary variables 
        int e, id1, id2, npts, pnt;
        NekDouble rhoeb;
        
        // Loop on the bcRegions
        for (e = 0; e < m_fields[0]->GetBndCondExpansions()[bcRegion]->
             GetExpSize(); ++e)
        {
            npts = m_fields[0]->GetBndCondExpansions()[bcRegion]->
            GetExp(e)->GetTotPoints();
            id1 = m_fields[0]->GetBndCondExpansions()[bcRegion]->
            GetPhys_Offset(e) ;
            id2 = m_fields[0]->GetTrace()->GetPhys_Offset(traceBndMap[cnt+e]);
            
            // Loop on points of bcRegion 'e'
            for (i = 0; i < npts; i++)
            {
                pnt = id2+i;
                
                // Subsonic flows
                if (Mach[pnt] < 0.99)
                {   
                    // Kinetic energy calculation
                    NekDouble Ek = 0.0;
                    for (j = 1; j < nVariables-1; ++j)
                    {
                        Ek += 0.5 * (Fwd[j][pnt] * Fwd[j][pnt]) / Fwd[0][pnt];
                    }
                    
                    rhoeb = m_pInf * gammaMinusOneInv + Ek;
                    
                    // Partial extrapolation for subsonic cases
                    for (j = 0; j < nVariables-1; ++j)
                    {
                        (m_fields[j]->GetBndCondExpansions()[bcRegion]->
                         UpdatePhys())[id1+i] = Fwd[j][pnt];
                    }
                    
                    (m_fields[nVariables-1]->GetBndCondExpansions()[bcRegion]->
                     UpdatePhys())[id1+i] = rhoeb;
                }
                // Supersonic flows
                else
                {
                    for (j = 0; j < nVariables; ++j)
                    {
                        // Extrapolation for supersonic cases
                        (m_fields[j]->GetBndCondExpansions()[bcRegion]->
                         UpdatePhys())[id1+i] = Fwd[j][pnt];
                    }
                }
            }
        }
    }
    
    
    /**
     * @brief Pressure outflow boundary conditions for compressible flow 
     * problems.
     */
    void CompressibleFlowSystem::PressureOutflowFileBC(
        int                                   bcRegion,
        int                                   cnt,
        Array<OneD, Array<OneD, NekDouble> > &physarray)
    {
        int i, j;
        int nTracePts = GetTraceTotPoints();
        int nVariables = physarray.num_elements();
        int nDimensions = m_spacedim;
        
        const Array<OneD, const int> &traceBndMap
        = m_fields[0]->GetTraceBndMap();
        
        NekDouble gamma            = m_gamma;
        NekDouble gammaInv         = 1.0 / gamma;
        NekDouble gammaMinusOne    = gamma - 1.0;
        NekDouble gammaMinusOneInv = 1.0 / gammaMinusOne;
        
        Array<OneD, NekDouble> tmp1 (nTracePts, 0.0);
        Array<OneD, NekDouble> tmp2 (nTracePts, 0.0);
        Array<OneD, NekDouble> VnInf(nTracePts, 0.0);
        Array<OneD, NekDouble> velInf(nDimensions, 0.0);
        
        // Computing the normal velocity for characteristics coming
        // from outside the computational domain
        velInf[0] = m_uInf;
        Vmath::Smul(nTracePts, m_uInf, m_traceNormals[0], 1, VnInf, 1);
        if (nDimensions == 2 || nDimensions == 3)
        {
            velInf[1] = m_vInf;
            Vmath::Smul(nTracePts, m_vInf, m_traceNormals[1], 1, tmp1, 1);
            Vmath::Vadd(nTracePts, VnInf, 1, tmp1, 1, VnInf, 1);
        }
        if (nDimensions == 3)
        {
            velInf[2] = m_wInf;
            Vmath::Smul(nTracePts, m_wInf, m_traceNormals[2], 1, tmp2, 1);
            Vmath::Vadd(nTracePts, VnInf, 1, tmp2, 1, VnInf, 1);
        }
        
        // Get physical values of the forward trace
        Array<OneD, Array<OneD, NekDouble> > Fwd(nVariables);
        
        for (i = 0; i < nVariables; ++i)
        {
            Fwd[i] = Array<OneD, NekDouble>(nTracePts, 0.0);
            m_fields[i]->ExtractTracePhys(physarray[i], Fwd[i]);
        }
        
        // Computing the normal velocity for characteristics coming
        // from inside the computational domain
        Array<OneD, NekDouble > Vn (nTracePts, 0.0);
        Array<OneD, NekDouble > Vel(nTracePts, 0.0);
        for (i = 0; i < nDimensions; ++i)
        {
            Vmath::Vdiv(nTracePts, Fwd[i+1], 1, Fwd[0], 1, Vel, 1);
            Vmath::Vvtvp(nTracePts, m_traceNormals[i], 1, Vel, 1, Vn, 1, Vn, 1);
        }
        
        // Computing the absolute value of the velocity in order to compute the
        // Mach number to decide whether supersonic or subsonic
        Array<OneD, NekDouble > absVel(nTracePts, 0.0);
        for (i = 0; i < nDimensions; ++i)
        {
            Vmath::Vdiv(nTracePts, Fwd[i+1], 1, Fwd[0], 1, tmp1, 1);
            Vmath::Vmul(nTracePts, tmp1, 1, tmp1, 1, tmp1, 1);
            Vmath::Vadd(nTracePts, tmp1, 1, absVel, 1, absVel, 1);
        }
        Vmath::Vsqrt(nTracePts, absVel, 1, absVel, 1);
        
        // Get speed of sound
        Array<OneD, NekDouble > soundSpeed (nTracePts, 0.0);
        Array<OneD, NekDouble > pressure   (nTracePts, 0.0);
        
        for (i = 0; i < nTracePts; i++)
        {
            if (m_spacedim == 1)
            {
                pressure[i] = (gammaMinusOne) * (Fwd[2][i] -
                    0.5 * (Fwd[1][i] * Fwd[1][i] / Fwd[0][i]));
            }
            else if (m_spacedim == 2)
            {
                pressure[i] = (gammaMinusOne) * (Fwd[3][i] -
                    0.5 * (Fwd[1][i] * Fwd[1][i] / Fwd[0][i] +
                           Fwd[2][i] * Fwd[2][i] / Fwd[0][i]));
            }
            else
            {
                pressure[i] = (gammaMinusOne) * (Fwd[4][i] -
                    0.5 * (Fwd[1][i] * Fwd[1][i] / Fwd[0][i] +
                           Fwd[2][i] * Fwd[2][i] / Fwd[0][i] +
                           Fwd[3][i] * Fwd[3][i] / Fwd[0][i]));
            }
            
            soundSpeed[i] = sqrt(gamma * pressure[i] / Fwd[0][i]);
        }
        
        // Get Mach
        Array<OneD, NekDouble > Mach(nTracePts, 0.0);
        Vmath::Vdiv(nTracePts, Vn, 1, soundSpeed, 1, Mach, 1);
        Vmath::Vabs(nTracePts, Mach, 1, Mach, 1);
        
        // Auxiliary variables 
        int e, id1, id2, npts, pnt;
        NekDouble rhoeb;
        
        // Loop on the bcRegions
        for (e = 0; e < m_fields[0]->GetBndCondExpansions()[bcRegion]->
             GetExpSize(); ++e)
        {  
            npts = m_fields[0]->GetBndCondExpansions()[bcRegion]->
                                                GetExp(e)->GetTotPoints();
            id1 = m_fields[0]->GetBndCondExpansions()[bcRegion]->
                                                GetPhys_Offset(e);
            id2 = m_fields[0]->GetTrace()->GetPhys_Offset(traceBndMap[cnt+e]);
                        
            // Loop on points of bcRegion 'e'
            for (i = 0; i < npts; i++)
            {
                pnt = id2+i;
                
                // Subsonic flows
                if (Mach[pnt] < 0.99)
                {   
                    // Kinetic energy calculation
                    NekDouble Ek = 0.0;
                    for (j = 1; j < nVariables-1; ++j)
                    {
                        Ek += 0.5 * (Fwd[j][pnt] * Fwd[j][pnt]) / Fwd[0][pnt];
                    }
                    
                    rhoeb = m_pressureStorage[id1+i] * gammaMinusOneInv + Ek;
                                        
                    // Partial extrapolation for subsonic cases
                    for (j = 0; j < nVariables-1; ++j)
                    {
                        (m_fields[j]->GetBndCondExpansions()[bcRegion]->
                         UpdatePhys())[id1+i] = Fwd[j][pnt];
                    }
                    
                    (m_fields[nVariables-1]->GetBndCondExpansions()[bcRegion]->
                     UpdatePhys())[id1+i] = rhoeb;
                }
                // Supersonic flows
                else
                {
                    for (j = 0; j < nVariables; ++j)
                    {
                        // Extrapolation for supersonic cases
                        (m_fields[j]->GetBndCondExpansions()[bcRegion]->
                         UpdatePhys())[id1+i] = Fwd[j][pnt];
                    }
                }
            }
        }
    }

    
    /**
     * @brief Pressure inflow boundary conditions for compressible flow 
     * problems where either the density and the velocities are assigned from a
     * file or the full state is assigned from a file (depending on the problem
     * type, either subsonic or supersonic).
     */
    void CompressibleFlowSystem::PressureInflowFileBC(
        int                                   bcRegion,
        int                                   cnt,
        Array<OneD, Array<OneD, NekDouble> > &physarray)
    {
        int i, j;
        int nTracePts = GetTraceTotPoints();
        int nVariables = physarray.num_elements();
        int nDimensions = m_spacedim;
        
        const Array<OneD, const int> &traceBndMap
            = m_fields[0]->GetTraceBndMap();
        
        NekDouble gamma            = m_gamma;
        NekDouble gammaInv         = 1.0 / gamma;
        NekDouble gammaMinusOne    = gamma - 1.0;
        NekDouble gammaMinusOneInv = 1.0 / gammaMinusOne;
        
        Array<OneD, NekDouble> tmp1 (nTracePts, 0.0);
        Array<OneD, NekDouble> tmp2 (nTracePts, 0.0);
        Array<OneD, NekDouble> VnInf(nTracePts, 0.0);
        Array<OneD, NekDouble> velInf(nDimensions, 0.0);
        
        // Computing the normal velocity for characteristics coming
        // from outside the computational domain
        velInf[0] = m_uInf;
        Vmath::Smul(nTracePts, m_uInf, m_traceNormals[0], 1, VnInf, 1);
        if (nDimensions == 2 || nDimensions == 3)
        {
            velInf[1] = m_vInf;
            Vmath::Smul(nTracePts, m_vInf, m_traceNormals[1], 1, tmp1, 1);
            Vmath::Vadd(nTracePts, VnInf, 1, tmp1, 1, VnInf, 1);
        }
        if (nDimensions == 3)
        {
            velInf[2] = m_wInf;
            Vmath::Smul(nTracePts, m_wInf, m_traceNormals[2], 1, tmp2, 1);
            Vmath::Vadd(nTracePts, VnInf, 1, tmp2, 1, VnInf, 1);
        }
        
        // Get physical values of the forward trace
        Array<OneD, Array<OneD, NekDouble> > Fwd(nVariables);
        
        for (i = 0; i < nVariables; ++i)
        {
            Fwd[i] = Array<OneD, NekDouble>(nTracePts, 0.0);
            m_fields[i]->ExtractTracePhys(physarray[i], Fwd[i]);
        }
        
        // Computing the normal velocity for characteristics coming
        // from inside the computational domain
        Array<OneD, NekDouble > Vn (nTracePts, 0.0);
        Array<OneD, NekDouble > Vel(nTracePts, 0.0);
        for (i = 0; i < nDimensions; ++i)
        {
            Vmath::Vdiv(nTracePts, Fwd[i+1], 1, Fwd[0], 1, Vel, 1);
            Vmath::Vvtvp(nTracePts, m_traceNormals[i], 1, Vel, 1, Vn, 1, Vn, 1);
        }
        
        // Computing the absolute value of the velocity in order to compute the
        // Mach number to decide whether supersonic or subsonic
        Array<OneD, NekDouble > absVel(nTracePts, 0.0);
        for (i = 0; i < nDimensions; ++i)
        {
            Vmath::Vdiv(nTracePts, Fwd[i+1], 1, Fwd[0], 1, tmp1, 1);
            Vmath::Vmul(nTracePts, tmp1, 1, tmp1, 1, tmp1, 1);
            Vmath::Vadd(nTracePts, tmp1, 1, absVel, 1, absVel, 1);
        }
        Vmath::Vsqrt(nTracePts, absVel, 1, absVel, 1);
        
        // Get speed of sound
        Array<OneD, NekDouble > soundSpeed (nTracePts, 0.0);
        Array<OneD, NekDouble > pressure   (nTracePts, 0.0);
        
        for (i = 0; i < nTracePts; i++)
        {
            if (m_spacedim == 1)
            {
                pressure[i] = (gammaMinusOne) * (Fwd[2][i] -
                                0.5 * (Fwd[1][i] * Fwd[1][i] / Fwd[0][i]));
            }
            else if (m_spacedim == 2)
            {
                pressure[i] = (gammaMinusOne) * (Fwd[3][i] -
                                0.5 * (Fwd[1][i] * Fwd[1][i] / Fwd[0][i] +
                                       Fwd[2][i] * Fwd[2][i] / Fwd[0][i]));
            }
            else
            {
                pressure[i] = (gammaMinusOne) * (Fwd[4][i] -
                                0.5 * (Fwd[1][i] * Fwd[1][i] / Fwd[0][i] +
                                       Fwd[2][i] * Fwd[2][i] / Fwd[0][i] +
                                       Fwd[3][i] * Fwd[3][i] / Fwd[0][i]));
            }
            
            soundSpeed[i] = sqrt(gamma * pressure[i] / Fwd[0][i]);
        }
        
        // Get Mach
        Array<OneD, NekDouble > Mach(nTracePts, 0.0);
        Vmath::Vdiv(nTracePts, Vn, 1, soundSpeed, 1, Mach, 1);
        Vmath::Vabs(nTracePts, Mach, 1, Mach, 1);
        
        // Auxiliary variables 
        int e, id1, id2, npts, pnt;
        NekDouble rhoeb;
        
        // Loop on the bcRegions
        for (e = 0; e < m_fields[0]->GetBndCondExpansions()[bcRegion]->
             GetExpSize(); ++e)
        {  
            npts = m_fields[0]->GetBndCondExpansions()[bcRegion]->
            GetExp(e)->GetTotPoints();
            id1 = m_fields[0]->GetBndCondExpansions()[bcRegion]->
            GetPhys_Offset(e);
            id2 = m_fields[0]->GetTrace()->GetPhys_Offset(traceBndMap[cnt+e]);
            
            // Loop on points of bcRegion 'e'
            for (i = 0; i < npts; i++)
            {
                pnt = id2+i;
                
                // Subsonic flows
                if (Mach[pnt] < 0.99)
                {
                    // Partial extrapolation for subsonic cases
                    for (j = 0; j < nVariables-1; ++j)
                    {
                        (m_fields[j]->GetBndCondExpansions()[bcRegion]->
                         UpdatePhys())[id1+i] = m_fieldStorage[j][id1+i];
                    }
                    
                    // Kinetic energy calculation
                    NekDouble Ek = 0.0;
                    for (j = 1; j < nVariables-1; ++j)
                    {
                        Ek += 0.5 * (m_fieldStorage[j][id1+i] *
                                     m_fieldStorage[j][id1+i]) /
                                        m_fieldStorage[0][id1+i];
                    }
                    rhoeb = gammaMinusOneInv * pressure[pnt] + Ek;
                    
                    (m_fields[nVariables-1]->GetBndCondExpansions()[bcRegion]->
                     UpdatePhys())[id1+i] = rhoeb;
                }
                // Supersonic flows
                else
                {
                    for (j = 0; j < nVariables; ++j)
                    {
                        // Extrapolation for supersonic cases
                        (m_fields[j]->GetBndCondExpansions()[bcRegion]->
                         UpdatePhys())[id1+i] = Fwd[j][pnt];
                    }
                }
            }
        }
    }
    
    
    /**
     * @brief Extrapolation of order 0 for all the variables such that,
     * at the boundaries, a trivial Riemann problem is solved.
     */
    void CompressibleFlowSystem::ExtrapOrder0BC(
        int                                   bcRegion,
        int                                   cnt,
        Array<OneD, Array<OneD, NekDouble> > &physarray)
    {
        int i, j;
        int e, pnt;
        int id1, id2, nBCEdgePts;
        int nTracePts = GetTraceTotPoints();
        int nVariables = physarray.num_elements();
        int nDimensions = m_spacedim;

        const Array<OneD, const int> &traceBndMap
            = m_fields[0]->GetTraceBndMap();
    
        // Get physical values of the forward trace
        Array<OneD, Array<OneD, NekDouble> > Fwd(nVariables);
        for (i = 0; i < nVariables; ++i)
        {
            Fwd[i] = Array<OneD, NekDouble>(nTracePts);
            m_fields[i]->ExtractTracePhys(physarray[i], Fwd[i]);
        }

        int eMax;

        eMax = m_fields[0]->GetBndCondExpansions()[bcRegion]->GetExpSize();

        // Loop on bcRegions
        for (e = 0; e < eMax; ++e)
        {
            nBCEdgePts = m_fields[0]->GetBndCondExpansions()[bcRegion]->
               GetExp(e)->GetTotPoints();
            id1 = m_fields[0]->GetBndCondExpansions()[bcRegion]->
                GetPhys_Offset(e) ;
            id2 = m_fields[0]->GetTrace()->GetPhys_Offset(traceBndMap[cnt+e]);

            // Loop on points of bcRegion 'e'
            for (i = 0; i < nBCEdgePts; i++)
            {
                pnt = id2+i;

                // Setting up bcs for density
                (m_fields[0]->GetBndCondExpansions()[bcRegion]->
                    UpdatePhys())[id1+i] = Fwd[0][pnt];

                // Setting up bcs for velocities
                for (j = 1; j <=nDimensions; ++j)
                {
                    (m_fields[j]->GetBndCondExpansions()[bcRegion]->
                     UpdatePhys())[id1+i] = Fwd[j][pnt];
                }

                // Setting up bcs for energy
                (m_fields[nVariables-1]->GetBndCondExpansions()[bcRegion]->
                    UpdatePhys())[id1+i] = Fwd[nVariables-1][pnt];
            }
        }
    }

    /**
     * Add an additional forcing term programmatically.
     */
    void CompressibleFlowSystem::AddForcing(
        const SolverUtils::ForcingSharedPtr& pForce)
    {
        m_forcing.push_back(pForce);
    }
    
    /**
     * @brief Return the flux vector for the compressible Euler equations.
     *
     * @param i           Component of the flux vector to calculate.
     * @param physfield   Fields.
     * @param flux        Resulting flux.
     */
    void CompressibleFlowSystem::GetFluxVector(
        const Array<OneD, Array<OneD, NekDouble> >               &physfield,
              Array<OneD, Array<OneD, Array<OneD, NekDouble> > > &flux)
    {
        int i, j;
        int nq = physfield[0].num_elements();
        int nVariables = m_fields.num_elements();
        
        int num1 = 1;
        Array<OneD, NekDouble> tmp3(nq, 0.0);
        Array<OneD, NekDouble> tmp4(nq, 0.0);
        Array<OneD, NekDouble> pressure(nq);
        Array<OneD, Array<OneD, NekDouble> > velocity(m_spacedim);

        // Flux vector for the rho equation
        for (i = 0; i < m_spacedim; ++i)
        {
            velocity[i] = Array<OneD, NekDouble>(nq);
            Vmath::Vcopy(nq, physfield[i+1], 1, flux[0][i], 1);
        }

        GetVelocityVector(physfield, velocity);
        GetPressure      (physfield, velocity, pressure);
        
        if (num1 == 0)
        {
        // ---------------------------------------------------------------------
        for (i = 0; i < m_spacedim; ++i)
        {
            m_fields[i]->HomogeneousFwdTrans(velocity[i], tmp3);
            for (j = 0; j < nq; ++j)
            {
                cout << "i = " << i <<",  j = "<< j << ",\t velocity FWD = "
                << tmp3[j] << endl;
            }
            int nui;
            cin >> nui;
            m_fields[i]->HomogeneousBwdTrans(tmp3, tmp4);
            for (j = 0; j < nq; ++j)
            {
                cout << "i = " << i <<",  j = "<< j << ",\t velocity BWD = "
                << tmp4[j] << endl;
            }
            cin >> nui;
        }
        // ---------------------------------------------------------------------
        }
        
        if (num1 == 0)
        {
        // ---------------------------------------------------------------------
        m_fields[i]->HomogeneousFwdTrans(pressure, tmp3);
        for (j = 0; j < nq; ++j)
        {
            cout << "i = " << i <<",  j = "<< j << ",\t pressure FWD = "
            << tmp3[j] << endl;
        }
        int nui;
        cin >> nui;
        m_fields[i]->HomogeneousBwdTrans(tmp3, tmp4);
        for (j = 0; j < nq; ++j)
        {
            cout << "i = " << i <<",  j = "<< j << ",\t pressure BWD = "
            << tmp4[j] << endl;
        }
        cin >> nui;
        // ---------------------------------------------------------------------
        }
        
        // Flux vector for the velocity fields
        for (i = 0; i < m_spacedim; ++i)
        {
            for (j = 0; j < m_spacedim; ++j)
            {
                Vmath::Vmul(nq, velocity[j], 1, physfield[i+1], 1,
                            flux[i+1][j], 1);
            }

            // Add pressure to appropriate field
            Vmath::Vadd(nq, flux[i+1][i], 1, pressure, 1, flux[i+1][i], 1);
        }

        // Flux vector for energy.
        Vmath::Vadd(nq, physfield[m_spacedim+1], 1, pressure, 1,
                    pressure, 1);

        for (j = 0; j < m_spacedim; ++j)
        {
            Vmath::Vmul(nq, velocity[j], 1, pressure, 1,
                        flux[m_spacedim+1][j], 1);
        }

        if (num1 == 0)
        {
        // ---------------------------------------------------------------------
        for (i = 0; i < nVariables; ++i)
        {
            for (int m = 0; m < m_spacedim; ++m)
            {
                m_fields[i]->HomogeneousFwdTrans(flux[i][m], tmp3);
                for (j = 0; j < nq; ++j)
                {
                    cout << "i = " << i << ",  m = " << m <<
                    ",  j = " << j << ",\t flux FWD = " << tmp3[j] << endl;
                }
                int nui;
                cin >> nui;
                m_fields[i]->HomogeneousBwdTrans(tmp3, tmp4);
                for (j = 0; j < nq; ++j)
                {
                    cout << "i = " << i << ",  m = " << m <<
                    ",  j = "<< j << ",\t flux BWD = "
                    << tmp4[j] << endl;
                }
                cin >> nui;
            }
        }
        // ---------------------------------------------------------------------
        }
        
        // For the smooth viscosity model
        if (nVariables == m_spacedim+3)
        {
            // Add a zero row for the advective fluxes
            for (j = 0; j < m_spacedim; ++j)
            {
                Vmath::Zero(nq, flux[m_spacedim+2][j], 1);
            }
        }
    }

    /**
     * @brief Return the flux vector for the compressible Euler equations
     * by using the de-aliasing technique.
     *
     * @param i           Component of the flux vector to calculate.
     * @param physfield   Fields.
     * @param flux        Resulting flux.
     */
    void CompressibleFlowSystem::GetFluxVectorDeAlias(
        const Array<OneD, Array<OneD, NekDouble> >               &physfield,
              Array<OneD, Array<OneD, Array<OneD, NekDouble> > > &flux)
    {
        int i, j;
        int nq = physfield[0].num_elements();
        int nVariables = m_fields.num_elements();

        // Factor to rescale 1d points in dealiasing
        NekDouble OneDptscale = 2;
        nq = m_fields[0]->Get1DScaledTotPoints(OneDptscale);

        Array<OneD, NekDouble> pressure(nq);
        Array<OneD, Array<OneD, NekDouble> > velocity(m_spacedim);

        Array<OneD, Array<OneD, NekDouble> > physfield_interp(nVariables);
        Array<OneD, Array<OneD, Array<OneD, NekDouble> > > flux_interp(
                                                            nVariables);

        for (i = 0; i < nVariables; ++ i)
        {
            physfield_interp[i] = Array<OneD, NekDouble>(nq);
            flux_interp[i] = Array<OneD, Array<OneD, NekDouble> >(m_spacedim);
            m_fields[0]->PhysInterp1DScaled(
                OneDptscale, physfield[i], physfield_interp[i]);

            for (j = 0; j < m_spacedim; ++j)
            {
                flux_interp[i][j] = Array<OneD, NekDouble>(nq);
            }
        }

        // Flux vector for the rho equation
        for (i = 0; i < m_spacedim; ++i)
        {
            velocity[i] = Array<OneD, NekDouble>(nq);

            // Galerkin project solution back to original space
            m_fields[0]->PhysGalerkinProjection1DScaled(
                OneDptscale, physfield_interp[i+1], flux[0][i]);
        }

        GetVelocityVector(physfield_interp, velocity);
        GetPressure      (physfield_interp, velocity, pressure);

        // Evaluation of flux vector for the velocity fields
        for (i = 0; i < m_spacedim; ++i)
        {
            for (j = 0; j < m_spacedim; ++j)
            {
                Vmath::Vmul(nq, velocity[j], 1, physfield_interp[i+1], 1,
                            flux_interp[i+1][j], 1);
            }

            // Add pressure to appropriate field
            Vmath::Vadd(nq, flux_interp[i+1][i], 1, pressure,1,
                        flux_interp[i+1][i], 1);
        }

        // Galerkin project solution back to origianl space
        for (i = 0; i < m_spacedim; ++i)
        {
            for (j = 0; j < m_spacedim; ++j)
            {
                m_fields[0]->PhysGalerkinProjection1DScaled(
                    OneDptscale, flux_interp[i+1][j], flux[i+1][j]);
            }
        }

        // Evaluation of flux vector for energy
        Vmath::Vadd(nq, physfield_interp[m_spacedim+1], 1, pressure, 1,
                    pressure, 1);

        for (j = 0; j < m_spacedim; ++j)
        {
            Vmath::Vmul(nq, velocity[j], 1, pressure, 1,
                        flux_interp[m_spacedim+1][j], 1);

            // Galerkin project solution back to origianl space
            m_fields[0]->PhysGalerkinProjection1DScaled(
                OneDptscale,
                flux_interp[m_spacedim+1][j],
                flux[m_spacedim+1][j]);
        }
    }
    
    /**
     * @brief Return the flux vector for the compressible Euler equations
     * by using the de-aliasing technique.
     *
     * @param i           Component of the flux vector to calculate.
     * @param physfield   Fields.
     * @param flux        Resulting flux.
     */
    void CompressibleFlowSystem::GetFluxVectorDeAliasHomogen(
        const Array<OneD, Array<OneD, NekDouble> >               &physfield,
              Array<OneD, Array<OneD, Array<OneD, NekDouble> > > &flux)
    {
        int i, j;
        int nq = physfield[0].num_elements();
        int nVariables = m_fields.num_elements();
        
        Array<OneD, NekDouble> pressure(nq, 0.0);
        Array<OneD, Array<OneD, NekDouble> > velocity(m_spacedim);
        
        // Flux vector for the rho equation
        for (i = 0; i < m_spacedim; ++i)
        {
            velocity[i] = Array<OneD, NekDouble>(nq, 0.0);
            
            // Galerkin project solution back to original space
            Vmath::Vcopy(nq, physfield[i+1], 1, flux[0][i], 1);
        }
        
        GetVelocityVector(physfield, velocity);
        GetPressure      (physfield, velocity, pressure);
        
        // Evaluation of flux vector for the velocity fields
        for (i = 0; i < m_spacedim; ++i)
        {
            for (j = 0; j < m_spacedim; ++j)
            {
                m_fields[0]->DealiasedProd(velocity[j], physfield[i+1],
                                           flux[i+1][j], m_CoeffState);
            }
            
            // Add pressure to appropriate field
            Vmath::Vadd(nq, flux[i+1][i], 1, pressure,1, flux[i+1][i], 1);
        }
        
        // Evaluation of flux vector for energy
        Vmath::Vadd(nq, physfield[m_spacedim+1], 1, pressure, 1, pressure, 1);
        
        for (j = 0; j < m_spacedim; ++j)
        {
            m_fields[0]->DealiasedProd(velocity[j], pressure,
                                       flux[m_spacedim+1][j], m_CoeffState);
        }
    }


    /**
     * @brief Return the flux vector for the LDG diffusion problem.
     * \todo Complete the viscous flux vector
     */
    void CompressibleFlowSystem::GetViscousFluxVector(
        const Array<OneD, Array<OneD, NekDouble> >               &physfield,
              Array<OneD, Array<OneD, Array<OneD, NekDouble> > > &derivativesO1,
              Array<OneD, Array<OneD, Array<OneD, NekDouble> > > &viscousTensor)
    {
        int j, k;
        int nVariables = m_fields.num_elements();
        int nPts       = physfield[0].num_elements();

        // Stokes hypotesis
        const NekDouble lambda = -2.0/3.0;

        // Auxiliary variables
        Array<OneD, NekDouble > mu                 (nPts, 0.0);
        Array<OneD, NekDouble > thermalConductivity(nPts, 0.0);
        Array<OneD, NekDouble > mu2                (nPts, 0.0);
        Array<OneD, NekDouble > divVel             (nPts, 0.0);

        // Variable viscosity through the Sutherland's law
        if (m_ViscosityType == "Variable")
        {
            GetDynamicViscosity(physfield[nVariables-2], mu);
            NekDouble tRa = m_Cp / m_Prandtl;
            Vmath::Smul(nPts, tRa, &mu[0], 1, &thermalConductivity[0], 1);
        }
        else
        {
            Vmath::Fill(nPts, m_mu, &mu[0], 1);
            Vmath::Fill(nPts, m_thermalConductivity,
                        &thermalConductivity[0], 1);
        }

        // Computing diagonal terms of viscous stress tensor
        Array<OneD, Array<OneD, NekDouble> > tmp(m_spacedim);
        Array<OneD, Array<OneD, NekDouble> > Sgg(m_spacedim);

        // mu2 = 2 * mu
        Vmath::Smul(nPts, 2.0, &mu[0], 1, &mu2[0], 1);

        // Velocity divergence
        for (j = 0; j < m_spacedim; ++j)
        {
            Vmath::Vadd(nPts, &divVel[0], 1, &derivativesO1[j][j][0], 1,
                        &divVel[0], 1);
        }

        // Velocity divergence scaled by lambda * mu
        Vmath::Smul(nPts, lambda, &divVel[0], 1, &divVel[0], 1);
        Vmath::Vmul(nPts, &mu[0], 1, &divVel[0], 1, &divVel[0], 1);

        // Diagonal terms of viscous stress tensor (Sxx, Syy, Szz)
        // Sjj = 2 * mu * du_j/dx_j - (2 / 3) * mu * sum_j(du_j/dx_j)
        for (j = 0; j < m_spacedim; ++j)
        {
            tmp[j] = Array<OneD, NekDouble>(nPts, 0.0);
            Sgg[j] = Array<OneD, NekDouble>(nPts, 0.0);

            Vmath::Vmul(nPts, &mu2[0], 1, &derivativesO1[j][j][0], 1,
                        &tmp[j][0], 1);

            Vmath::Vadd(nPts, &tmp[j][0], 1, &divVel[0], 1, &Sgg[j][0], 1);
        }

        // Extra diagonal terms of viscous stress tensor (Sxy, Sxz, Syz)
        // Note: they exist for 2D and 3D problems only
        Array<OneD, NekDouble > Sxy(nPts, 0.0);
        Array<OneD, NekDouble > Sxz(nPts, 0.0);
        Array<OneD, NekDouble > Syz(nPts, 0.0);

        if (m_spacedim == 2)
        {
            // Sxy = (du/dy + dv/dx)
            Vmath::Vadd(nPts, &derivativesO1[0][1][0], 1,
                        &derivativesO1[1][0][0], 1, &Sxy[0], 1);

            // Sxy = mu * (du/dy + dv/dx)
            Vmath::Vmul(nPts, &mu[0], 1, &Sxy[0], 1, &Sxy[0], 1);
        }
        else if (m_spacedim == 3)
        {
            // Sxy = (du/dy + dv/dx)
            Vmath::Vadd(nPts, &derivativesO1[0][1][0], 1,
                        &derivativesO1[1][0][0], 1, &Sxy[0], 1);

            // Sxz = (du/dz + dw/dx)
            Vmath::Vadd(nPts, &derivativesO1[0][2][0], 1,
                        &derivativesO1[2][0][0], 1, &Sxz[0], 1);

            // Syz = (dv/dz + dw/dy)
            Vmath::Vadd(nPts, &derivativesO1[1][2][0], 1,
                        &derivativesO1[2][1][0], 1, &Syz[0], 1);

            // Sxy = mu * (du/dy + dv/dx)
            Vmath::Vmul(nPts, &mu[0], 1, &Sxy[0], 1, &Sxy[0], 1);

            // Sxz = mu * (du/dy + dv/dx)
            Vmath::Vmul(nPts, &mu[0], 1, &Sxz[0], 1, &Sxz[0], 1);

            // Syz = mu * (du/dy + dv/dx)
            Vmath::Vmul(nPts, &mu[0], 1, &Syz[0], 1, &Syz[0], 1);
        }

        // Energy-related terms
        Array<OneD, NekDouble > STx(nPts, 0.0);
        Array<OneD, NekDouble > STy(nPts, 0.0);
        Array<OneD, NekDouble > STz(nPts, 0.0);

        // Building the viscous flux vector

        // Viscous flux vector for the rho equation
        for (k = 0; k < m_spacedim; ++k)
        {
            Vmath::Zero(nPts, viscousTensor[k][0], 1);
        }

        if (m_spacedim == 1)
        {
            Array<OneD, NekDouble > tmp1(nPts, 0.0);

            // u * Sxx
            Vmath::Vmul(nPts, &physfield[0][0], 1, &Sgg[0][0], 1, &STx[0], 1);

            // k * dT/dx
            Vmath::Vmul(nPts, &thermalConductivity[0], 1,
                        &derivativesO1[0][1][0], 1, &tmp1[0], 1);

            // STx = u * Sxx + (K / mu) * dT/dx
            Vmath::Vadd(nPts, &STx[0], 1, &tmp1[0], 1, &STx[0], 1);
        }
        else if (m_spacedim == 2)
        {
            Array<OneD, NekDouble > tmp1(nPts, 0.0);
            Array<OneD, NekDouble > tmp2(nPts, 0.0);

            // Computation of STx

            // u * Sxx
            Vmath::Vmul(nPts, &physfield[0][0], 1, &Sgg[0][0], 1, &STx[0], 1);

            // v * Sxy
            Vmath::Vmul(nPts, &physfield[1][0], 1, &Sxy[0], 1, &tmp1[0], 1);

            // k * dT/dx
            Vmath::Vmul(nPts, &thermalConductivity[0], 1,
                        &derivativesO1[0][2][0], 1, &tmp2[0], 1);

            // STx = u * Sxx + v * Sxy + K * dT/dx
            Vmath::Vadd(nPts, &STx[0], 1, &tmp1[0], 1, &STx[0], 1);
            Vmath::Vadd(nPts, &STx[0], 1, &tmp2[0], 1, &STx[0], 1);

            // Computation of STy

            // Re-initialise temporary arrays
            Vmath::Zero(nPts, &tmp1[0], 1);
            Vmath::Zero(nPts, &tmp2[0], 1);

            // v * Syy
            Vmath::Vmul(nPts, &physfield[1][0], 1, &Sgg[1][0], 1, &STy[0], 1);

            // u * Sxy
            Vmath::Vmul(nPts, &physfield[0][0], 1, &Sxy[0], 1, &tmp1[0], 1);

            // k * dT/dy
            Vmath::Vmul(nPts, &thermalConductivity[0], 1,
                        &derivativesO1[1][2][0], 1, &tmp2[0], 1);

            // STy = v * Syy + u * Sxy + K * dT/dy
            Vmath::Vadd(nPts, &STy[0], 1, &tmp1[0], 1, &STy[0], 1);
            Vmath::Vadd(nPts, &STy[0], 1, &tmp2[0], 1, &STy[0], 1);
        }
        else if (m_spacedim == 3)
        {
            Array<OneD, NekDouble > tmp1(nPts, 0.0);
            Array<OneD, NekDouble > tmp2(nPts, 0.0);
            Array<OneD, NekDouble > tmp3(nPts, 0.0);

            // Computation of STx

            // u * Sxx
            Vmath::Vmul(nPts, &physfield[0][0], 1, &Sgg[0][0], 1, &STx[0], 1);

            // v * Sxy
            Vmath::Vmul(nPts, &physfield[1][0], 1, &Sxy[0], 1, &tmp1[0], 1);

            // v * Sxz
            Vmath::Vmul(nPts, &physfield[2][0], 1, &Sxz[0], 1, &tmp2[0], 1);

            // k * dT/dx
            Vmath::Vmul(nPts, &thermalConductivity[0], 1,
                        &derivativesO1[0][3][0], 1, &tmp3[0], 1);

            // STx = u * Sxx + v * Sxy + w * Sxz + (K / mu) * dT/dx
            Vmath::Vadd(nPts, &STx[0], 1, &tmp1[0], 1, &STx[0], 1);
            Vmath::Vadd(nPts, &STx[0], 1, &tmp2[0], 1, &STx[0], 1);
            Vmath::Vadd(nPts, &STx[0], 1, &tmp3[0], 1, &STx[0], 1);

            // Computation of STy

            // Re-initialise temporary arrays
            Vmath::Zero(nPts, &tmp1[0], 1);
            Vmath::Zero(nPts, &tmp2[0], 1);
            Vmath::Zero(nPts, &tmp3[0], 1);

            // v * Syy
            Vmath::Vmul(nPts, &physfield[1][0], 1, &Sgg[1][0], 1, &STy[0], 1);

            // u * Sxy
            Vmath::Vmul(nPts, &physfield[0][0], 1, &Sxy[0], 1, &tmp1[0], 1);

            // w * Syz
            Vmath::Vmul(nPts, &physfield[2][0], 1, &Syz[0], 1, &tmp2[0], 1);

            // k * dT/dy
            Vmath::Vmul(nPts, &thermalConductivity[0], 1,
                        &derivativesO1[1][3][0], 1, &tmp3[0], 1);

            // STy = v * Syy + u * Sxy + w * Syz + K * dT/dy
            Vmath::Vadd(nPts, &STy[0], 1, &tmp1[0], 1, &STy[0], 1);
            Vmath::Vadd(nPts, &STy[0], 1, &tmp2[0], 1, &STy[0], 1);
            Vmath::Vadd(nPts, &STy[0], 1, &tmp3[0], 1, &STy[0], 1);

            // Computation of STz

            // Re-initialise temporary arrays
            Vmath::Zero(nPts, &tmp1[0], 1);
            Vmath::Zero(nPts, &tmp2[0], 1);
            Vmath::Zero(nPts, &tmp3[0], 1);

            // w * Szz
            Vmath::Vmul(nPts, &physfield[2][0], 1, &Sgg[2][0], 1, &STz[0], 1);

            // u * Sxz
            Vmath::Vmul(nPts, &physfield[0][0], 1, &Sxz[0], 1, &tmp1[0], 1);

            // v * Syz
            Vmath::Vmul(nPts, &physfield[1][0], 1, &Syz[0], 1, &tmp2[0], 1);

            // k * dT/dz
            Vmath::Vmul(nPts, &thermalConductivity[0], 1,
                        &derivativesO1[2][3][0], 1, &tmp3[0], 1);

            // STz = w * Szz + u * Sxz + v * Syz + K * dT/dz
            Vmath::Vadd(nPts, &STz[0], 1, &tmp1[0], 1, &STz[0], 1);
            Vmath::Vadd(nPts, &STz[0], 1, &tmp2[0], 1, &STz[0], 1);
            Vmath::Vadd(nPts, &STz[0], 1, &tmp3[0], 1, &STz[0], 1);
        }

        switch (m_spacedim)
        {
            case 1:
            {
                // f_11v = f_rho = 0
                Vmath::Zero(nPts, &viscousTensor[0][0][0], 1);

                // f_21v = f_rhou
                Vmath::Vcopy(nPts, &Sgg[0][0], 1, &viscousTensor[0][1][0], 1);

                // f_31v = f_E
                Vmath::Vcopy(nPts, &STx[0], 1, &viscousTensor[0][2][0], 1);
                break;
            }
            case 2:
            {
                // f_11v = f_rho1 = 0
                Vmath::Zero(nPts, &viscousTensor[0][0][0], 1);
                // f_12v = f_rho2 = 0
                Vmath::Zero(nPts, &viscousTensor[1][0][0], 1);

                // f_21v = f_rhou1
                Vmath::Vcopy(nPts, &Sgg[0][0], 1, &viscousTensor[0][1][0], 1);
                // f_22v = f_rhou2
                Vmath::Vcopy(nPts, &Sxy[0],    1, &viscousTensor[1][1][0], 1);

                // f_31v = f_rhov1
                Vmath::Vcopy(nPts, &Sxy[0],    1, &viscousTensor[0][2][0], 1);
                // f_32v = f_rhov2
                Vmath::Vcopy(nPts, &Sgg[1][0], 1, &viscousTensor[1][2][0], 1);

                // f_41v = f_E1
                Vmath::Vcopy(nPts, &STx[0], 1, &viscousTensor[0][3][0], 1);
                // f_42v = f_E2
                Vmath::Vcopy(nPts, &STy[0], 1, &viscousTensor[1][3][0], 1);
                break;
            }
            case 3:
            {
                // f_11v = f_rho1 = 0
                Vmath::Zero(nPts, &viscousTensor[0][0][0], 1);
                // f_12v = f_rho2 = 0
                Vmath::Zero(nPts, &viscousTensor[1][0][0], 1);
                // f_13v = f_rho3 = 0
                Vmath::Zero(nPts, &viscousTensor[2][0][0], 1);

                // f_21v = f_rhou1
                Vmath::Vcopy(nPts, &Sgg[0][0], 1, &viscousTensor[0][1][0], 1);
                // f_22v = f_rhou2
                Vmath::Vcopy(nPts, &Sxy[0],    1, &viscousTensor[1][1][0], 1);
                // f_23v = f_rhou3
                Vmath::Vcopy(nPts, &Sxz[0],    1, &viscousTensor[2][1][0], 1);

                // f_31v = f_rhov1
                Vmath::Vcopy(nPts, &Sxy[0],    1, &viscousTensor[0][2][0], 1);
                // f_32v = f_rhov2
                Vmath::Vcopy(nPts, &Sgg[1][0], 1, &viscousTensor[1][2][0], 1);
                // f_33v = f_rhov3
                Vmath::Vcopy(nPts, &Syz[0],    1, &viscousTensor[2][2][0], 1);

                // f_31v = f_rhow1
                Vmath::Vcopy(nPts, &Sxz[0],    1, &viscousTensor[0][3][0], 1);
                // f_32v = f_rhow2
                Vmath::Vcopy(nPts, &Syz[0],    1, &viscousTensor[1][3][0], 1);
                // f_33v = f_rhow3
                Vmath::Vcopy(nPts, &Sgg[2][0], 1, &viscousTensor[2][3][0], 1);

                // f_41v = f_E1
                Vmath::Vcopy(nPts, &STx[0], 1, &viscousTensor[0][4][0], 1);
                // f_42v = f_E2
                Vmath::Vcopy(nPts, &STy[0], 1, &viscousTensor[1][4][0], 1);
                // f_43v = f_E3
                Vmath::Vcopy(nPts, &STz[0], 1, &viscousTensor[2][4][0], 1);
                break;
            }
            default:
            {
                ASSERTL0(false, "Illegal expansion dimension");
            }
        }
    }
    
    /**
     * @brief Return the flux vector for the LDG diffusion problem.
     * \todo Complete the viscous flux vector
     */
    void CompressibleFlowSystem::GetViscousFluxVectorDeAlias(
        const Array<OneD, Array<OneD, NekDouble> >               &physfield,
              Array<OneD, Array<OneD, Array<OneD, NekDouble> > > &derivativesO1,
              Array<OneD, Array<OneD, Array<OneD, NekDouble> > > &viscousTensor)
    {
#if 0
        int i, j, k;
        int nVariables = m_fields.num_elements();
        int nPts       = physfield[0].num_elements();

        int variables_phys = physfield.num_elements();

        // Factor to rescale 1d points in dealiasing.
        NekDouble OneDptscale = 2;

        // Get number of points to dealias a cubic non-linearity
        nPts = m_fields[0]->Get1DScaledTotPoints(OneDptscale);

        int nVariables_aux = derivativesO1[0].num_elements();

        Array<OneD, Array<OneD, NekDouble> > physfield_interp(variables_phys);
        Array<OneD, Array<OneD, Array<OneD, NekDouble> > > derivativesO1_interp(
                                                                    m_spacedim);
        Array<OneD, Array<OneD, Array<OneD, NekDouble> > >viscousTensor_interp(
                                                                    m_spacedim);

        for (i = 0; i < m_spacedim; ++ i)
        {
            viscousTensor_interp[i] = Array<OneD, Array<OneD, NekDouble> >(
                                                                    nVariables);
            for (j = 0; j < nVariables; ++j)
            {
                viscousTensor_interp[i][j] = Array<OneD, NekDouble>(nPts);
            }
        }

        // Stokes hypotesis
        NekDouble lambda = -2.0/3.0;

        // Auxiliary variables
        Array<OneD, NekDouble > mu         (nPts, 0.0);
        Array<OneD, NekDouble > mu2        (nPts, 0.0);
        Array<OneD, NekDouble > divVel     (nPts, 0.0);
        Array<OneD, NekDouble > pressure   (nPts, 0.0);
        Array<OneD, NekDouble > temperature(nPts, 0.0);

        for (i = 0; i < nVariables; ++i)
        {
            m_fields[0]->PhysInterp1DScaled(
                OneDptscale, physfield[i], fields_interp[i]);
        }

        for (i = 0; i < variables_phys; ++i)
        {
            physfield_interp[i] = Array<OneD, NekDouble> (nPts);

            // Interpolation to higher space
            m_fields[0]->PhysInterp1DScaled(OneDptscale, physfield[i],
                                            physfield_interp[i]);
        }

        for (i = 0; i < m_spacedim; ++i)
        {
            derivativesO1_interp[i] = Array<OneD, Array<OneD, NekDouble> >(
                                                            nVariables_aux);
            for (j = 0; j < nVariables_aux; ++j)
            {
                derivativesO1_interp[i][j] = Array<OneD, NekDouble>(nPts);
                m_fields[0]->PhysInterp1DScaled(
                    OneDptscale, derivativesO1[i][j],
                    derivativesO1_interp[i][j]);
            }
        }

        // Thermodynamic related quantities
        GetPressure(fields_interp, pressure);
        GetTemperature(fields_interp, pressure, temperature);

        // Variable viscosity through the Sutherland's law
        if (m_ViscosityType == "Variable")
        {
            GetDynamicViscosity(fields_interp[variables_phys-1], mu);
        }
        else
        {
            Vmath::Sadd(nPts, m_mu, &mu[0], 1, &mu[0], 1);
        }

        // Computing diagonal terms of viscous stress tensor
        Array<OneD, Array<OneD, NekDouble> > tmp(m_spacedim);
        Array<OneD, Array<OneD, NekDouble> > Sgg(m_spacedim);

        // mu2 = 2 * mu
        Vmath::Smul(nPts, 2.0, &mu[0], 1, &mu2[0], 1);

        // Velocity divergence
        for (j = 0; j < m_spacedim; ++j)
        {
            Vmath::Vadd(nPts, &divVel[0], 1, &derivativesO1_interp[j][j][0], 1,
                        &divVel[0], 1);
        }

        // Velocity divergence scaled by lambda * mu
        Vmath::Smul(nPts, lambda, &divVel[0], 1, &divVel[0], 1);
        Vmath::Vmul(nPts, &mu[0], 1, &divVel[0], 1, &divVel[0], 1);

        // Digonal terms of viscous stress tensor (Sxx, Syy, Szz)
        // Sjj = 2 * mu * du_j/dx_j - (2 / 3) * mu * sum_j(du_j/dx_j)
        for (j = 0; j < m_spacedim; ++j)
        {
            tmp[j] = Array<OneD, NekDouble>(nPts, 0.0);
            Sgg[j] = Array<OneD, NekDouble>(nPts, 0.0);

            Vmath::Vmul(nPts, &mu2[0], 1, &derivativesO1_interp[j][j][0], 1,
                        &tmp[j][0], 1);

            Vmath::Vadd(nPts, &tmp[j][0], 1, &divVel[0], 1, &Sgg[j][0], 1);
        }

        // Extra diagonal terms of viscous stress tensor (Sxy, Sxz, Syz)
        // Note: they exist for 2D and 3D problems only
        Array<OneD, NekDouble > Sxy(nPts, 0.0);
        Array<OneD, NekDouble > Sxz(nPts, 0.0);
        Array<OneD, NekDouble > Syz(nPts, 0.0);

        if (m_spacedim == 2)
        {
            // Sxy = (du/dy + dv/dx)
            Vmath::Vadd(nPts, &derivativesO1_interp[0][1][0], 1,
                        &derivativesO1_interp[1][0][0], 1, &Sxy[0], 1);

            // Sxy = mu * (du/dy + dv/dx)
            Vmath::Vmul(nPts, &mu[0], 1, &Sxy[0], 1, &Sxy[0], 1);
        }
        else if (m_spacedim == 3)
        {
            // Sxy = (du/dy + dv/dx)
            Vmath::Vadd(nPts, &derivativesO1_interp[0][1][0], 1,
                        &derivativesO1_interp[1][0][0], 1, &Sxy[0], 1);

            // Sxz = (du/dz + dw/dx)
            Vmath::Vadd(nPts, &derivativesO1_interp[0][2][0], 1,
                        &derivativesO1_interp[2][0][0], 1, &Sxz[0], 1);

            // Syz = (dv/dz + dw/dy)
            Vmath::Vadd(nPts, &derivativesO1_interp[1][2][0], 1,
                        &derivativesO1_interp[2][1][0], 1, &Syz[0], 1);

            // Sxy = mu * (du/dy + dv/dx)
            Vmath::Vmul(nPts, &mu[0], 1, &Sxy[0], 1, &Sxy[0], 1);

            // Sxz = mu * (du/dy + dv/dx)
            Vmath::Vmul(nPts, &mu[0], 1, &Sxz[0], 1, &Sxz[0], 1);

            // Syz = mu * (du/dy + dv/dx)
            Vmath::Vmul(nPts, &mu[0], 1, &Syz[0], 1, &Syz[0], 1);
        }

        // Energy-related terms
        Array<OneD, NekDouble > STx(nPts, 0.0);
        Array<OneD, NekDouble > STy(nPts, 0.0);
        Array<OneD, NekDouble > STz(nPts, 0.0);
        // Building the viscous flux vector
        if (i == 0)
        {
            // Viscous flux vector for the rho equation
            for (k = 0; k < m_spacedim; ++k)
            {
                Vmath::Zero(nPts, viscousTensor_interp[k][i], 1);
            }
        }

        if (m_spacedim == 1)
        {
            Array<OneD, NekDouble > tmp1(nPts, 0.0);

            // u * Sxx
            Vmath::Vmul(nPts, &physfield_interp[0][0], 1,
                        &Sgg[0][0], 1, &STx[0], 1);

            // k * dT/dx
            Vmath::Smul(nPts, m_thermalConductivity,
                        &derivativesO1_interp[0][1][0], 1, &tmp1[0], 1);

            // STx = u * Sxx + (K / mu) * dT/dx
            Vmath::Vadd(nPts, &STx[0], 1, &tmp1[0], 1, &STx[0], 1);
        }
        else if (m_spacedim == 2)
        {
            Array<OneD, NekDouble > tmp1(nPts, 0.0);
            Array<OneD, NekDouble > tmp2(nPts, 0.0);

            // Computation of STx

            // u * Sxx
            Vmath::Vmul(nPts, &physfield_interp[0][0], 1,
                        &Sgg[0][0], 1, &STx[0], 1);

            // v * Sxy
            Vmath::Vmul(nPts, &physfield_interp[1][0], 1,
                        &Sxy[0], 1, &tmp1[0], 1);

            // k * dT/dx
            Vmath::Smul(nPts, m_thermalConductivity,
                        &derivativesO1_interp[0][2][0], 1, &tmp2[0], 1);

            // STx = u * Sxx + v * Sxy + K * dT/dx
            Vmath::Vadd(nPts, &STx[0], 1, &tmp1[0], 1, &STx[0], 1);
            Vmath::Vadd(nPts, &STx[0], 1, &tmp2[0], 1, &STx[0], 1);

            // Computation of STy

            // Re-initialise temporary arrays
            Vmath::Zero(nPts, &tmp1[0], 1);
            Vmath::Zero(nPts, &tmp2[0], 1);

            // v * Syy
            Vmath::Vmul(nPts, &physfield_interp[1][0], 1,
                        &Sgg[1][0], 1, &STy[0], 1);

            // u * Sxy
            Vmath::Vmul(nPts, &physfield_interp[0][0], 1,
                        &Sxy[0], 1, &tmp1[0], 1);

            // k * dT/dy
            Vmath::Smul(nPts, m_thermalConductivity,
                        &derivativesO1_interp[1][2][0], 1, &tmp2[0], 1);

            // STy = v * Syy + u * Sxy + K * dT/dy
            Vmath::Vadd(nPts, &STy[0], 1, &tmp1[0], 1, &STy[0], 1);
            Vmath::Vadd(nPts, &STy[0], 1, &tmp2[0], 1, &STy[0], 1);
        }
        else if (m_spacedim == 3)
        {
            Array<OneD, NekDouble > tmp1(nPts, 0.0);
            Array<OneD, NekDouble > tmp2(nPts, 0.0);
            Array<OneD, NekDouble > tmp3(nPts, 0.0);

            // Computation of STx

            // u * Sxx
            Vmath::Vmul(nPts, &physfield_interp[0][0], 1,
                        &Sgg[0][0], 1, &STx[0], 1);

            // v * Sxy
            Vmath::Vmul(nPts, &physfield_interp[1][0], 1,
                        &Sxy[0], 1, &tmp1[0], 1);

            // v * Sxy
            Vmath::Vmul(nPts, &physfield_interp[2][0], 1,
                        &Sxz[0], 1, &tmp2[0], 1);

            // k * dT/dx
            Vmath::Smul(nPts, m_thermalConductivity,
                        &derivativesO1_interp[0][3][0], 1, &tmp3[0], 1);

            // STx = u * Sxx + v * Sxy + w * Sxz + (K / mu) * dT/dx
            Vmath::Vadd(nPts, &STx[0], 1, &tmp1[0], 1, &STx[0], 1);
            Vmath::Vadd(nPts, &STx[0], 1, &tmp2[0], 1, &STx[0], 1);
            Vmath::Vadd(nPts, &STx[0], 1, &tmp3[0], 1, &STx[0], 1);

            // Computation of STy

            // Re-initialise temporary arrays
            Vmath::Zero(nPts, &tmp1[0], 1);
            Vmath::Zero(nPts, &tmp2[0], 1);
            Vmath::Zero(nPts, &tmp3[0], 1);

            // v * Syy
            Vmath::Vmul(nPts, &physfield_interp[1][0], 1,
                        &Sgg[1][0], 1, &STy[0], 1);

            // u * Sxy
            Vmath::Vmul(nPts, &physfield_interp[0][0], 1,
                        &Sxy[0], 1, &tmp1[0], 1);

            // w * Syz
            Vmath::Vmul(nPts, &physfield_interp[2][0], 1,
                        &Syz[0], 1, &tmp2[0], 1);

            // k * dT/dy
            Vmath::Smul(nPts, m_thermalConductivity,
                        &derivativesO1_interp[1][3][0], 1, &tmp3[0], 1);

            // STy = v * Syy + u * Sxy + w * Syz + K * dT/dy
            Vmath::Vadd(nPts, &STy[0], 1, &tmp1[0], 1, &STy[0], 1);
            Vmath::Vadd(nPts, &STy[0], 1, &tmp2[0], 1, &STy[0], 1);
            Vmath::Vadd(nPts, &STy[0], 1, &tmp3[0], 1, &STy[0], 1);

            // Computation of STz

            // Re-initialise temporary arrays
            Vmath::Zero(nPts, &tmp1[0], 1);
            Vmath::Zero(nPts, &tmp2[0], 1);
            Vmath::Zero(nPts, &tmp3[0], 1);

            // w * Szz
            Vmath::Vmul(nPts, &physfield_interp[2][0], 1,
                        &Sgg[2][0], 1, &STz[0], 1);

            // u * Sxz
            Vmath::Vmul(nPts, &physfield_interp[0][0], 1,
                        &Sxz[0], 1, &tmp1[0], 1);

            // v * Syz
            Vmath::Vmul(nPts, &physfield_interp[1][0], 1,
                        &Syz[0], 1, &tmp2[0], 1);

            // k * dT/dz
            Vmath::Smul(nPts, m_thermalConductivity,
                        &derivativesO1_interp[2][3][0], 1, &tmp3[0], 1);

            // STz = w * Szz + u * Sxz + v * Syz + K * dT/dz
            Vmath::Vadd(nPts, &STz[0], 1, &tmp1[0], 1, &STz[0], 1);
            Vmath::Vadd(nPts, &STz[0], 1, &tmp2[0], 1, &STz[0], 1);
            Vmath::Vadd(nPts, &STz[0], 1, &tmp3[0], 1, &STz[0], 1);
        }

        switch (m_spacedim)
        {
            case 1:
            {

                int nq = physfield[0].num_elements();
                // f_11v = f_rho = 0
                Vmath::Zero(nq, &viscousTensor_interp[0][0][0], 1);

                // f_21v = f_rhou
                Vmath::Vcopy(nPts, &Sgg[0][0], 1, &viscousTensor_interp[0][1][0], 1);

                // f_31v = f_E
                Vmath::Vcopy(nPts, &STx[0], 1, &viscousTensor_interp[0][2][0], 1);
                break;
            }
            case 2:
            {
                int nq = physfield[0].num_elements();
                // f_11v = f_rho1 = 0
                Vmath::Zero(nq, &viscousTensor_interp[0][0][0], 1);
                // f_12v = f_rho2 = 0
                Vmath::Zero(nq, &viscousTensor_interp[1][0][0], 1);

                // f_21v = f_rhou1
                Vmath::Vcopy(nPts, &Sgg[0][0], 1, &viscousTensor_interp[0][1][0], 1);
                // f_22v = f_rhou2
                Vmath::Vcopy(nPts, &Sxy[0],    1, &viscousTensor_interp[1][1][0], 1);

                // f_31v = f_rhov1
                Vmath::Vcopy(nPts, &Sxy[0],    1, &viscousTensor_interp[0][2][0], 1);
                // f_32v = f_rhov2
                Vmath::Vcopy(nPts, &Sgg[1][0], 1, &viscousTensor_interp[1][2][0], 1);

                // f_41v = f_E1
                Vmath::Vcopy(nPts, &STx[0], 1, &viscousTensor_interp[0][3][0], 1);
                // f_42v = f_E2
                Vmath::Vcopy(nPts, &STy[0], 1, &viscousTensor_interp[1][3][0], 1);
                break;
            }
            case 3:
            {
                int nq = physfield[0].num_elements();
                // f_11v = f_rho1 = 0
                Vmath::Zero(nq, &viscousTensor_interp[0][0][0], 1);
                // f_12v = f_rho2 = 0
                Vmath::Zero(nq, &viscousTensor_interp[1][0][0], 1);
                // f_13v = f_rho3 = 0
                Vmath::Zero(nq, &viscousTensor_interp[2][0][0], 1);

                // f_21v = f_rhou1
                Vmath::Vcopy(nPts, &Sgg[0][0], 1, &viscousTensor_interp[0][1][0], 1);
                // f_22v = f_rhou2
                Vmath::Vcopy(nPts, &Sxy[0],    1, &viscousTensor_interp[1][1][0], 1);
                // f_23v = f_rhou3
                Vmath::Vcopy(nPts, &Sxz[0],    1, &viscousTensor_interp[2][1][0], 1);

                // f_31v = f_rhov1
                Vmath::Vcopy(nPts, &Sxy[0],    1, &viscousTensor_interp[0][2][0], 1);
                // f_32v = f_rhov2
                Vmath::Vcopy(nPts, &Sgg[1][0], 1, &viscousTensor_interp[1][2][0], 1);
                // f_33v = f_rhov3
                Vmath::Vcopy(nPts, &Syz[0],    1, &viscousTensor_interp[2][2][0], 1);

                // f_31v = f_rhow1
                Vmath::Vcopy(nPts, &Sxz[0],    1, &viscousTensor_interp[0][3][0], 1);
                // f_32v = f_rhow2
                Vmath::Vcopy(nPts, &Syz[0],    1, &viscousTensor_interp[1][3][0], 1);
                // f_33v = f_rhow3
                Vmath::Vcopy(nPts, &Sgg[2][0], 1, &viscousTensor_interp[2][3][0], 1);

                // f_41v = f_E1
                Vmath::Vcopy(nPts, &STx[0], 1, &viscousTensor_interp[0][4][0], 1);
                // f_42v = f_E2
                Vmath::Vcopy(nPts, &STy[0], 1, &viscousTensor_interp[1][4][0], 1);
                // f_43v = f_E3
                Vmath::Vcopy(nPts, &STz[0], 1, &viscousTensor_interp[2][4][0], 1);
                break;
            }
            default:
            {
                ASSERTL0(false, "Illegal expansion dimension");
            }
        }

        for (i = 0; i < m_spacedim; ++i)
        {
            for (j = 1; j < nVariables; ++j)
            {
                // Galerkin project solution back to origianl space
                m_fields[0]->PhysGalerkinProjection1DScaled(
                    OneDptscale,
                    viscousTensor_interp[i][j],
                    viscousTensor[i][j]);
            }
        }
#endif
}

    /**
     * @brief Calculate the pressure field \f$ p =
     * (\gamma-1)(E-\frac{1}{2}\rho\| \mathbf{v} \|^2) \f$ assuming an ideal
     * gas law.
     *
     * @param physfield  Input momentum.
     * @param pressure   Computed pressure field.
     */
    void CompressibleFlowSystem::GetPressure(
        const Array<OneD, const Array<OneD, NekDouble> > &physfield,
              Array<OneD,                   NekDouble>   &pressure)
    {
        int       nBCEdgePts  = physfield[0].num_elements();
        NekDouble alpha = -0.5;

        // Calculate ||rho v||^2
        Vmath::Vmul(nBCEdgePts, physfield[1], 1, physfield[1], 1, pressure, 1);
        for (int i = 1; i < m_spacedim; ++i)
        {
            Vmath::Vvtvp(nBCEdgePts, physfield[1+i], 1, physfield[1+i], 1,
                               pressure,       1, pressure,       1);
        }
        // Divide by rho to get rho*||v||^2
        Vmath::Vdiv (nBCEdgePts, pressure, 1, physfield[0], 1, pressure, 1);
        // pressure <- E - 0.5*pressure
        Vmath::Svtvp(nBCEdgePts, alpha,
                     pressure, 1, physfield[m_spacedim+1], 1, pressure, 1);
        // Multiply by (gamma-1)
        Vmath::Smul (nBCEdgePts, m_gamma-1, pressure, 1, pressure, 1);
    }

    /**
     * @brief Compute the enthalpy term \f$ H = E + p/rho \$.
     */
    void CompressibleFlowSystem::GetEnthalpy(
            const Array<OneD, const Array<OneD, NekDouble> > &physfield,
                  Array<OneD,                   NekDouble>   &pressure,
                  Array<OneD,                   NekDouble>   &enthalpy)
    {
        int npts  = m_fields[0]->GetTotPoints();
        Array<OneD, NekDouble> tmp(npts, 0.0);

        // Calculate E = rhoE/rho
        Vmath::Vdiv(npts, physfield[m_spacedim+1], 1, physfield[0], 1, tmp, 1);
        // Calculate p/rho
        Vmath::Vdiv(npts, pressure, 1, physfield[0], 1, enthalpy, 1);
        // Calculate H = E + p/rho
        Vmath::Vadd(npts, tmp, 1, enthalpy, 1, enthalpy, 1);
    }

    /**
     * @brief Calculate the pressure field \f$ p =
     * (\gamma-1)(E-\frac{1}{2}\rho\| \mathbf{v} \|^2) \f$ assuming an ideal
     * gas law.
     *
     * This is a slightly optimised way to calculate the pressure field which
     * avoids division by the density field if the velocity field has already
     * been calculated.
     *
     * @param physfield  Input momentum.
     * @param velocity   Velocity vector.
     * @param pressure   Computed pressure field.
     */
    void CompressibleFlowSystem::GetPressure(
        const Array<OneD, const Array<OneD, NekDouble> > &physfield,
        const Array<OneD, const Array<OneD, NekDouble> > &velocity,
              Array<OneD,                   NekDouble>   &pressure)
    {
        int nBCEdgePts = physfield[0].num_elements();
        NekDouble alpha = -0.5;

        // Calculate ||\rho v||^2.
        Vmath::Vmul (nBCEdgePts, velocity[0], 1, physfield[1], 1, pressure, 1);
        for (int i = 1; i < m_spacedim; ++i)
        {
            Vmath::Vvtvp(nBCEdgePts, velocity[i], 1, physfield[1+i], 1,
                               pressure,    1, pressure,       1);
        }
        // pressure <- E - 0.5*pressure
        Vmath::Svtvp(nBCEdgePts,     alpha,
                     pressure, 1, physfield[m_spacedim+1], 1, pressure, 1);
        // Multiply by (gamma-1).
        Vmath::Smul (nBCEdgePts, m_gamma-1, pressure, 1, pressure, 1);
    }

    /**
     * @brief Compute the velocity field \f$ \mathbf{v} \f$ given the momentum
     * \f$ \rho\mathbf{v} \f$.
     *
     * @param physfield  Momentum field.
     * @param velocity   Velocity field.
     */
    void CompressibleFlowSystem::GetVelocityVector(
        const Array<OneD, Array<OneD, NekDouble> > &physfield,
              Array<OneD, Array<OneD, NekDouble> > &velocity)
    {
        const int nBCEdgePts = physfield[0].num_elements();

        for (int i = 0; i < m_spacedim; ++i)
        {
            Vmath::Vdiv(nBCEdgePts, physfield[1+i], 1, physfield[0], 1,
                              velocity[i],    1);
        }
    }

    /**
     * @brief Compute the temperature \f$ T = p/\rho R \f$.
     *
     * @param physfield    Input physical field.
     * @param pressure     The pressure field corresponding to physfield.
     * @param temperature  The resulting temperature \f$ T \f$.
     */
    void CompressibleFlowSystem::GetTemperature(
        const Array<OneD, const Array<OneD, NekDouble> > &physfield,
        Array<OneD,                         NekDouble  > &pressure,
        Array<OneD,                         NekDouble  > &temperature)
    {
        const int nq = physfield[0].num_elements();

        Vmath::Vdiv(nq, pressure, 1, physfield[0], 1, temperature, 1);
        Vmath::Smul(nq, 1.0/m_gasConstant, temperature, 1, temperature, 1);
    }

    /**
     * @brief Compute the sound speed \f$ c = sqrt(\gamma p/\rho) \f$.
     *
     * @param physfield    Input physical field.
     * @param pressure     The pressure field corresponding to physfield.
     * @param soundspeed   The resulting sound speed \f$ c \f$.
     */
    void CompressibleFlowSystem::GetSoundSpeed(
        const Array<OneD, Array<OneD, NekDouble> > &physfield,
              Array<OneD,             NekDouble  > &pressure,
              Array<OneD,             NekDouble  > &soundspeed)
    {
        const int nq = m_fields[0]->GetTotPoints();
        Vmath::Vdiv (nq, pressure, 1, physfield[0], 1, soundspeed, 1);
        Vmath::Smul (nq, m_gamma, soundspeed, 1, soundspeed, 1);
        Vmath::Vsqrt(nq, soundspeed, 1, soundspeed, 1);
    }

    /**
     * @brief Compute the mach number \f$ M = \| \mathbf{v} \|^2 / c \f$.
     *
     * @param physfield    Input physical field.
     * @param soundfield   The speed of sound corresponding to physfield.
     * @param mach         The resulting mach number \f$ M \f$.
     */
    void CompressibleFlowSystem::GetMach(
        Array<OneD, Array<OneD, NekDouble> > &physfield,
        Array<OneD,             NekDouble  > &soundspeed,
        Array<OneD,             NekDouble  > &mach)
    {
        const int nq = m_fields[0]->GetTotPoints();
        
        Vmath::Vmul(nq, physfield[1], 1, physfield[1], 1, mach, 1);
        
        for (int i = 1; i < m_spacedim; ++i)
        {
            Vmath::Vvtvp(nq, physfield[1+i], 1, physfield[1+i], 1,
                             mach,           1, mach,           1);
        }
        
        Vmath::Vdiv(nq, mach, 1, physfield[0], 1, mach, 1);
        Vmath::Vdiv(nq, mach, 1, physfield[0], 1, mach, 1);
        Vmath::Vsqrt(nq, mach, 1, mach, 1);
        
        Vmath::Vdiv(nq, mach, 1, soundspeed,   1, mach, 1);
    }

    /**
     * @brief Compute the dynamic viscosity using the Sutherland's law
     * \f$ \mu = \mu_star * (T / T_star)^3/2 * (T_star + 110) / (T + 110) \f$,
     * where:   \mu_star = 1.7894 * 10^-5 Kg / (m * s)
     *          T_star   = 288.15 K
     *
     * @param physfield    Input physical field.
     * @param mu           The resulting dynamic viscosity.
     */
    void CompressibleFlowSystem::GetDynamicViscosity(
        const Array<OneD, const NekDouble> &temperature,
              Array<OneD,       NekDouble> &mu)
    {
        const int nPts    = temperature.num_elements();
        NekDouble mu_star = m_mu;
        NekDouble T_star  = m_pInf / (m_rhoInf * m_gasConstant);
        NekDouble ratio;

        for (int i = 0; i < nPts; ++i)
        {
            ratio = temperature[i] / T_star;
            mu[i] = mu_star * ratio * sqrt(ratio) * 
                    (T_star + 110.0) / (temperature[i] + 110.0);
        }
    }
    
    /**
     * Perform steady-state check
     */
    bool CompressibleFlowSystem::v_PostIntegrate(int step)
    {        
        NekDouble maxL2 = CalcSteadyState();
        return false;
    }
    
    // Calculate if the solution reached a steady state
    NekDouble CompressibleFlowSystem::CalcSteadyState()
    {     
        /*
        int nPoints = GetTotPoints();
        Array<OneD, NekDouble>        L2   (m_fields.num_elements());
        Array<OneD, NekDouble>        U2np1(m_fields.num_elements());
        static Array<OneD, NekDouble> U2n  (m_fields.num_elements());
                
        // Calculate L2 discrete summation 
        for (int i = 0; i < m_fields.num_elements(); ++i)
        {
            U2np1[i]  = 0.0;
            U2np1[i] += Vmath::Dot(nPoints, m_fields[i]->GetPhys(), 1, 
                                   m_fields[i]->GetPhys(), 1);
            m_comm->AllReduce(U2np1[i], LibUtilities::ReduceSum);
            
            L2[i]  = sqrt(fabs(U2np1[i] - U2n[i]) / fabs(U2np1[i]));
            U2n[i] = U2np1[i];
        }
        */

        int nPoints = GetTotPoints();
        Array<OneD, NekDouble> L2   (m_fields.num_elements());
        Array<OneD, NekDouble> numer(m_fields.num_elements());
        Array<OneD, NekDouble> denom(m_fields.num_elements());
        Array<OneD, Array<OneD, NekDouble> > unp1(m_fields.num_elements());
        Array<OneD, Array<OneD, NekDouble> > diff(m_fields.num_elements());
        Array<OneD, Array<OneD, NekDouble> > diff2(m_fields.num_elements());
        Array<OneD, Array<OneD, NekDouble> > u2np1(m_fields.num_elements());

        
        for (int i = 0; i < m_fields.num_elements(); ++i)
        {            
            unp1[i] = Array<OneD, NekDouble>(nPoints, 0.0);
            diff[i] = Array<OneD, NekDouble>(nPoints, 0.0);
            diff2[i] = Array<OneD, NekDouble>(nPoints, 0.0);
            u2np1[i] = Array<OneD, NekDouble>(nPoints, 0.0);

            Vmath::Vcopy(nPoints, m_fields[i]->GetPhys(), 1, unp1[i], 1);
            Vmath::Vsub(nPoints, unp1[i], 1, m_un[i], 1, diff[i], 1);
            Vmath::Vmul(nPoints, diff[i], 1, diff[i], 1, diff2[i], 1);
            numer[i] = Vmath::Vsum(nPoints, diff2[i], 1);
            m_comm->AllReduce(numer[i], LibUtilities::ReduceSum);

            Vmath::Vmul(nPoints, unp1[i], 1, unp1[i], 1, u2np1[i], 1);
            denom[i] = Vmath::Vsum(nPoints, u2np1[i], 1);
            m_comm->AllReduce(denom[i], LibUtilities::ReduceSum);
            
            L2[i] = sqrt(numer[i]/denom[i]);
            
            Vmath::Vcopy(nPoints, unp1[i], 1, m_un[i], 1);
        }

        NekDouble maxL2 = Vmath::Vmax(m_fields.num_elements(), L2, 1);

        if (m_fields.num_elements() == 3)
        {
            if (m_comm->GetRank() == 0)
            {
                cout 
                     << "L2_rho = "  << L2[0] << "    "
                     << "L2_rhou = " << L2[1] << "    "
                     << "L2_E = "    << L2[2] << "    "
                     << "L2_max = "  << maxL2 << endl;
            }
        }
        else if (m_fields.num_elements() == 4)
        {
            if (m_comm->GetRank() == 0)
            {
                cout 
                    << "L2_rho = "  << L2[0] << "    "
                     << "L2_rhou = " << L2[1] << "    "
                     << "L2_rhov = " << L2[2] << "    "
                     << "L2_E = "    << L2[3] << "    "
                     << "L2_max = "  << maxL2 << endl;
            }
        }
        else if (m_fields.num_elements() == 5)
        {
            if (m_comm->GetRank() == 0)
            {
                cout 
                     << "L2_rho = "  << L2[0] << "    "
                     << "L2_rhou = " << L2[1] << "    "
                     << "L2_rhov = " << L2[2] << "    "
                     << "L2_rhow = " << L2[3] << "    "
                     << "L2_E = "    << L2[4] << "    "
                     << "L2_max = "  << maxL2 << endl;
            }
        }
 
        return maxL2;
    }

    /**
     * @brief Calcualte entropy.
     */
    void CompressibleFlowSystem::GetEntropy(
        const Array<OneD, const Array<OneD, NekDouble> > &physfield,
        const Array<OneD, const NekDouble>               &pressure,
        const Array<OneD, const NekDouble>               &temperature,
              Array<OneD,       NekDouble>               &entropy)
    {
        NekDouble entropy_sum = 0.0;
        const int npts = m_fields[0]->GetTotPoints();
        const NekDouble temp_inf = m_pInf/(m_rhoInf*m_gasConstant);;
        Array<OneD, NekDouble> L2entropy(npts, 0.0);

        for (int i = 0; i < npts; ++i)
        {
            entropy[i] = m_gamma/(m_gamma-1.0)*m_gasConstant*log(temperature[i]/temp_inf) -
                m_gasConstant*log(pressure[i]/m_pInf);
        }
        
        Vmath::Vmul(npts,entropy,1,entropy,1,L2entropy,1);
        
        entropy_sum = Vmath::Vsum(npts, L2entropy, 1);
        
        entropy_sum = sqrt(entropy_sum);
        
        std::ofstream m_file( "L2entropy.txt", std::ios_base::app);
        
        m_file << setprecision(16) << scientific << entropy_sum << endl;
        //m_file << Vmath::Vmax(entropy.num_elements(),entropy,1) << endl;
        
        m_file.close();
    }

    /**
     * @brief Calculate the maximum timestep subject to CFL restrictions.
     */
    NekDouble CompressibleFlowSystem::v_GetTimeStep(
        const Array<OneD, const Array<OneD, NekDouble> > &inarray)
    {
        int n;
        int nElements = m_fields[0]->GetExpSize();
        const Array<OneD, int> ExpOrder = GetNumExpModesPerExp();

        Array<OneD, NekDouble> tstep      (nElements, 0.0);
        Array<OneD, NekDouble> stdVelocity(nElements);

        // Get standard velocity to compute the time-step limit
        GetStdVelocity(inarray, stdVelocity);

        // Factors to compute the time-step limit
        NekDouble minLength;
        NekDouble alpha   = MaxTimeStepEstimator();
        NekDouble cLambda = 0.2; // Spencer book-317

        // Loop over elements to compute the time-step limit for each element
        for(n = 0; n < nElements; ++n)
        {
            int npoints = m_fields[0]->GetExp(n)->GetTotPoints();
            Array<OneD, NekDouble> one2D(npoints, 1.0);
            NekDouble Area = m_fields[0]->GetExp(n)->Integral(one2D);

            if (m_fields[0]->GetExp(n)->as<LocalRegions::TriExp>())
            {
                minLength = 2.0 * sqrt(Area);
            }
            else if (m_fields[0]->GetExp(n)->as<LocalRegions::QuadExp>())
            {
                minLength = sqrt(Area);
            }
            else if (m_fields[0]->GetExp(n)->as<LocalRegions::HexExp>())
            {
                minLength = sqrt(Area);
            }

            tstep[n] = m_cflSafetyFactor * alpha * minLength
                     / (stdVelocity[n] * cLambda
                        * (ExpOrder[n] - 1) * (ExpOrder[n] - 1));
        }

        // Get the minimum time-step limit and return the time-step
        NekDouble TimeStep = Vmath::Vmin(nElements, tstep, 1);
        m_comm->AllReduce(TimeStep, LibUtilities::ReduceMin);
        return TimeStep;
    }

    /**
     * @brief Compute the advection velocity in the standard space
     * for each element of the expansion.
     *
     * @param inarray    Momentum field.
     * @param stdV       Standard velocity field.
     */
    void CompressibleFlowSystem::GetStdVelocity(
        const Array<OneD, const Array<OneD, NekDouble> > &inarray,
              Array<OneD,                   NekDouble>   &stdV)
    {
        int nTotQuadPoints = GetTotPoints();
        int n_element      = m_fields[0]->GetExpSize();
        int nBCEdgePts           = 0;

        // Getting the velocity vector on the 2D normal space
        Array<OneD, Array<OneD, NekDouble> > velocity   (m_spacedim);
        Array<OneD, Array<OneD, NekDouble> > stdVelocity(m_spacedim);
        Array<OneD, NekDouble>               pressure   (nTotQuadPoints);
        Array<OneD, NekDouble>               soundspeed (nTotQuadPoints);
        LibUtilities::PointsKeyVector        ptsKeys;
        
        // Zero output array
        Vmath::Zero(stdV.num_elements(), stdV, 1);

        for (int i = 0; i < m_spacedim; ++i)
        {
            velocity   [i] = Array<OneD, NekDouble>(nTotQuadPoints);
            stdVelocity[i] = Array<OneD, NekDouble>(nTotQuadPoints, 0.0);
        }

        GetVelocityVector(inarray, velocity);
        GetPressure      (inarray, velocity, pressure);
        GetSoundSpeed    (inarray, pressure, soundspeed);

        for(int el = 0; el < n_element; ++el)
        { 
            ptsKeys = m_fields[0]->GetExp(el)->GetPointsKeys();

            // Possible bug: not multiply by jacobian??
            const SpatialDomains::GeomFactorsSharedPtr metricInfo =
                m_fields[0]->GetExp(el)->GetGeom()->GetMetricInfo();
            const Array<TwoD, const NekDouble> &gmat = 
                m_fields[0]->GetExp(el)->GetGeom()->GetMetricInfo()
                                                  ->GetDerivFactors(ptsKeys);

            int nq = m_fields[0]->GetExp(el)->GetTotPoints();

            if(metricInfo->GetGtype() == SpatialDomains::eDeformed)
            {
                // d xi/ dx = gmat = 1/J * d x/d xi
                for (int i = 0; i < m_spacedim; ++i)
                {
                    Vmath::Vmul(nq, gmat[i], 1, velocity[0], 1,
                                stdVelocity[i], 1);
                    for (int j = 1; j < m_spacedim; ++j)
                    {
                        Vmath::Vvtvp(nq, gmat[m_spacedim*j+i], 1, velocity[j],
                                     1, stdVelocity[i], 1, stdVelocity[i], 1);
                    }
                }
            }
            else
            {
                for (int i = 0; i < m_spacedim; ++i)
                {
                    Vmath::Smul(nq, gmat[i][0], velocity[0], 1,
                                stdVelocity[i], 1);
                    for (int j = 1; j < m_spacedim; ++j)
                    {
                        Vmath::Svtvp(nq, gmat[m_spacedim*j+i][0], velocity[j],
                                     1, stdVelocity[i], 1, stdVelocity[i], 1);
                    }
                }
            }

            for (int i = 0; i < nq; ++i)
            {
                NekDouble pntVelocity = 0.0;
                for (int j = 0; j < m_spacedim; ++j)
                {
                    pntVelocity += stdVelocity[j][i]*stdVelocity[j][i];
                }
                pntVelocity = sqrt(pntVelocity) + soundspeed[nBCEdgePts];
                if (pntVelocity > stdV[el])
                {
                    stdV[el] = pntVelocity;
                }
                nBCEdgePts++;
            }
        }
    }

    /**
     * @brief Set the denominator to compute the time step when a cfl
     * control is employed. This function is no longer used but is still
     * here for being utilised in the future.
     *
     * @param n   Order of expansion element by element.
     */
    NekDouble CompressibleFlowSystem::GetStabilityLimit(int n)
    {
        ASSERTL0(n <= 20, "Illegal modes dimension for CFL calculation "
                          "(P has to be less then 20)");

        NekDouble CFLDG[21] = {  2.0000,   6.0000,  11.8424,  19.1569,
                                27.8419,  37.8247,  49.0518,  61.4815,
                                75.0797,  89.8181, 105.6700, 122.6200,
                               140.6400, 159.7300, 179.8500, 201.0100,
                               223.1800, 246.3600, 270.5300, 295.6900,
                               321.8300}; //CFLDG 1D [0-20]
        NekDouble CFL = 0.0;

        if (m_projectionType == MultiRegions::eDiscontinuous)
        {
            CFL = CFLDG[n];
        }
        else
        {
            ASSERTL0(false, "Continuous Galerkin stability coefficients "
                            "not introduced yet.");
        }

        return CFL;
    }

    /**
     * @brief Compute the vector of denominators to compute the time step
     * when a cfl control is employed. This function is no longer used but
     * is still here for being utilised in the future.
     *
     * @param ExpOrder   Order of expansion element by element.
     */
    Array<OneD, NekDouble> CompressibleFlowSystem::GetStabilityLimitVector(
        const Array<OneD,int> &ExpOrder)
    {
        int i;
        Array<OneD,NekDouble> returnval(m_fields[0]->GetExpSize(), 0.0);
        for (i =0; i<m_fields[0]->GetExpSize(); i++)
        {
            returnval[i] = GetStabilityLimit(ExpOrder[i]);
        }
        return returnval;
    }

    void CompressibleFlowSystem::GetSensor(
        const Array<OneD, const Array<OneD, NekDouble> > &physarray,
              Array<OneD,                   NekDouble>   &Sensor,
              Array<OneD,                   NekDouble>   &SensorKappa)
    {
        int e, NumModesElement, nQuadPointsElement;
        int nTotQuadPoints  = GetTotPoints();
        int nElements       = m_fields[0]->GetExpSize();
        
        // Find solution (SolP) at p = P;
        // The input array (physarray) is the solution at p = P;
        
        Array<OneD,int> ExpOrderElement = GetNumExpModesPerExp();
        
        Array<OneD, NekDouble> SolP(nTotQuadPoints,0.0);
        Array<OneD, NekDouble> SolPmOne(nTotQuadPoints,0.0);
        Array<OneD, NekDouble> SolNorm(nTotQuadPoints,0.0);
        
        Vmath::Vcopy(nTotQuadPoints,physarray[0],1,SolP,1);

        int CoeffsCount = 0;
        
        for (e = 0; e < nElements; e++)
        {
            NumModesElement         = ExpOrderElement[e];
            
            int nQuadPointsElement = m_fields[0]->GetExp(e)->GetTotPoints();
            int nCoeffsElement = m_fields[0]->GetExp(e)->GetNcoeffs();
            int numCutOff = NumModesElement - 1;
            
            // Set-up of the Orthogonal basis for a Quadrilateral element which is
            // needed to obtain thesolution at P =  p - 1;
            
            Array<OneD, NekDouble> SolPElementPhys(nQuadPointsElement,0.0);
            Array<OneD, NekDouble> SolPElementCoeffs(nCoeffsElement,0.0);
            
            Array<OneD, NekDouble> SolPmOneElementPhys(nQuadPointsElement,0.0);
            Array<OneD, NekDouble> SolPmOneElementCoeffs(nCoeffsElement,0.0);
            
            // create vector the save the solution points per element at P = p;
            
            for (int i = 0; i < nQuadPointsElement; i++)
            {
                SolPElementPhys[i] = SolP[CoeffsCount+i];
            }
            
            m_fields[0]->GetExp(e)->FwdTrans(SolPElementPhys,
                                             SolPElementCoeffs);
            
            // ReduceOrderCoeffs reduces the polynomial order of the solution that
            // is represented by the coeffs given as an inarray. This is done by
            // projecting the higher order solution onto the orthogonal basis and
            // padding the higher order coefficients with zeros.
            
            m_fields[0]->GetExp(e)->ReduceOrderCoeffs(numCutOff,
                                                      SolPElementCoeffs,
                                                      SolPmOneElementCoeffs);
            
            m_fields[0]->GetExp(e)->BwdTrans(SolPmOneElementCoeffs,
                                             SolPmOneElementPhys);
            
            for (int i = 0; i < nQuadPointsElement; i++)
            {
                SolPmOne[CoeffsCount+i] = SolPmOneElementPhys[i];
            }
            
            NekDouble SolPmeanNumerator = 0.0;
            NekDouble SolPmeanDenumerator = 0.0;
            
            // Determining the norm of the numerator of the Sensor
            
            Vmath::Vsub(nQuadPointsElement,
                        SolPElementPhys, 1,
                        SolPmOneElementPhys, 1,
                        SolNorm, 1);
            
            Vmath::Vmul(nQuadPointsElement,
                        SolNorm, 1,
                        SolNorm, 1,
                        SolNorm, 1);
            
            for (int i = 0; i < nQuadPointsElement; i++)
            {
                SolPmeanNumerator   += SolNorm[i];
                SolPmeanDenumerator += SolPElementPhys[i];
            }
            
            for (int i = 0; i < nQuadPointsElement; ++i)
            {
                Sensor[CoeffsCount+i] = sqrt(SolPmeanNumerator/nQuadPointsElement)
                                    /sqrt(SolPmeanDenumerator/nQuadPointsElement);
                
                Sensor[CoeffsCount+i] = log10(Sensor[CoeffsCount+i]);
            }
            CoeffsCount += nQuadPointsElement;
        }

        CoeffsCount = 0.0;
        
        for (e = 0; e < nElements; e++)
        {
            NumModesElement         = ExpOrderElement[e];
            NekDouble ThetaS        = m_mu0;
            NekDouble Phi0          = m_Skappa;
            NekDouble DeltaPhi      = m_Kappa;
            nQuadPointsElement      = m_fields[0]->GetExp(e)->GetTotPoints();
            
            for (int i = 0; i < nQuadPointsElement; i++)
            {
                if (Sensor[CoeffsCount+i] <= (Phi0 - DeltaPhi))
                {
                    SensorKappa[CoeffsCount+i] = 0;
                }
                else if(Sensor[CoeffsCount+i] >= (Phi0 + DeltaPhi))
                {
                    SensorKappa[CoeffsCount+i] = ThetaS;
                }
                else if(abs(Sensor[CoeffsCount+i]-Phi0) < DeltaPhi)
                {
                    SensorKappa[CoeffsCount+i] = ThetaS/2*(1+sin(M_PI*
                                        (Sensor[CoeffsCount+i]-Phi0)
                                                    /(2*DeltaPhi)));
                }
            }
            
            CoeffsCount += nQuadPointsElement;
        }

    }
    
    void CompressibleFlowSystem::GetForcingTerm(
        const Array<OneD, const Array<OneD, NekDouble> > &inarray,
              Array<OneD,       Array<OneD, NekDouble> > outarrayForcing)
    {
        const int nPts       = m_fields[0]->GetTotPoints();
        const int nvariables = m_fields.num_elements();
        const int nElements  = m_fields[0]->GetExpSize();
        
        Array <OneD, NekDouble> Sensor     (nPts, 0.0);
        Array <OneD, NekDouble> SensorKappa(nPts, 0.0);
        Array <OneD, NekDouble> Lambda     (nPts, 0.0);
        Array <OneD, NekDouble> Tau        (nPts, 1.0);
        Array <OneD, NekDouble> soundspeed (nPts, 0.0);
        Array <OneD, NekDouble> pressure   (nPts, 0.0);
        Array <OneD, NekDouble> temperature(nPts, 0.0);
        Array <OneD, NekDouble> absVelocity(nPts, 0.0);
        Array <OneD, NekDouble> hel        (nPts, 0.0);
        Array <OneD, NekDouble> h_minmin   (m_spacedim, 0.0);
        
        Array <OneD, int> pOrderElmt = GetNumExpModesPerExp();
        Array <OneD, NekDouble> pOrder (nPts, 0.0);
        
        // Thermodynamic related quantities
        GetPressure         (inarray, pressure);
        GetTemperature      (inarray, pressure, temperature);
        GetSoundSpeed       (inarray, pressure, soundspeed);
        GetAbsoluteVelocity (inarray, absVelocity);
        GetSensor           (inarray, Sensor, SensorKappa);
        
        // Determine the maximum wavespeed
        Vmath::Vadd(nPts, absVelocity, 1, soundspeed, 1, Lambda, 1);
        
        NekDouble LambdaMax = Vmath::Vmax(nPts, Lambda, 1);
        
        int PointCount = 0;
        
        for (int e = 0; e < nElements; e++)
        {
            int nQuadPointsElement = m_fields[0]->GetExp(e)->GetTotPoints();
            
            for (int n = 0; n < nQuadPointsElement; n++)
            {
                pOrder[n + PointCount] = pOrderElmt[e];
                
                Tau[n + PointCount] = 1.0 / (m_C1*pOrder[n + PointCount] *
                                             LambdaMax); // order 1.0e-06
                
                outarrayForcing[nvariables-1][n + PointCount] =
                    1 / Tau[n + PointCount] * (
                                    m_hFactor * LambdaMax /
                                    pOrder[n + PointCount] *
                                    SensorKappa[n + PointCount] -
                                    inarray[nvariables-1][n + PointCount]);
            }
            
            PointCount += nQuadPointsElement;
        }
    }

    void CompressibleFlowSystem::GetElementDimensions(
        Array<OneD, Array<OneD, NekDouble> > &outarray,
        Array<OneD, NekDouble >              &hmin)
    {
        // So far, this function is only implemented for quads
        const int nElements = m_fields[0]->GetExpSize();
        
        SpatialDomains::HexGeomSharedPtr    ElHexGeom;
        
        NekDouble hx = 0.0;
        NekDouble hy = 0.0;
        
        for (int e = 0; e < nElements; e++)
        {
            NekDouble nedges = m_fields[0]->GetExp(e)->GetNedges();
            Array <OneD, NekDouble> L1(nedges, 0.0);
            
            for (int j = 0; j < nedges; ++j)
            {
                
                NekDouble x0 = 0.0;
                NekDouble y0 = 0.0;
                NekDouble z0 = 0.0;
                
                NekDouble x1 = 0.0;
                NekDouble y1 = 0.0;
                NekDouble z1 = 0.0;
                
                if (boost::dynamic_pointer_cast<SpatialDomains::
                    QuadGeom>(m_fields[0]->GetExp(e)->GetGeom()))
                {
                    SpatialDomains::QuadGeomSharedPtr ElQuadGeom =
                        boost::dynamic_pointer_cast<SpatialDomains::
                            QuadGeom>(m_fields[0]->GetExp(e)->GetGeom());
                    
                    ElQuadGeom->GetEdge(j)->GetVertex(0)->GetCoords(x0, y0, z0);
                    ElQuadGeom->GetEdge(j)->GetVertex(1)->GetCoords(x1, y1, z1);
                    
                    L1[j] = sqrt(pow((x0-x1), 2) +
                                 pow((y0-y1), 2) + pow((z0-z1), 2));
                }
                else
                {
                    ASSERTL0(false, "GetElementDimensions() is only "
                                    "implemented for quadrilateral elements");
                }
            }
            // determine the minimum length in x and y direction
            // still have to find a better estimate when dealing
            // with unstructured meshes
            if(boost::dynamic_pointer_cast<SpatialDomains::
               QuadGeom>(m_fields[0]->GetExp(e)->GetGeom()))
            {
                hx = min(L1[0], L1[2]);
                hy = min(L1[1], L1[3]);
                    
                outarray[0][e] = hx;
                outarray[1][e] = hy;
            }
        }
    
        hmin[0] = Vmath::Vmin(outarray[0].num_elements(), outarray[0], 1);
        hmin[1] = Vmath::Vmin(outarray[1].num_elements(), outarray[1], 1);
    }
    
    void CompressibleFlowSystem::GetAbsoluteVelocity(
        const Array<OneD, const Array<OneD, NekDouble> > &inarray,
              Array<OneD,                   NekDouble>   &Vtot)
    {
        int nTotQuadPoints = GetTotPoints();
        
        // Getting the velocity vector on the 2D normal space
        Array<OneD, Array<OneD, NekDouble> > velocity   (m_spacedim);
        
        Vmath::Zero(Vtot.num_elements(), Vtot, 1);
        
        for (int i = 0; i < m_spacedim; ++i)
        {
            velocity[i] = Array<OneD, NekDouble>(nTotQuadPoints);
        }
        
        GetVelocityVector(inarray, velocity);
        
        for (int i = 0; i < m_spacedim; ++i)
        {
            Vmath::Vvtvp(nTotQuadPoints, velocity[i], 1, velocity[i], 1,
                         Vtot, 1, Vtot, 1);
        }
        
        Vmath::Vsqrt(Vtot.num_elements(),Vtot,1,Vtot,1);
    }
    
    void CompressibleFlowSystem::GetSmoothArtificialViscosity(
        const Array<OneD, Array<OneD, NekDouble> > &physfield,
              Array<OneD,             NekDouble  > &eps_bar)
    {
        int nvariables = physfield.num_elements();
        int nPts       = m_fields[0]->GetTotPoints();
        
        Array<OneD, NekDouble > pressure            (nPts, 0.0);
        Array<OneD, NekDouble > temperature         (nPts, 0.0);
        Array <OneD, NekDouble > sensor             (nPts, 0.0);
        Array <OneD, NekDouble > SensorKappa        (nPts, 0.0);
        Array <OneD, NekDouble > absVelocity        (nPts, 0.0);
        Array <OneD, NekDouble > soundspeed         (nPts, 0.0);
        Array <OneD, NekDouble > Lambda             (nPts, 0.0);
        Array <OneD, NekDouble > mu_var             (nPts, 0.0);
        Array <OneD, NekDouble > h_minmin           (m_spacedim, 0.0);
        Vmath::Zero(nPts, eps_bar, 1);
        
        // Thermodynamic related quantities
        GetPressure         (physfield, pressure);
        GetTemperature      (physfield, pressure, temperature);
        GetSoundSpeed       (physfield, pressure, soundspeed);
        GetAbsoluteVelocity (physfield, absVelocity);
        GetSensor           (physfield, sensor, SensorKappa);
        
        // Determine the maximum wavespeed
        Vmath::Vadd(nPts, absVelocity, 1, soundspeed, 1, Lambda, 1);
        
        // Determine hbar = hx_i/h
        Array<OneD, int> pOrderElmt = GetNumExpModesPerExp();
        
        NekDouble ThetaH = m_FacH;
        NekDouble ThetaL = m_FacL;
        
        NekDouble Phi0     = (ThetaH+ThetaL)/2;
        NekDouble DeltaPhi = ThetaH-Phi0;
    
        Vmath::Zero(eps_bar.num_elements(), eps_bar, 1);

	    /*Vmath::Smul(eps_bar.num_elements(),
                    m_eps_max,
                    &physfield[nvariables-1][0], 1,
                    &eps_bar[0], 1);*/

        for (int e = 0; e < eps_bar.num_elements(); e++)
        {
            if (physfield[nvariables-1][e] <= (Phi0 - DeltaPhi))
            {
                eps_bar[e] = 0;
            }
            else if (physfield[nvariables-1][e] >= (Phi0 + DeltaPhi))
            {
                eps_bar[e] = m_mu0;
            }
            else if (abs(physfield[nvariables-1][e]-Phi0) < DeltaPhi)
            {
                eps_bar[e] = m_mu0/2*(1+sin(M_PI*
                (physfield[nvariables-1][e]-Phi0)/(2*DeltaPhi)));
            }
        }	
	
    }
    
    void CompressibleFlowSystem::GetArtificialDynamicViscosity(
        const Array<OneD, Array<OneD, NekDouble> > &physfield,
              Array<OneD,             NekDouble  > &mu_var)
    {
        const int nElements  = m_fields[0]->GetExpSize();
    
        int PointCount = 0;
        int nTotQuadPoints  = GetTotPoints();
        
        Array<OneD, NekDouble> S_e        (nTotQuadPoints, 0.0);
        Array<OneD, NekDouble> se         (nTotQuadPoints, 0.0);
        Array<OneD, NekDouble> Sensor     (nTotQuadPoints, 0.0);
        Array<OneD, NekDouble> SensorKappa(nTotQuadPoints, 0.0);
        Array<OneD, NekDouble> absVelocity(nTotQuadPoints, 0.0);
        Array<OneD, NekDouble> soundspeed (nTotQuadPoints, 0.0);
        Array<OneD, NekDouble> pressure   (nTotQuadPoints, 0.0);
        
        GetAbsoluteVelocity(physfield, absVelocity);
        GetPressure        (physfield, pressure);
        GetSoundSpeed      (physfield, pressure, soundspeed);
        GetSensor          (physfield, Sensor, SensorKappa);
        
        Array<OneD, int> pOrderElmt = GetNumExpModesPerExp();
        Array<OneD, NekDouble> Lambda(nTotQuadPoints, 1.0);
        Vmath::Vadd(nTotQuadPoints, absVelocity, 1, soundspeed, 1, Lambda, 1);
        
        for (int e = 0; e < nElements; e++)
        {
            // Threshold value specified in C. Biottos thesis.  Based on a 1D
            // shock tube problem S_k = log10(1/p^4). See G.E. Barter and
            // D.L. Darmofal. Shock Capturing with PDE-based artificial
            // diffusion for DGFEM: Part 1 Formulation, Journal of Computational
            // Physics 229 (2010) 1810-1827 for further reference

            // Adjustable depending on the coarsness of the mesh. Might want to
            // move this variable into the session file

            int nQuadPointsElement = m_fields[0]->GetExp(e)->GetTotPoints();
            Array <OneD, NekDouble> one2D(nQuadPointsElement, 1.0);
            
            for (int n = 0; n < nQuadPointsElement; n++)
            {
                NekDouble mu_0 = m_mu0;
                
                if (Sensor[n+PointCount] < (m_Skappa-m_Kappa))
                {
                    mu_var[n+PointCount] = 0;
                }
                else if(Sensor[n+PointCount] >= (m_Skappa-m_Kappa)
                        && Sensor[n+PointCount] <= (m_Skappa+m_Kappa))
                {
                    mu_var[n+PointCount] =
                        mu_0 * (0.5 * (1 + sin(M_PI*(Sensor[n+PointCount] -
                                                     m_Skappa-m_Kappa) /
                                                        (2*m_Kappa))));
                }
                else if(Sensor[n+PointCount] > (m_Skappa+m_Kappa))
                {
                    mu_var[n+PointCount] = mu_0;
                }
            }
            
            PointCount += nQuadPointsElement;
        }
    }

    void CompressibleFlowSystem::SetVarPOrderElmt(
        const Array<OneD, const Array<OneD, NekDouble> > &physfield,
              Array<OneD,                   NekDouble  > &PolyOrder)
    {
        int e;
        NekDouble s_ds, s_sm, s_fl;
        
        int nElements  = m_fields[0]->GetExpSize();
        int npts       = m_fields[0]->GetTotPoints();
        
        Array<OneD, NekDouble > Sensor           (npts, 0.0);
        Array<OneD, NekDouble > SensorKappa      (npts, 0.0);
        Array<OneD, NekDouble > se               (npts,0.0);

        GetSensor(physfield, Sensor, SensorKappa);

        int nQuadPointsElement  = 0;
        int npCount             = 0;
        int MinOrder            = 2;
        int MaxOrder            = 12;
        int MinOrderShock       = 4;
        
        std::ofstream m_file( "VariablePComposites.txt", std::ios_base::app);
        for (int e = 0; e < nElements; e++)
        {
            m_file << "<C ID=\"" << e+1 << "\"> Q[" << e << "] </C>"<< endl;
        }
        m_file.close();
        
        std::ofstream m_file2( "VariablePExpansions.txt", std::ios_base::app);
        
        for (e = 0; e < nElements; e++)
        {
            nQuadPointsElement = m_fields[0]->GetExp(e)->GetTotPoints();
            
            // Define thresholds
            // Ideally, these threshold values could be given in the Session File
            
            s_ds =  -5.0;
            //s_ds = s_0*log10(PolyOrder[e]);
            s_sm = -6;
            s_fl = -7;
            
            
            for (int i = 0; i < nQuadPointsElement; i++)
            {
                se[npCount + i] = (Sensor[npCount + i]);
                
                if (se[npCount + i] > s_ds)
                {
                    if (PolyOrder[npCount + i] > MinOrderShock)
                    {
                        PolyOrder[npCount + i] = PolyOrder[npCount + i] - 1;
                    }
                    else if(PolyOrder[e] < MinOrderShock)
                    {
                        PolyOrder[npCount + i] = PolyOrder[npCount + i] + 1;
                    }
                    
                }
                else if(se[npCount + i] > s_sm && se[npCount + i] < s_ds)
                {
                    if (PolyOrder[npCount + i] < MaxOrder)
                    {
                        PolyOrder[npCount + i] = PolyOrder[npCount + i] + 2;
                    }
                }
                else if(se[npCount + i] > s_fl && se[npCount + i] < s_sm)
                {
                    PolyOrder[npCount + i] = PolyOrder[npCount + i] + 1;
                }
                else if(se[npCount + i] < s_fl)
                {
                    if (PolyOrder[npCount + i] > MinOrder)
                    {
                            PolyOrder[npCount + i] = PolyOrder[npCount + i];
                    }
                }
            }
            m_file2 << "<E COMPOSITE= \"C[" << e+1
                    << "]\" NUMMODES=\"" << PolyOrder[npCount + 1]
                    << "\" TYPE=\"MODIFIED\" FIELDS=\"rho,rhou,rhov,rhow,E\" />"
                    << endl;
            npCount += nQuadPointsElement;
        }
        
        m_file2.close();
    }

    void CompressibleFlowSystem::v_ExtraFldOutput(
        std::vector<Array<OneD, NekDouble> > &fieldcoeffs,
        std::vector<std::string>             &variables)
    {
#if 0
        const int nPhys   = m_fields[0]->GetNpoints();
        const int nCoeffs = m_fields[0]->GetNcoeffs();
        Array<OneD, Array<OneD, NekDouble> > tmp(m_fields.num_elements());

        for (int i = 0; i < m_fields.num_elements(); ++i)
        {
            tmp[i] = m_fields[i]->GetPhys();
        }

        Array<OneD, NekDouble> pressure(nPhys), soundspeed(nPhys), mach(nPhys), sensor(nPhys), SensorKappa(nPhys), smooth(nPhys);
        
        GetPressure  (tmp, pressure);
        GetSoundSpeed(tmp, pressure, soundspeed);
        GetMach      (tmp, soundspeed, mach);
        GetSensor    (tmp, sensor, SensorKappa);
        GetSmoothArtificialViscosity    (tmp, smooth);
	
        Array<OneD, NekDouble> pFwd(nCoeffs), sFwd(nCoeffs), mFwd(nCoeffs), sensFwd(nCoeffs), smoothFwd(nCoeffs);
        
        m_fields[0]->FwdTrans(pressure,   pFwd);
        m_fields[0]->FwdTrans(soundspeed, sFwd);
        m_fields[0]->FwdTrans(mach,       mFwd);
        m_fields[0]->FwdTrans(sensor,     sensFwd);
        m_fields[0]->FwdTrans(smooth,     smoothFwd);

        variables.push_back  ("p");
        variables.push_back  ("a");
        variables.push_back  ("Mach");
        variables.push_back  ("Sensor");
        variables.push_back  ("SmoothVisc");
        fieldcoeffs.push_back(pFwd);
        fieldcoeffs.push_back(sFwd);
        fieldcoeffs.push_back(mFwd);
        fieldcoeffs.push_back(sensFwd);
        fieldcoeffs.push_back(smoothFwd);
#endif
    }
}
<|MERGE_RESOLUTION|>--- conflicted
+++ resolved
@@ -145,13 +145,7 @@
         m_session->LoadParameter ("amplitude",  m_amplitude,   0.001);
         m_session->LoadParameter ("omega",      m_omega,       1.0);
 
-<<<<<<< HEAD
         // Forcing terms
-        m_forcing = SolverUtils::Forcing::Load(m_session, m_fields,
-                                               m_fields.num_elements());
-        
-=======
-        // Forcing terms for the sponge region
         m_forcing = SolverUtils::Forcing::Load(m_session, m_fields, 
                                                m_fields.num_elements());
         
@@ -209,8 +203,7 @@
             m_un[i] = Array<OneD, NekDouble> (nPoints, 0.0);
             Vmath::Vcopy(nPoints, m_fields[i]->GetPhys(), 1, m_un[i], 1);
         }
-        
->>>>>>> bc8b3e5e
+
         // Type of advection class to be used
         switch(m_projectionType)
         {
