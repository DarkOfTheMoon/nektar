///////////////////////////////////////////////////////////////////////////////
//
// File CompressibleFlowSystem.cpp
//
// For more information, please see: http://www.nektar.info
//
// The MIT License
//
// Copyright (c) 2006 Division of Applied Mathematics, Brown University (USA),
// Department of Aeronautics, Imperial College London (UK), and Scientific
// Computing and Imaging Institute, University of Utah (USA).
//
// License for the specific language governing rights and limitations under
// Permission is hereby granted, free of charge, to any person obtaining a
// copy of this software and associated documentation files (the "Software"),
// to deal in the Software without restriction, including without limitation
// the rights to use, copy, modify, merge, publish, distribute, sublicense,
// and/or sell copies of the Software, and to permit persons to whom the
// Software is furnished to do so, subject to the following conditions:
//
// The above copyright notice and this permission notice shall be included
// in all copies or substantial portions of the Software.
//
// THE SOFTWARE IS PROVIDED "AS IS", WITHOUT WARRANTY OF ANY KIND, EXPRESS
// OR IMPLIED, INCLUDING BUT NOT LIMITED TO THE WARRANTIES OF MERCHANTABILITY,
// FITNESS FOR A PARTICULAR PURPOSE AND NONINFRINGEMENT. IN NO EVENT SHALL
// THE AUTHORS OR COPYRIGHT HOLDERS BE LIABLE FOR ANY CLAIM, DAMAGES OR OTHER
// LIABILITY, WHETHER IN AN ACTION OF CONTRACT, TORT OR OTHERWISE, ARISING
// FROM, OUT OF OR IN CONNECTION WITH THE SOFTWARE OR THE USE OR OTHER
// DEALINGS IN THE SOFTWARE.
//
// Description: Compressible flow system base class with auxiliary functions
//
///////////////////////////////////////////////////////////////////////////////

#include <CompressibleFlowSolver/EquationSystems/CompressibleFlowSystem.h>
#include <LocalRegions/TriExp.h>
#include <MultiRegions/ExpList.h>


using namespace std;

namespace Nektar
{
    CompressibleFlowSystem::CompressibleFlowSystem(
        const LibUtilities::SessionReaderSharedPtr& pSession)
        : UnsteadySystem(pSession)
    {
    }

    /**
     * @brief Initialization object for CompressibleFlowSystem class.
     */
    void CompressibleFlowSystem::v_InitObject()
    {
        UnsteadySystem::v_InitObject();

        m_varConv = MemoryManager<VariableConverter>::AllocateSharedPtr(
                    m_session, m_spacedim);

        ASSERTL0(m_session->DefinesSolverInfo("UPWINDTYPE"),
                 "No UPWINDTYPE defined in session.");

        // Do not forwards transform initial condition
        m_homoInitialFwd = false;

        // Set up locations of velocity vector.
        m_vecLocs = Array<OneD, Array<OneD, NekDouble> >(1);
        m_vecLocs[0] = Array<OneD, NekDouble>(m_spacedim);
        for (int i = 0; i < m_spacedim; ++i)
        {
            m_vecLocs[0][i] = 1 + i;
        }

        // Loading parameters from session file
        InitialiseParameters();

        // Setting up advection and diffusion operators
        InitAdvection();

        // Create artificial diffusion
        if (m_shockCaptureType != "Off")
        {
            m_artificialDiffusion = GetArtificialDiffusionFactory()
                                    .CreateInstance(m_shockCaptureType,
                                                    m_session,
                                                    m_fields,
                                                    m_spacedim);
        }

        // Forcing terms for the sponge region
        m_forcing = SolverUtils::Forcing::Load(m_session, m_fields,
                                               m_fields.num_elements());

        // User-defined boundary conditions
        int cnt = 0;
        for (int n = 0; n < m_fields[0]->GetBndConditions().num_elements(); ++n)
        {
            std::string type = 
                    m_fields[0]->GetBndConditions()[n]->GetUserDefined();
            if(!type.empty())
            {
                m_bndConds.push_back(GetCFSBndCondFactory().CreateInstance(
                        type,
                        m_session,
                        m_fields,
                        m_traceNormals,
                        m_spacedim,
                        n,
                        cnt));
            }
            cnt += m_fields[0]->GetBndCondExpansions()[n]->GetExpSize();
        }

        if (m_explicitAdvection)
        {
            m_ode.DefineOdeRhs    (&CompressibleFlowSystem::DoOdeRhs, this);
            m_ode.DefineProjection(&CompressibleFlowSystem::DoOdeProjection, this);
            m_ode.DefineImplicitSolve(
                    &CompressibleFlowSystem::DoImplicitSolve, this);
        }
        else
        {
            ASSERTL0(false, "Implicit CFS not set up.");
        }
    }

    /**
     * @brief Destructor for CompressibleFlowSystem class.
     */
    CompressibleFlowSystem::~CompressibleFlowSystem()
    {

    }

    /**
     * @brief Load CFS parameters from the session file
     */
    void CompressibleFlowSystem::InitialiseParameters()
    {
        NekDouble velInf, gasConstant;

        // Get gamma parameter from session file.
        m_session->LoadParameter("Gamma", m_gamma, 1.4);

        // Get gas constant from session file and compute Cp
        m_session->LoadParameter ("GasConstant",   gasConstant,   287.058);
        m_Cp      = m_gamma / (m_gamma - 1.0) * gasConstant;

        // Get pInf parameter from session file.
        m_session->LoadParameter("pInf", m_pInf, 101325);

        // Get rhoInf parameter from session file.
        m_session->LoadParameter("rhoInf", m_rhoInf, 1.225);

        // Get uInf parameter from session file.
        m_session->LoadParameter("uInf", velInf, 0.1);

        m_UInf = velInf*velInf;

        // Get vInf parameter from session file.
        if (m_spacedim == 2 || m_spacedim == 3)
        {
            m_session->LoadParameter("vInf", velInf, 0.0);
            m_UInf += velInf*velInf;
        }

        // Get wInf parameter from session file.
        if (m_spacedim == 3)
        {
            m_session->LoadParameter("wInf", velInf, 0.0);
            m_UInf += velInf*velInf;
        }
        m_UInf = sqrt(m_UInf);

        // Viscosity
        m_session->LoadSolverInfo("ViscosityType", m_ViscosityType, "Constant");
        m_session->LoadParameter ("mu",            m_mu,            1.78e-05);

        // Variable coefficients for IMEX
        m_session->MatchSolverInfo("VariableCoeffs","True",
                                   m_variableCoeffs, false);

        // Thermal conductivity or Prandtl
        if( m_session->DefinesParameter("thermalConductivity"))
        {
            ASSERTL0( !m_session->DefinesParameter("Pr"),
                 "Cannot define both Pr and thermalConductivity.");

            m_session->LoadParameter ("thermalConductivity",
                                        m_thermalConductivity);
            m_Prandtl = m_Cp * m_mu / m_thermalConductivity;
        }
        else
        {
            m_session->LoadParameter ("Pr",
                                        m_Prandtl, 0.72);
            m_thermalConductivity = m_Cp * m_mu / m_Prandtl;
        }

        // Steady state tolerance
        m_session->LoadParameter("SteadyStateTol", m_steadyStateTol, 0.0);

        // Shock capture
        m_session->LoadSolverInfo("ShockCaptureType",
                                  m_shockCaptureType,    "Off");
    }

    /**
     * @brief Create advection and diffusion objects for CFS
     */
    void CompressibleFlowSystem::InitAdvection()
    {
        // Check if projection type is correct
        ASSERTL0(m_projectionType == MultiRegions::eDiscontinuous ||
                 !m_explicitDiffusion,
                "Unsupported projection type.");

        string advName, riemName;
        m_session->LoadSolverInfo("AdvectionType", advName, "WeakDG");

        m_advection = SolverUtils::GetAdvectionFactory()
                                    .CreateInstance(advName, advName);

        if (m_specHP_dealiasing)
        {
            m_advection->SetFluxVector(&CompressibleFlowSystem::
                                       GetFluxVectorDeAlias, this);
<<<<<<< HEAD
            if (m_explicitDiffusion)
            {
                m_diffusion->SetFluxVectorNS(
                    &CompressibleFlowSystem::GetViscousFluxVectorDeAlias,
                    this);
            }
            else
            {
                ASSERTL0(false,
                    "Imex viscous flux not implemented with dealiasing");
            }
=======
>>>>>>> 8a1600ef
        }
        else
        {
            m_advection->SetFluxVector  (&CompressibleFlowSystem::
                                          GetFluxVector, this);
<<<<<<< HEAD
            if (m_explicitDiffusion)
            {
                m_diffusion->SetFluxVectorNS(&CompressibleFlowSystem::
                        GetViscousFluxVector, this);
            }
            else
            {
                m_diffusion->SetFluxVectorNS(&CompressibleFlowSystem::
                        GetViscousFluxVectorSemiImplicit, this);
            }
=======
>>>>>>> 8a1600ef
        }

        // Setting up Riemann solver for advection operator
        m_session->LoadSolverInfo("UpwindType", riemName, "Average");

        SolverUtils::RiemannSolverSharedPtr riemannSolver;
        riemannSolver = SolverUtils::GetRiemannSolverFactory()
                                    .CreateInstance(riemName);

        // Setting up parameters for advection operator Riemann solver
        riemannSolver->SetParam (
            "gamma",   &CompressibleFlowSystem::GetGamma,   this);
        riemannSolver->SetAuxVec(
            "vecLocs", &CompressibleFlowSystem::GetVecLocs, this);
        riemannSolver->SetVector(
            "N",       &CompressibleFlowSystem::GetNormals, this);

        // Concluding initialisation of advection / diffusion operators
        m_advection->SetRiemannSolver   (riemannSolver);
        m_advection->InitObject         (m_session, m_fields);
    }

    /**
     * @brief Compute the right-hand side.
     */
    void CompressibleFlowSystem::DoOdeRhs(
        const Array<OneD, const Array<OneD, NekDouble> > &inarray,
              Array<OneD,       Array<OneD, NekDouble> > &outarray,
        const NekDouble                                   time)
    {
        int i;
        int nvariables = inarray.num_elements();
        int npoints    = GetNpoints();
        int nTracePts  = GetTraceTotPoints();

        // Store forwards/backwards space along trace space
        Array<OneD, Array<OneD, NekDouble> > Fwd    (nvariables);
        Array<OneD, Array<OneD, NekDouble> > Bwd    (nvariables);

        if (m_HomogeneousType == eHomogeneous1D)
        {
            Fwd = NullNekDoubleArrayofArray;
            Bwd = NullNekDoubleArrayofArray;
        }
        else
        {
            for(i = 0; i < nvariables; ++i)
            {
                Fwd[i]     = Array<OneD, NekDouble>(nTracePts, 0.0);
                Bwd[i]     = Array<OneD, NekDouble>(nTracePts, 0.0);
                m_fields[i]->GetFwdBwdTracePhys(inarray[i], Fwd[i], Bwd[i]);
            }
        }

        // Calculate advection
        DoAdvection(inarray, outarray, time, Fwd, Bwd);

        // Negate results
        for (i = 0; i < nvariables; ++i)
        {
            Vmath::Neg(npoints, outarray[i], 1);
        }

        // Add diffusion terms
        DoDiffusion(inarray, outarray, Fwd, Bwd);

        // Add forcing terms
        std::vector<SolverUtils::ForcingSharedPtr>::const_iterator x;
        for (x = m_forcing.begin(); x != m_forcing.end(); ++x)
        {
            (*x)->Apply(m_fields, inarray, outarray, time);
        }
    }

    /**
     * @brief Compute the projection and call the method for imposing the 
     * boundary conditions in case of discontinuous projection.
     */
    void CompressibleFlowSystem::DoOdeProjection(
        const Array<OneD, const Array<OneD, NekDouble> > &inarray,
              Array<OneD,       Array<OneD, NekDouble> > &outarray,
        const NekDouble                                   time)
    {
        int i;
        int nvariables = inarray.num_elements();

        switch(m_projectionType)
        {
            case MultiRegions::eDiscontinuous:
            {
                // Just copy over array
                int npoints = GetNpoints();

                for(i = 0; i < nvariables; ++i)
                {
                    Vmath::Vcopy(npoints, inarray[i], 1, outarray[i], 1);
                }
                SetBoundaryConditions(outarray, time);
                break;
            }
            case MultiRegions::eGalerkin:
            case MultiRegions::eMixed_CG_Discontinuous:
            {
                ASSERTL0(false, "No Continuous Galerkin for full compressible "
                                "Navier-Stokes equations");
                break;
            }
            default:
                ASSERTL0(false, "Unknown projection scheme");
                break;
        }
    }

    /**
     * @brief Solve the implicit system when using IMEX
     */
    void CompressibleFlowSystem::DoImplicitSolve(
            const Array<OneD, const Array<OneD, NekDouble> > &inarray,
                  Array<OneD,       Array<OneD, NekDouble> > &outarray,
            const NekDouble                                   time,
            const NekDouble                                   aii_Dt)
    {
        v_DoImplicitSolve(inarray, outarray, time, aii_Dt);
    }

    /**
     * @brief Compute the advection terms for the right-hand side
     */
    void CompressibleFlowSystem::DoAdvection(
        const Array<OneD, const Array<OneD, NekDouble> > &inarray,
              Array<OneD,       Array<OneD, NekDouble> > &outarray,
        const NekDouble                                   time,
        const Array<OneD, Array<OneD, NekDouble> >       &pFwd,
        const Array<OneD, Array<OneD, NekDouble> >       &pBwd)
    {
        int nvariables = inarray.num_elements();
        Array<OneD, Array<OneD, NekDouble> > advVel(m_spacedim);

        m_advection->Advect(nvariables, m_fields, advVel, inarray,
                            outarray, time, pFwd, pBwd);
    }

    /**
     * @brief Add the diffusions terms to the right-hand side
     */
    void CompressibleFlowSystem::DoDiffusion(
        const Array<OneD, const Array<OneD, NekDouble> > &inarray,
              Array<OneD,       Array<OneD, NekDouble> > &outarray,
            const Array<OneD, Array<OneD, NekDouble> >   &pFwd,
            const Array<OneD, Array<OneD, NekDouble> >   &pBwd)
    {
        v_DoDiffusion(inarray, outarray, pFwd, pBwd);

        if (m_shockCaptureType != "Off")
        {
            m_artificialDiffusion->DoArtificialDiffusion(inarray, outarray);
        }
    }

    void CompressibleFlowSystem::SetBoundaryConditions(
            Array<OneD, Array<OneD, NekDouble> >             &physarray,
            NekDouble                                         time)
    {
        if (m_bndConds.size())
        {
            int nTracePts  = GetTraceTotPoints();
            int nvariables = physarray.num_elements();

            Array<OneD, Array<OneD, NekDouble> > Fwd(nvariables);
            for (int i = 0; i < nvariables; ++i)
            {
                Fwd[i] = Array<OneD, NekDouble>(nTracePts);
                m_fields[i]->ExtractTracePhys(physarray[i], Fwd[i]);
            }

            // Loop over user-defined boundary conditions
            std::vector<CFSBndCondSharedPtr>::iterator x;
            for (x = m_bndConds.begin(); x != m_bndConds.end(); ++x)
            {
                (*x)->Apply(Fwd, physarray, time);
            }
        }
    }

    /**
     * @brief Return the flux vector for the compressible Euler equations.
     *
     * @param physfield   Fields.
     * @param flux        Resulting flux.
     */
    void CompressibleFlowSystem::GetFluxVector(
        const Array<OneD, Array<OneD, NekDouble> >               &physfield,
              Array<OneD, Array<OneD, Array<OneD, NekDouble> > > &flux)
    {
        int i, j;
        int nq = physfield[0].num_elements();
        int nVariables = m_fields.num_elements();

        Array<OneD, NekDouble> pressure(nq);
        Array<OneD, Array<OneD, NekDouble> > velocity(m_spacedim);

        // Flux vector for the rho equation
        for (i = 0; i < m_spacedim; ++i)
        {
            velocity[i] = Array<OneD, NekDouble>(nq);
            Vmath::Vcopy(nq, physfield[i+1], 1, flux[0][i], 1);
        }

        m_varConv->GetVelocityVector(physfield, velocity);
        m_varConv->GetPressure(physfield, velocity, pressure);

        // Flux vector for the velocity fields
        for (i = 0; i < m_spacedim; ++i)
        {
            for (j = 0; j < m_spacedim; ++j)
            {
                Vmath::Vmul(nq, velocity[j], 1, physfield[i+1], 1,
                            flux[i+1][j], 1);
            }

            // Add pressure to appropriate field
            Vmath::Vadd(nq, flux[i+1][i], 1, pressure, 1, flux[i+1][i], 1);
        }

        // Flux vector for energy.
        Vmath::Vadd(nq, physfield[m_spacedim+1], 1, pressure, 1,
                    pressure, 1);

        for (j = 0; j < m_spacedim; ++j)
        {
            Vmath::Vmul(nq, velocity[j], 1, pressure, 1,
                        flux[m_spacedim+1][j], 1);
        }

        // For the smooth viscosity model
        if (nVariables == m_spacedim+3)
        {
            // Add a zero row for the advective fluxes
            for (j = 0; j < m_spacedim; ++j)
            {
                Vmath::Zero(nq, flux[m_spacedim+2][j], 1);
            }
        }
    }

    /**
     * @brief Return the flux vector for the compressible Euler equations
     * by using the de-aliasing technique.
     *
     * @param physfield   Fields.
     * @param flux        Resulting flux.
     */
    void CompressibleFlowSystem::GetFluxVectorDeAlias(
        const Array<OneD, Array<OneD, NekDouble> >               &physfield,
              Array<OneD, Array<OneD, Array<OneD, NekDouble> > > &flux)
    {
        int i, j;
        int nq = physfield[0].num_elements();
        int nVariables = m_fields.num_elements();

        // Factor to rescale 1d points in dealiasing
        NekDouble OneDptscale = 2;
        nq = m_fields[0]->Get1DScaledTotPoints(OneDptscale);

        Array<OneD, NekDouble> pressure(nq);
        Array<OneD, Array<OneD, NekDouble> > velocity(m_spacedim);

        Array<OneD, Array<OneD, NekDouble> > physfield_interp(nVariables);
        Array<OneD, Array<OneD, Array<OneD, NekDouble> > > flux_interp(
                                                            nVariables);

        for (i = 0; i < nVariables; ++ i)
        {
            physfield_interp[i] = Array<OneD, NekDouble>(nq);
            flux_interp[i] = Array<OneD, Array<OneD, NekDouble> >(m_spacedim);
            m_fields[0]->PhysInterp1DScaled(
                OneDptscale, physfield[i], physfield_interp[i]);

            for (j = 0; j < m_spacedim; ++j)
            {
                flux_interp[i][j] = Array<OneD, NekDouble>(nq);
            }
        }

        // Flux vector for the rho equation
        for (i = 0; i < m_spacedim; ++i)
        {
            velocity[i] = Array<OneD, NekDouble>(nq);

            // Galerkin project solution back to original space
            m_fields[0]->PhysGalerkinProjection1DScaled(
                OneDptscale, physfield_interp[i+1], flux[0][i]);
        }

        m_varConv->GetVelocityVector(physfield_interp, velocity);
        m_varConv->GetPressure      (physfield_interp, velocity, pressure);

        // Evaluation of flux vector for the velocity fields
        for (i = 0; i < m_spacedim; ++i)
        {
            for (j = 0; j < m_spacedim; ++j)
            {
                Vmath::Vmul(nq, velocity[j], 1, physfield_interp[i+1], 1,
                            flux_interp[i+1][j], 1);
            }

            // Add pressure to appropriate field
            Vmath::Vadd(nq, flux_interp[i+1][i], 1, pressure,1,
                        flux_interp[i+1][i], 1);
        }

        // Galerkin project solution back to origianl space
        for (i = 0; i < m_spacedim; ++i)
        {
            for (j = 0; j < m_spacedim; ++j)
            {
                m_fields[0]->PhysGalerkinProjection1DScaled(
                    OneDptscale, flux_interp[i+1][j], flux[i+1][j]);
            }
        }

        // Evaluation of flux vector for energy
        Vmath::Vadd(nq, physfield_interp[m_spacedim+1], 1, pressure, 1,
                    pressure, 1);

        for (j = 0; j < m_spacedim; ++j)
        {
            Vmath::Vmul(nq, velocity[j], 1, pressure, 1,
                        flux_interp[m_spacedim+1][j], 1);

            // Galerkin project solution back to origianl space
            m_fields[0]->PhysGalerkinProjection1DScaled(
                OneDptscale,
                flux_interp[m_spacedim+1][j],
                flux[m_spacedim+1][j]);
        }
    }

    /**
     * @brief Return the flux vector for the LDG diffusion problem using
     *        semi-implicit time integration.
     */
    void CompressibleFlowSystem::GetViscousFluxVectorSemiImplicit(
        const Array<OneD, Array<OneD, NekDouble> >               &physfield,
              Array<OneD, Array<OneD, Array<OneD, NekDouble> > > &derivativesO1,
              Array<OneD, Array<OneD, Array<OneD, NekDouble> > > &viscousTensor)
    {
        int i, j;
        int nVariables = m_fields.num_elements();
        int nPts       = physfield[0].num_elements();

        // Stokes hypothesis
        const NekDouble lambda = -2.0/3.0;

        // Auxiliary variables
        Array<OneD, NekDouble > mu                 (nPts, 0.0);
        Array<OneD, NekDouble > thermalConductivity(nPts, 0.0);
        Array<OneD, NekDouble > divVel             (nPts, 0.0);
        Array<OneD, NekDouble > tmp                (nPts, 0.0);
        Array<OneD, NekDouble > tmp2               (nPts, 0.0);

        // Variable viscosity through the Sutherland's law
        if (m_ViscosityType == "Variable")
        {
            m_varConv->GetDynamicViscosity(physfield[nVariables-2], mu);
            NekDouble tRa = m_Cp / m_Prandtl;
            Vmath::Smul(nPts, tRa, mu, 1, thermalConductivity, 1);
        }
        else
        {
            Vmath::Fill(nPts, m_mu, mu, 1);
            Vmath::Fill(nPts, m_thermalConductivity,
                        thermalConductivity, 1);
        }

        // Velocity divergence
        for (j = 0; j < m_spacedim; ++j)
        {
            Vmath::Vadd(nPts, divVel, 1, derivativesO1[j][j], 1,
                        divVel, 1);
        }

        // Velocity divergence scaled by lambda * mu
        Vmath::Smul(nPts, lambda, divVel, 1, divVel, 1);
        Vmath::Vmul(nPts, mu,  1, divVel, 1, divVel, 1);

        // Viscous flux vector for the rho equation = 0
        for (i = 0; i < m_spacedim; ++i)
        {
            Vmath::Zero(nPts, viscousTensor[i][0], 1);
        }

        // Viscous stress tensor (for the momentum equations)
        for (i = 0; i < m_spacedim; ++i)
        {
            for (j = i; j < m_spacedim; ++j)
            {
                Vmath::Vadd(nPts, derivativesO1[i][j], 1,
                                  derivativesO1[j][i], 1,
                                  viscousTensor[i][j+1], 1);

                Vmath::Vmul(nPts, mu, 1,
                                  viscousTensor[i][j+1], 1,
                                  viscousTensor[i][j+1], 1);

                if (i == j)
                {
                    // Add divergence term to diagonal
                    Vmath::Vadd(nPts, viscousTensor[i][j+1], 1,
                                  divVel, 1,
                                  viscousTensor[i][j+1], 1);
                }
                else
                {
                    // Copy to make symmetric
                    Vmath::Vcopy(nPts, viscousTensor[i][j+1], 1,
                                       viscousTensor[j][i+1], 1);
                }
            }
        }

        // Terms for the energy equation

        // Calculate -k*T/rho
        Vmath::Vdiv(nPts, thermalConductivity, 1,
                            physfield[nVariables-1], 1,
                            tmp, 1);
        Vmath::Vmul(nPts, tmp, 1,
                            physfield[nVariables-2], 1,
                            tmp, 1);
        Vmath::Neg(nPts, tmp, 1);

        // Calculate flux for energy equation
        for (i = 0; i < m_spacedim; ++i)
        {
            // -(k*T/rho)*rho_i
            Vmath::Vmul(nPts, tmp, 1,
                            derivativesO1[i][m_spacedim+1], 1,
                            viscousTensor[i][m_spacedim+1], 1);

            for (j = 0; j < m_spacedim; ++j)
            {
                // - mu*gamma/Pr * u_j * u_j,i
                Vmath::Smul(nPts, -m_gamma/m_Prandtl,
                            mu, 1,
                            tmp2, 1);
                Vmath::Vmul(nPts, physfield[j], 1,
                            tmp2, 1,
                            tmp2, 1);
                Vmath::Vvtvp(nPts, tmp2, 1,
                               derivativesO1[i][j], 1,
                               viscousTensor[i][m_spacedim+1], 1,
                               viscousTensor[i][m_spacedim+1], 1);

                // - mu*gamma/(2*rho*Pr) * u_j*u_j * rho_i
                Vmath::Smul(nPts, -m_gamma/(2*m_Prandtl),
                            mu, 1,
                            tmp2, 1);
                Vmath::Vdiv(nPts, tmp2, 1,
                            physfield[nVariables-1], 1,
                            tmp2, 1);
                Vmath::Vmul(nPts, physfield[j], 1,
                            tmp2, 1,
                            tmp2, 1);
                Vmath::Vmul(nPts, physfield[j], 1,
                            tmp2, 1,
                            tmp2, 1);
                Vmath::Vvtvp(nPts, tmp2, 1,
                               derivativesO1[i][m_spacedim+1], 1,
                               viscousTensor[i][m_spacedim+1], 1,
                               viscousTensor[i][m_spacedim+1], 1);

                // + u_j * tau_ij
                Vmath::Vvtvp(nPts, physfield[j], 1,
                               viscousTensor[i][j+1], 1,
                               viscousTensor[i][m_spacedim+1], 1,
                               viscousTensor[i][m_spacedim+1], 1);
            }
        }
        // Correct fluxes for momentum equation using Imex
        NekDouble fac;
        for (i = 0; i < m_spacedim; ++i)
        {
            for (j = 0; j < m_spacedim; ++j)
            {
                if ( (i == j) && m_variableCoeffs)
                {
                    fac = 4.0/3.0;
                }
                else
                {
                    fac = 1.0;
                }

                // - fac*mu*u_j,i
                Vmath::Vmul(nPts, mu, 1,
                                  derivativesO1[i][j], 1,
                                  tmp2, 1);
                Vmath::Smul(nPts, fac,
                                  tmp2, 1,
                                  tmp2, 1);
                Vmath::Vsub(nPts, viscousTensor[i][j+1], 1,
                                  tmp2, 1,
                                  viscousTensor[i][j+1], 1);

                // - fac*mu*u_j/rho * rho_i
                Vmath::Vmul(nPts, mu, 1,
                                  physfield[j], 1,
                                  tmp2, 1);
                Vmath::Vdiv(nPts, tmp2, 1,
                                  physfield[nVariables-1], 1,
                                  tmp2, 1);
                Vmath::Vmul(nPts, tmp2, 1,
                                  derivativesO1[i][m_spacedim+1], 1,
                                  tmp2, 1);
                Vmath::Smul(nPts, fac,
                                  tmp2, 1,
                                  tmp2, 1);
                Vmath::Vsub(nPts, viscousTensor[i][j+1], 1,
                                  tmp2, 1,
                                  viscousTensor[i][j+1], 1);
            }
        }
    }

    /**
     * @brief Perform post-integration checks, presently just to check steady
     * state behaviour.
     */
    bool CompressibleFlowSystem::v_PostIntegrate(int step)
    {
        if (m_steadyStateTol > 0.0)
        {
            bool doOutput = step % m_infosteps == 0;
            if (CalcSteadyState(doOutput))
            {
                if (m_comm->GetRank() == 0)
                {
                    cout << "Reached Steady State to tolerance "
                         << m_steadyStateTol << endl;
                }
                return true;
            }
        }
        return false;
    }

    /**
     * @brief Calculate whether the system has reached a steady state by
     * observing residuals to a user-defined tolerance.
     */
    bool CompressibleFlowSystem::CalcSteadyState(bool output)
    {
        const int nPoints = GetTotPoints();
        const int nFields = m_fields.num_elements();

        // Holds L2 errors.
        Array<OneD, NekDouble> L2      (nFields);
        Array<OneD, NekDouble> residual(nFields);

        for (int i = 0; i < nFields; ++i)
        {
            Array<OneD, NekDouble> diff(nPoints);

            Vmath::Vsub(nPoints, m_fields[i]->GetPhys(), 1, m_un[i], 1, diff, 1);
            Vmath::Vmul(nPoints, diff, 1, diff, 1, diff, 1);
            residual[i] = Vmath::Vsum(nPoints, diff, 1);
        }

        m_comm->AllReduce(residual, LibUtilities::ReduceSum);

        // L2 error
        L2[0] = sqrt(residual[0]) / m_rhoInf;

        for (int i = 1; i < nFields-1; ++i)
        {
            L2[i] = sqrt(residual[i]) / m_UInf / m_rhoInf;
        }

        NekDouble Einf = m_pInf / (m_gamma-1.0) + 0.5 * m_rhoInf * m_UInf;
        L2[nFields-1] = sqrt(residual[nFields-1]) / Einf;

        if (m_comm->GetRank() == 0 && output)
        {
            // Output time
            m_errFile << setprecision(8) << setw(17) << scientific << m_time;

            // Output residuals
            for (int i = 0; i < nFields; ++i)
            {
                m_errFile << setprecision(11) << setw(22) << scientific
                          << L2[i];
            }

            m_errFile << endl;
        }

        // Calculate maximum L2 error
        NekDouble maxL2 = Vmath::Vmax(nFields, L2, 1);

        if (m_session->DefinesCmdLineArgument("verbose") &&
            m_comm->GetRank() == 0 && output)
        {
            cout << "-- Maximum L^2 residual: " << maxL2 << endl;
        }

        if (maxL2 <= m_steadyStateTol)
        {
            return true;
        }

        for (int i = 0; i < m_fields.num_elements(); ++i)
        {
            Vmath::Vcopy(nPoints, m_fields[i]->GetPhys(), 1, m_un[i], 1);
        }

        return false;
    }

    /**
     * @brief Calculate the maximum timestep subject to CFL restrictions.
     */
    NekDouble CompressibleFlowSystem::v_GetTimeStep(
        const Array<OneD, const Array<OneD, NekDouble> > &inarray)
    {
        int n;
        int nElements = m_fields[0]->GetExpSize();
        const Array<OneD, int> ExpOrder = GetNumExpModesPerExp();

        Array<OneD, NekDouble> tstep      (nElements, 0.0);
        Array<OneD, NekDouble> stdVelocity(nElements);

        // Get standard velocity to compute the time-step limit
        GetStdVelocity(inarray, stdVelocity);

        // Factors to compute the time-step limit
        NekDouble minLength = 0.0;
        NekDouble alpha     = MaxTimeStepEstimator();
        NekDouble cLambda   = 0.2; // Spencer book-317

        // Loop over elements to compute the time-step limit for each element
        for(n = 0; n < nElements; ++n)
        {
            int npoints = m_fields[0]->GetExp(n)->GetTotPoints();
            Array<OneD, NekDouble> one2D(npoints, 1.0);
            NekDouble Area = m_fields[0]->GetExp(n)->Integral(one2D);

            minLength = sqrt(Area);
            if (m_fields[0]->GetExp(n)->as<LocalRegions::TriExp>())
            {
                minLength *= 2.0;
            }

            tstep[n] = m_cflSafetyFactor * alpha * minLength
                     / (stdVelocity[n] * cLambda
                        * (ExpOrder[n] - 1) * (ExpOrder[n] - 1));
        }

        // Get the minimum time-step limit and return the time-step
        NekDouble TimeStep = Vmath::Vmin(nElements, tstep, 1);
        m_comm->AllReduce(TimeStep, LibUtilities::ReduceMin);
        return TimeStep;
    }

    /**
     * @brief Set up logic for residual calculation.
     */
    void CompressibleFlowSystem::v_SetInitialConditions(
        NekDouble initialtime,
        bool      dumpInitialConditions,
        const int domain)
    {
        EquationSystem::v_SetInitialConditions(initialtime, false);

        // insert white noise in initial condition
        NekDouble Noise;
        int phystot = m_fields[0]->GetTotPoints();
        Array<OneD, NekDouble> noise(phystot);

        m_session->LoadParameter("Noise", Noise,0.0);
        int m_nConvectiveFields =  m_fields.num_elements();

        if (Noise > 0.0)
        {
            for (int i = 0; i < m_nConvectiveFields; i++)
            {
                Vmath::FillWhiteNoise(phystot, Noise, noise, 1,
                                      m_comm->GetColumnComm()->GetRank()+1);
                Vmath::Vadd(phystot, m_fields[i]->GetPhys(), 1,
                            noise, 1, m_fields[i]->UpdatePhys(), 1);
                m_fields[i]->FwdTrans_IterPerExp(m_fields[i]->GetPhys(),
                                                 m_fields[i]->UpdateCoeffs());
            }
        }

        InitializeSteadyState();

        if (dumpInitialConditions)
        {
            // Dump initial conditions to file
            Checkpoint_Output(0);
        }
    }

    void CompressibleFlowSystem::InitializeSteadyState()
    {
        if (m_session->DefinesParameter("SteadyStateTol"))
        {
            const int nPoints = m_fields[0]->GetTotPoints();
            m_un = Array<OneD, Array<OneD, NekDouble> > (
                m_fields.num_elements());

            for (int i = 0; i < m_fields.num_elements(); ++i)
            {
                m_un[i] = Array<OneD, NekDouble>(nPoints);
                Vmath::Vcopy(nPoints, m_fields[i]->GetPhys(), 1, m_un[i], 1);
            }

            if (m_comm->GetRank() == 0)
            {
                std::string fName = m_session->GetSessionName() +
                    std::string(".res");
                m_errFile.open(fName.c_str());
                m_errFile << "# "
                          << setw(15) << left << "Time"
                          << setw(22) << left << "rho";

                std::string velFields[3] = {"u", "v", "w"};

                for (int i = 0; i < m_fields.num_elements()-2; ++i)
                {
                    m_errFile << setw(22) << "rho"+velFields[i];
                }

                m_errFile << setw(22) << left << "E" << endl;
            }
        }
    }


    /**
     * @brief Compute the advection velocity in the standard space
     * for each element of the expansion.
     *
     * @param inarray    Momentum field.
     * @param stdV       Standard velocity field.
     */
    void CompressibleFlowSystem::GetStdVelocity(
        const Array<OneD, const Array<OneD, NekDouble> > &inarray,
              Array<OneD,                   NekDouble>   &stdV)
    {
        int nTotQuadPoints = GetTotPoints();
        int n_element      = m_fields[0]->GetExpSize();
        int nBCEdgePts           = 0;

        // Getting the velocity vector on the 2D normal space
        Array<OneD, Array<OneD, NekDouble> > velocity   (m_spacedim);
        Array<OneD, Array<OneD, NekDouble> > stdVelocity(m_spacedim);
        Array<OneD, NekDouble>               pressure   (nTotQuadPoints);
        Array<OneD, NekDouble>               soundspeed (nTotQuadPoints);
        LibUtilities::PointsKeyVector        ptsKeys;

        // Zero output array
        Vmath::Zero(stdV.num_elements(), stdV, 1);

        for (int i = 0; i < m_spacedim; ++i)
        {
            velocity   [i] = Array<OneD, NekDouble>(nTotQuadPoints);
            stdVelocity[i] = Array<OneD, NekDouble>(nTotQuadPoints, 0.0);
        }

        m_varConv->GetVelocityVector(inarray, velocity);
        m_varConv->GetPressure      (inarray, velocity, pressure);
        m_varConv->GetSoundSpeed    (inarray, pressure, soundspeed);

        for(int el = 0; el < n_element; ++el)
        {
            ptsKeys = m_fields[0]->GetExp(el)->GetPointsKeys();

            // Possible bug: not multiply by jacobian??
            const SpatialDomains::GeomFactorsSharedPtr metricInfo =
                m_fields[0]->GetExp(el)->GetGeom()->GetMetricInfo();
            const Array<TwoD, const NekDouble> &gmat =
                m_fields[0]->GetExp(el)->GetGeom()->GetMetricInfo()
                                                  ->GetDerivFactors(ptsKeys);

            int nq = m_fields[0]->GetExp(el)->GetTotPoints();

            if(metricInfo->GetGtype() == SpatialDomains::eDeformed)
            {
                // d xi/ dx = gmat = 1/J * d x/d xi
                for (int i = 0; i < m_spacedim; ++i)
                {
                    Vmath::Vmul(nq, gmat[i], 1, velocity[0], 1,
                                stdVelocity[i], 1);
                    for (int j = 1; j < m_spacedim; ++j)
                    {
                        Vmath::Vvtvp(nq, gmat[m_spacedim*j+i], 1, velocity[j],
                                     1, stdVelocity[i], 1, stdVelocity[i], 1);
                    }
                }
            }
            else
            {
                for (int i = 0; i < m_spacedim; ++i)
                {
                    Vmath::Smul(nq, gmat[i][0], velocity[0], 1,
                                stdVelocity[i], 1);
                    for (int j = 1; j < m_spacedim; ++j)
                    {
                        Vmath::Svtvp(nq, gmat[m_spacedim*j+i][0], velocity[j],
                                     1, stdVelocity[i], 1, stdVelocity[i], 1);
                    }
                }
            }

            for (int i = 0; i < nq; ++i)
            {
                NekDouble pntVelocity = 0.0;
                for (int j = 0; j < m_spacedim; ++j)
                {
                    pntVelocity += stdVelocity[j][i]*stdVelocity[j][i];
                }
                pntVelocity = sqrt(pntVelocity) + soundspeed[nBCEdgePts];
                if (pntVelocity > stdV[el])
                {
                    stdV[el] = pntVelocity;
                }
                nBCEdgePts++;
            }
        }
    }

    /**
     * @brief Set the denominator to compute the time step when a cfl
     * control is employed. This function is no longer used but is still
     * here for being utilised in the future.
     *
     * @param n   Order of expansion element by element.
     */
    NekDouble CompressibleFlowSystem::GetStabilityLimit(int n)
    {
        ASSERTL0(n <= 20, "Illegal modes dimension for CFL calculation "
                          "(P has to be less then 20)");

        NekDouble CFLDG[21] = {  2.0000,   6.0000,  11.8424,  19.1569,
                                27.8419,  37.8247,  49.0518,  61.4815,
                                75.0797,  89.8181, 105.6700, 122.6200,
                               140.6400, 159.7300, 179.8500, 201.0100,
                               223.1800, 246.3600, 270.5300, 295.6900,
                               321.8300}; //CFLDG 1D [0-20]
        NekDouble CFL = 0.0;

        if (m_projectionType == MultiRegions::eDiscontinuous)
        {
            CFL = CFLDG[n];
        }
        else
        {
            ASSERTL0(false, "Continuous Galerkin stability coefficients "
                            "not introduced yet.");
        }

        return CFL;
    }

    /**
     * @brief Compute the vector of denominators to compute the time step
     * when a cfl control is employed. This function is no longer used but
     * is still here for being utilised in the future.
     *
     * @param ExpOrder   Order of expansion element by element.
     */
    Array<OneD, NekDouble> CompressibleFlowSystem::GetStabilityLimitVector(
        const Array<OneD,int> &ExpOrder)
    {
        int i;
        Array<OneD,NekDouble> returnval(m_fields[0]->GetExpSize(), 0.0);
        for (i =0; i<m_fields[0]->GetExpSize(); i++)
        {
            returnval[i] = GetStabilityLimit(ExpOrder[i]);
        }
        return returnval;
    }

    void CompressibleFlowSystem::v_ExtraFldOutput(
        std::vector<Array<OneD, NekDouble> > &fieldcoeffs,
        std::vector<std::string>             &variables)
    {
        bool extraFields;
        m_session->MatchSolverInfo("OutputExtraFields","True",
                                   extraFields, true);
        if (extraFields)
        {
            const int nPhys   = m_fields[0]->GetNpoints();
            const int nCoeffs = m_fields[0]->GetNcoeffs();
            Array<OneD, Array<OneD, NekDouble> > tmp(m_fields.num_elements());

            for (int i = 0; i < m_fields.num_elements(); ++i)
            {
                tmp[i] = m_fields[i]->GetPhys();
            }

            Array<OneD, NekDouble> pressure(nPhys), soundspeed(nPhys), mach(nPhys);
            Array<OneD, NekDouble> sensor(nPhys), SensorKappa(nPhys);

            m_varConv->GetPressure  (tmp, pressure);
            m_varConv->GetSoundSpeed(tmp, pressure, soundspeed);
            m_varConv->GetMach      (tmp, soundspeed, mach);
            m_varConv->GetSensor    (m_fields[0], tmp, sensor, SensorKappa);

            Array<OneD, NekDouble> pFwd(nCoeffs), sFwd(nCoeffs), mFwd(nCoeffs);
            Array<OneD, NekDouble> sensFwd(nCoeffs);

            m_fields[0]->FwdTrans_IterPerExp(pressure,   pFwd);
            m_fields[0]->FwdTrans_IterPerExp(soundspeed, sFwd);
            m_fields[0]->FwdTrans_IterPerExp(mach,       mFwd);
            m_fields[0]->FwdTrans_IterPerExp(sensor,     sensFwd);

            variables.push_back  ("p");
            variables.push_back  ("a");
            variables.push_back  ("Mach");
            variables.push_back  ("Sensor");
            fieldcoeffs.push_back(pFwd);
            fieldcoeffs.push_back(sFwd);
            fieldcoeffs.push_back(mFwd);
            fieldcoeffs.push_back(sensFwd);

            if (m_artificialDiffusion)
            {
                // reuse pressure
                m_artificialDiffusion->GetArtificialViscosity(tmp, pressure);
                m_fields[0]->FwdTrans_IterPerExp(pressure,   pFwd);

                variables.push_back  ("ArtificialVisc");
                fieldcoeffs.push_back(pFwd);
            }
        }
    }
}<|MERGE_RESOLUTION|>--- conflicted
+++ resolved
@@ -226,38 +226,11 @@
         {
             m_advection->SetFluxVector(&CompressibleFlowSystem::
                                        GetFluxVectorDeAlias, this);
-<<<<<<< HEAD
-            if (m_explicitDiffusion)
-            {
-                m_diffusion->SetFluxVectorNS(
-                    &CompressibleFlowSystem::GetViscousFluxVectorDeAlias,
-                    this);
-            }
-            else
-            {
-                ASSERTL0(false,
-                    "Imex viscous flux not implemented with dealiasing");
-            }
-=======
->>>>>>> 8a1600ef
         }
         else
         {
             m_advection->SetFluxVector  (&CompressibleFlowSystem::
                                           GetFluxVector, this);
-<<<<<<< HEAD
-            if (m_explicitDiffusion)
-            {
-                m_diffusion->SetFluxVectorNS(&CompressibleFlowSystem::
-                        GetViscousFluxVector, this);
-            }
-            else
-            {
-                m_diffusion->SetFluxVectorNS(&CompressibleFlowSystem::
-                        GetViscousFluxVectorSemiImplicit, this);
-            }
-=======
->>>>>>> 8a1600ef
         }
 
         // Setting up Riemann solver for advection operator
@@ -593,193 +566,6 @@
                 OneDptscale,
                 flux_interp[m_spacedim+1][j],
                 flux[m_spacedim+1][j]);
-        }
-    }
-
-    /**
-     * @brief Return the flux vector for the LDG diffusion problem using
-     *        semi-implicit time integration.
-     */
-    void CompressibleFlowSystem::GetViscousFluxVectorSemiImplicit(
-        const Array<OneD, Array<OneD, NekDouble> >               &physfield,
-              Array<OneD, Array<OneD, Array<OneD, NekDouble> > > &derivativesO1,
-              Array<OneD, Array<OneD, Array<OneD, NekDouble> > > &viscousTensor)
-    {
-        int i, j;
-        int nVariables = m_fields.num_elements();
-        int nPts       = physfield[0].num_elements();
-
-        // Stokes hypothesis
-        const NekDouble lambda = -2.0/3.0;
-
-        // Auxiliary variables
-        Array<OneD, NekDouble > mu                 (nPts, 0.0);
-        Array<OneD, NekDouble > thermalConductivity(nPts, 0.0);
-        Array<OneD, NekDouble > divVel             (nPts, 0.0);
-        Array<OneD, NekDouble > tmp                (nPts, 0.0);
-        Array<OneD, NekDouble > tmp2               (nPts, 0.0);
-
-        // Variable viscosity through the Sutherland's law
-        if (m_ViscosityType == "Variable")
-        {
-            m_varConv->GetDynamicViscosity(physfield[nVariables-2], mu);
-            NekDouble tRa = m_Cp / m_Prandtl;
-            Vmath::Smul(nPts, tRa, mu, 1, thermalConductivity, 1);
-        }
-        else
-        {
-            Vmath::Fill(nPts, m_mu, mu, 1);
-            Vmath::Fill(nPts, m_thermalConductivity,
-                        thermalConductivity, 1);
-        }
-
-        // Velocity divergence
-        for (j = 0; j < m_spacedim; ++j)
-        {
-            Vmath::Vadd(nPts, divVel, 1, derivativesO1[j][j], 1,
-                        divVel, 1);
-        }
-
-        // Velocity divergence scaled by lambda * mu
-        Vmath::Smul(nPts, lambda, divVel, 1, divVel, 1);
-        Vmath::Vmul(nPts, mu,  1, divVel, 1, divVel, 1);
-
-        // Viscous flux vector for the rho equation = 0
-        for (i = 0; i < m_spacedim; ++i)
-        {
-            Vmath::Zero(nPts, viscousTensor[i][0], 1);
-        }
-
-        // Viscous stress tensor (for the momentum equations)
-        for (i = 0; i < m_spacedim; ++i)
-        {
-            for (j = i; j < m_spacedim; ++j)
-            {
-                Vmath::Vadd(nPts, derivativesO1[i][j], 1,
-                                  derivativesO1[j][i], 1,
-                                  viscousTensor[i][j+1], 1);
-
-                Vmath::Vmul(nPts, mu, 1,
-                                  viscousTensor[i][j+1], 1,
-                                  viscousTensor[i][j+1], 1);
-
-                if (i == j)
-                {
-                    // Add divergence term to diagonal
-                    Vmath::Vadd(nPts, viscousTensor[i][j+1], 1,
-                                  divVel, 1,
-                                  viscousTensor[i][j+1], 1);
-                }
-                else
-                {
-                    // Copy to make symmetric
-                    Vmath::Vcopy(nPts, viscousTensor[i][j+1], 1,
-                                       viscousTensor[j][i+1], 1);
-                }
-            }
-        }
-
-        // Terms for the energy equation
-
-        // Calculate -k*T/rho
-        Vmath::Vdiv(nPts, thermalConductivity, 1,
-                            physfield[nVariables-1], 1,
-                            tmp, 1);
-        Vmath::Vmul(nPts, tmp, 1,
-                            physfield[nVariables-2], 1,
-                            tmp, 1);
-        Vmath::Neg(nPts, tmp, 1);
-
-        // Calculate flux for energy equation
-        for (i = 0; i < m_spacedim; ++i)
-        {
-            // -(k*T/rho)*rho_i
-            Vmath::Vmul(nPts, tmp, 1,
-                            derivativesO1[i][m_spacedim+1], 1,
-                            viscousTensor[i][m_spacedim+1], 1);
-
-            for (j = 0; j < m_spacedim; ++j)
-            {
-                // - mu*gamma/Pr * u_j * u_j,i
-                Vmath::Smul(nPts, -m_gamma/m_Prandtl,
-                            mu, 1,
-                            tmp2, 1);
-                Vmath::Vmul(nPts, physfield[j], 1,
-                            tmp2, 1,
-                            tmp2, 1);
-                Vmath::Vvtvp(nPts, tmp2, 1,
-                               derivativesO1[i][j], 1,
-                               viscousTensor[i][m_spacedim+1], 1,
-                               viscousTensor[i][m_spacedim+1], 1);
-
-                // - mu*gamma/(2*rho*Pr) * u_j*u_j * rho_i
-                Vmath::Smul(nPts, -m_gamma/(2*m_Prandtl),
-                            mu, 1,
-                            tmp2, 1);
-                Vmath::Vdiv(nPts, tmp2, 1,
-                            physfield[nVariables-1], 1,
-                            tmp2, 1);
-                Vmath::Vmul(nPts, physfield[j], 1,
-                            tmp2, 1,
-                            tmp2, 1);
-                Vmath::Vmul(nPts, physfield[j], 1,
-                            tmp2, 1,
-                            tmp2, 1);
-                Vmath::Vvtvp(nPts, tmp2, 1,
-                               derivativesO1[i][m_spacedim+1], 1,
-                               viscousTensor[i][m_spacedim+1], 1,
-                               viscousTensor[i][m_spacedim+1], 1);
-
-                // + u_j * tau_ij
-                Vmath::Vvtvp(nPts, physfield[j], 1,
-                               viscousTensor[i][j+1], 1,
-                               viscousTensor[i][m_spacedim+1], 1,
-                               viscousTensor[i][m_spacedim+1], 1);
-            }
-        }
-        // Correct fluxes for momentum equation using Imex
-        NekDouble fac;
-        for (i = 0; i < m_spacedim; ++i)
-        {
-            for (j = 0; j < m_spacedim; ++j)
-            {
-                if ( (i == j) && m_variableCoeffs)
-                {
-                    fac = 4.0/3.0;
-                }
-                else
-                {
-                    fac = 1.0;
-                }
-
-                // - fac*mu*u_j,i
-                Vmath::Vmul(nPts, mu, 1,
-                                  derivativesO1[i][j], 1,
-                                  tmp2, 1);
-                Vmath::Smul(nPts, fac,
-                                  tmp2, 1,
-                                  tmp2, 1);
-                Vmath::Vsub(nPts, viscousTensor[i][j+1], 1,
-                                  tmp2, 1,
-                                  viscousTensor[i][j+1], 1);
-
-                // - fac*mu*u_j/rho * rho_i
-                Vmath::Vmul(nPts, mu, 1,
-                                  physfield[j], 1,
-                                  tmp2, 1);
-                Vmath::Vdiv(nPts, tmp2, 1,
-                                  physfield[nVariables-1], 1,
-                                  tmp2, 1);
-                Vmath::Vmul(nPts, tmp2, 1,
-                                  derivativesO1[i][m_spacedim+1], 1,
-                                  tmp2, 1);
-                Vmath::Smul(nPts, fac,
-                                  tmp2, 1,
-                                  tmp2, 1);
-                Vmath::Vsub(nPts, viscousTensor[i][j+1], 1,
-                                  tmp2, 1,
-                                  viscousTensor[i][j+1], 1);
-            }
         }
     }
 
