--- conflicted
+++ resolved
@@ -143,21 +143,6 @@
         void GetFluxVectorDeAlias(
             const Array<OneD, Array<OneD, NekDouble> >         &physfield,
             Array<OneD, Array<OneD, Array<OneD, NekDouble> > > &flux);
-<<<<<<< HEAD
-        void GetViscousFluxVector(
-            const Array<OneD, Array<OneD, NekDouble> >         &physfield,
-            Array<OneD, Array<OneD, Array<OneD, NekDouble> > > &derivatives,
-            Array<OneD, Array<OneD, Array<OneD, NekDouble> > > &viscousTensor);
-        void GetViscousFluxVectorDeAlias(
-            const Array<OneD, Array<OneD, NekDouble> >         &physfield,
-            Array<OneD, Array<OneD, Array<OneD, NekDouble> > > &derivatives,
-            Array<OneD, Array<OneD, Array<OneD, NekDouble> > > &viscousTensor);
-        void GetViscousFluxVectorSemiImplicit(
-            const Array<OneD, Array<OneD, NekDouble> >         &physfield,
-            Array<OneD, Array<OneD, Array<OneD, NekDouble> > > &derivatives,
-            Array<OneD, Array<OneD, Array<OneD, NekDouble> > > &viscousTensor);
-=======
->>>>>>> 8a1600ef
 
         void InitializeSteadyState();
 
