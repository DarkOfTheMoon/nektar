///////////////////////////////////////////////////////////////////////////////
//
// File CompressibleFlowSystem.h
//
// For more information, please see: http://www.nektar.info
//
// The MIT License
//
// Copyright (c) 2006 Division of Applied Mathematics, Brown University (USA),
// Department of Aeronautics, Imperial College London (UK), and Scientific
// Computing and Imaging Institute, University of Utah (USA).
//
// License for the specific language governing rights and limitations under
// Permission is hereby granted, free of charge, to any person obtaining a
// copy of this software and associated documentation files (the "Software"),
// to deal in the Software without restriction, including without limitation
// the rights to use, copy, modify, merge, publish, distribute, sublicense,
// and/or sell copies of the Software, and to permit persons to whom the
// Software is furnished to do so, subject to the following conditions:
//
// The above copyright notice and this permission notice shall be included
// in all copies or substantial portions of the Software.
//
// THE SOFTWARE IS PROVIDED "AS IS", WITHOUT WARRANTY OF ANY KIND, EXPRESS
// OR IMPLIED, INCLUDING BUT NOT LIMITED TO THE WARRANTIES OF MERCHANTABILITY,
// FITNESS FOR A PARTICULAR PURPOSE AND NONINFRINGEMENT. IN NO EVENT SHALL
// THE AUTHORS OR COPYRIGHT HOLDERS BE LIABLE FOR ANY CLAIM, DAMAGES OR OTHER
// LIABILITY, WHETHER IN AN ACTION OF CONTRACT, TORT OR OTHERWISE, ARISING
// FROM, OUT OF OR IN CONNECTION WITH THE SOFTWARE OR THE USE OR OTHER
// DEALINGS IN THE SOFTWARE.
//
// Description: Auxiliary functions for the compressible flow system
//
///////////////////////////////////////////////////////////////////////////////

#ifndef NEKTAR_SOLVERS_COMPRESSIBLEFLOWSOLVER_EQUATIONSYSTEMS_COMPRESSIBLEFLOWSYSTEM_H
#define NEKTAR_SOLVERS_COMPRESSIBLEFLOWSOLVER_EQUATIONSYSTEMS_COMPRESSIBLEFLOWSYSTEM_H

#include <SolverUtils/UnsteadySystem.h>
#include <SolverUtils/RiemannSolvers/RiemannSolver.h>
#include <SolverUtils/Advection/Advection.h>
#include <SolverUtils/Diffusion/Diffusion.h>
#include <StdRegions/StdQuadExp.h>
#include <StdRegions/StdHexExp.h>


#define EPSILON 0.000001

#define CROSS(dest, v1, v2){                 \
          dest[0] = v1[1] * v2[2] - v1[2] * v2[1]; \
          dest[1] = v1[2] * v2[0] - v1[0] * v2[2]; \
          dest[2] = v1[0] * v2[1] - v1[1] * v2[0];}

#define DOT(v1, v2) (v1[0] * v2[0] + v1[1] * v2[1] + v1[2] * v2[2])

#define SUB(dest, v1, v2){       \
          dest[0] = v1[0] - v2[0]; \
          dest[1] = v1[1] - v2[1]; \
          dest[2] = v1[2] - v2[2];}

namespace Nektar
{  
    /**
     * 
     */
    class CompressibleFlowSystem: public SolverUtils::UnsteadySystem
    {
    public:

        friend class MemoryManager<CompressibleFlowSystem>;

        /// Creates an instance of this class
        static SolverUtils::EquationSystemSharedPtr create(
            const LibUtilities::SessionReaderSharedPtr& pSession)
        {
            return MemoryManager<CompressibleFlowSystem>::AllocateSharedPtr(pSession);
        }
        /// Name of class
        static std::string className;
      
        virtual ~CompressibleFlowSystem();
        
        /// Function to calculate the stability limit for DG/CG.
        NekDouble GetStabilityLimit(int n);
        
        /// Function to calculate the stability limit for DG/CG 
        /// (a vector of them).
        Array<OneD, NekDouble> GetStabilityLimitVector(
            const Array<OneD,int> &ExpOrder);
      
    protected:
        SolverUtils::RiemannSolverSharedPtr m_riemannSolver;
        SolverUtils::RiemannSolverSharedPtr m_riemannSolverLDG;
        SolverUtils::AdvectionSharedPtr     m_advection;
        SolverUtils::DiffusionSharedPtr     m_diffusion;
        Array<OneD, Array<OneD, NekDouble> >m_vecLocs;
        NekDouble                           m_gamma;
        NekDouble                           m_pInf;
        NekDouble                           m_rhoInf;
        NekDouble                           m_uInf;
        NekDouble                           m_vInf;
        NekDouble                           m_wInf;
        NekDouble                           m_gasConstant;
        NekDouble                           m_Twall;
        std::string                         m_ViscosityType;
<<<<<<< HEAD
        std::string                         m_Target;
=======
        std::string                         m_shockCaptureType;
	std::string                         m_EqTypeStr;
>>>>>>> 3b24f18e
        NekDouble                           m_mu;
        NekDouble                           m_Skappa;
        NekDouble                           m_Kappa;
        NekDouble                           m_mu0;
        NekDouble                           m_FacL;
        NekDouble                           m_FacH;
        NekDouble                           m_eps_max;
        NekDouble                           m_thermalConductivity;
        NekDouble                           m_Cp;
        NekDouble                           m_C1;
        NekDouble                           m_C2;
        NekDouble                           m_hFactor;
        NekDouble                           m_Prandtl;
<<<<<<< HEAD
        NekDouble                           m_adjointSwitch;
        NekDouble                           m_rhoInfPrimal;
        NekDouble                           m_uInfPrimal;
        NekDouble                           m_vInfPrimal;
        NekDouble                           m_pInfPrimal;
        NekDouble                           m_alphaInfDir;
        NekDouble                           m_Lref;
        NekDouble                           m_alpha;
        NekDouble                           m_Skappa;
        NekDouble                           m_Kappa;
        NekDouble                           m_mu0;
=======
        StdRegions::StdQuadExpSharedPtr     m_OrthoQuadExp;
        StdRegions::StdHexExpSharedPtr      m_OrthoHexExp;
        bool                                m_smoothDiffusion;
>>>>>>> 3b24f18e

        Array<OneD, Array<OneD, NekDouble> > m_un;
        
        CompressibleFlowSystem(
            const LibUtilities::SessionReaderSharedPtr& pSession);

        virtual void v_InitObject();
      
        /// Print a summary of time stepping parameters.
        virtual void v_GenerateSummary(SolverUtils::SummaryList& s);
    
        
        //======================================================================
        void GetConservToPrimVariableMat(
           const Array<OneD, Array<OneD, NekDouble> > &inarray,
                 Array<OneD, Array<OneD, Array<OneD, NekDouble> > > &dUdV);
        
        void GetConservToPrimVariableInvMat(
           Array<OneD, Array<OneD, Array<OneD, NekDouble> > > &dUdVInv);
        
        void GetConservToPrimVariableInvMatDiv(
           Array<OneD, Array<OneD, Array<OneD, NekDouble> > > &dUdVInv,
           Array<OneD, Array<OneD, Array<OneD, NekDouble> > > &dUdVInvdX,
           Array<OneD, Array<OneD, Array<OneD, NekDouble> > > &dUdVInvdY);
       
        //======================================================================
        void GetJacobianConvFluxPrimitiveVar(
          Array<OneD, Array<OneD, Array<OneD, Array<OneD, NekDouble> > > > &Jac);
        
        void GetAdjointConvFluxVectorFromPrimitiveVar(
          const Array<OneD, Array<OneD, NekDouble> > &inarray,
                Array<OneD, Array<OneD, Array<OneD, NekDouble> > > &outarray);
        
        void GetDerivJacVectorFromPrimitiveVar(
          const Array<OneD, Array<OneD, NekDouble> > &inarray,
                Array<OneD, Array<OneD, Array<OneD, NekDouble> > > &outarray);
        
        void GetAdjointViscousFluxVectorFromPrimitiveVar(
          const Array<OneD, Array<OneD, NekDouble> > &inarray,
                Array<OneD, Array<OneD, Array<OneD, NekDouble> > > &derivatives,
                Array<OneD, Array<OneD, Array<OneD, NekDouble> > > &outarray);
        
        void GetJacobianViscousFluxFromDiffPrimitiveVar(
                    Array<OneD, Array<OneD, NekDouble> > inarray,
                    Array<OneD, Array<OneD, Array<OneD, NekDouble> > > &Dxx,
                    Array<OneD, Array<OneD, Array<OneD, NekDouble> > > &Dxy,
                    Array<OneD, Array<OneD, Array<OneD, NekDouble> > > &Dyx,
                    Array<OneD, Array<OneD, Array<OneD, NekDouble> > > &Dyy);
        
        void GetJacobianAddConvFluxFromPrimitiveVar(
           Array<OneD, Array<OneD, Array<OneD, Array<OneD, NekDouble> > > > &Jac);
        
        void GetAdjointAddConvFluxVectorFromPrimitiveVar(
              const Array<OneD, Array<OneD, NekDouble> > &inarray,
                    Array<OneD, Array<OneD, Array<OneD, NekDouble> > > &outarray);
        
        void GetDerivAdjointAddConvFluxVectorFromPrimitiveVar(
             const Array<OneD, Array<OneD, NekDouble> > &inarray,
                   Array<OneD, Array<OneD, Array<OneD, NekDouble> > > &outarray);
        
        void GetDerivAddJacVectorFromPrimitiveVar(
             const Array<OneD, Array<OneD, NekDouble> > &inarray,
                   Array<OneD, Array<OneD, Array<OneD, NekDouble> > > &outarray);
        
        void GetDerivJacobian(
            Array<OneD, Array<OneD, Array<OneD, Array<OneD, NekDouble> > > > &Jac,
            Array<OneD, Array<OneD, Array<OneD, Array<OneD, NekDouble> > > > &JacDiv);
        //======================================================================
        
        void GetFluxVector(
            const Array<OneD, Array<OneD, NekDouble> >               &physfield,
                  Array<OneD, Array<OneD, Array<OneD, NekDouble> > > &flux);
        void GetJacTransposeDivVector(
            const Array<OneD, Array<OneD, NekDouble> > &inarray,
                  Array<OneD, Array<OneD, Array<OneD, NekDouble> > > &outarray);
        void GetAdjointFluxVector(
            const Array<OneD, Array<OneD, NekDouble> > &inarray,
                  Array<OneD, Array<OneD, Array<OneD, NekDouble> > > &outarray);
        void GetDirectSolution(
                  Array<OneD, Array<OneD, NekDouble> > &directSol);
        void GetFwdBwdDirectSolution(
                  Array<OneD, Array<OneD, NekDouble> > &FwdDir,
                  Array<OneD, Array<OneD, NekDouble> > &BwdDir);
        void GetFwdBwdDIFFDirectSolution(
                 Array<OneD, Array<OneD, NekDouble> > &FwdDir,
                 Array<OneD, Array<OneD, NekDouble> > &BwdDir,
                 Array<OneD, Array<OneD, Array<OneD, NekDouble> > > &FwdDirDIFF,
                 Array<OneD, Array<OneD, Array<OneD, NekDouble> > > &BwdDirDIFF);
        void GetFluxVectorDeAlias(
            const Array<OneD, Array<OneD, NekDouble> >         &physfield,
            Array<OneD, Array<OneD, Array<OneD, NekDouble> > > &flux);
        void GetViscousFluxVector(
            const Array<OneD, Array<OneD, NekDouble> >         &physfield,
            Array<OneD, Array<OneD, Array<OneD, NekDouble> > > &derivatives,
            Array<OneD, Array<OneD, Array<OneD, NekDouble> > > &viscousTensor);
        void GetFluxVectorPDESC(
            const Array<OneD, Array<OneD, NekDouble> >               &physfield,
            Array<OneD, Array<OneD, Array<OneD, NekDouble> > > &flux);
        void GetViscousFluxVectorDeAlias(
            const Array<OneD, Array<OneD, NekDouble> >         &physfield,
            Array<OneD, Array<OneD, Array<OneD, NekDouble> > > &derivatives,
            Array<OneD, Array<OneD, Array<OneD, NekDouble> > > &viscousTensor);
        void WallBC(
            int                                                 bcRegion,
            int                                                 cnt,
            Array<OneD, Array<OneD, NekDouble> >               &physarray);
        void AdjointWallBC(
            int                                                 bcRegion,
            int                                                 cnt,
            Array<OneD, Array<OneD, NekDouble> >               &physarray);
        void AdjointWallForceBC(
                           int                                                 bcRegion,
                           int                                                 cnt,
                           Array<OneD, Array<OneD, NekDouble> >               &physarray);
        void WallViscousBC(
            int                                                 bcRegion,
            int                                                 cnt,
            Array<OneD, Array<OneD, NekDouble> >               &physarray);
        void SymmetryBC(
            int                                                 bcRegion,
            int                                                 cnt,
            Array<OneD, Array<OneD, NekDouble> >               &physarray);
        void PressureOutflowBC(
            int                                                 bcRegion,
            int                                                 cnt,
            Array<OneD, Array<OneD, NekDouble> >               &physarray);
        void RiemannInvariantBC(
            int                                                 bcRegion, 
            int                                                 cnt, 
            Array<OneD, Array<OneD, NekDouble> >               &physarray);
        void ExtrapOrder0BC(
            int                                                 bcRegion, 
            int                                                 cnt, 
            Array<OneD, Array<OneD, NekDouble> >               &physarray);
        void AdjointPressureOutflow(
            int                                                 bcRegion,
            int                                                 cnt,
            Array<OneD, Array<OneD, NekDouble> >                &physarray);
        void GetVelocityVector(
            const Array<OneD,       Array<OneD,       NekDouble> >&physfield,
                  Array<OneD,       Array<OneD,       NekDouble> >&velocity);
        void GetSoundSpeed(
            const Array<OneD,       Array<OneD,       NekDouble> >&physfield,
                  Array<OneD,                         NekDouble>  &pressure,
                  Array<OneD,                         NekDouble>  &soundspeed);
        void GetMach(
                  Array<OneD,       Array<OneD,       NekDouble> >&physfield,
                  Array<OneD,                         NekDouble>  &soundspeed,
                  Array<OneD,                         NekDouble>  &mach);
        void GetTemperature(
            const Array<OneD, const Array<OneD,       NekDouble> >&physfield,
                  Array<OneD,                         NekDouble>  &pressure,
                  Array<OneD,                         NekDouble>  &temperature);
        void GetPressure(
            const Array<OneD, const Array<OneD,       NekDouble> >&physfield,
                  Array<OneD,                         NekDouble>  &pressure);
        void GetPressure(
            const Array<OneD, const Array<OneD,       NekDouble> >&physfield,
            const Array<OneD, const Array<OneD,       NekDouble> >&velocity,
                  Array<OneD,                         NekDouble>  &pressure);
        void GetEnthalpy(
            const Array<OneD, const Array<OneD, NekDouble> > &physfield,
                  Array<OneD,                   NekDouble>   &pressure,
                  Array<OneD,                   NekDouble>   &enthalpy);
        void GetEntropy(
            const Array<OneD, const Array<OneD, NekDouble> > &physfield,
            const Array<OneD, const NekDouble>               &pressure,
            const Array<OneD, const NekDouble>               &temperature,
                  Array<OneD,       NekDouble>               &entropy);
        void GetSmoothArtificialViscosity(
                    const Array<OneD, Array<OneD, NekDouble> > &physfield,
                          Array<OneD,             NekDouble  > &eps_bar);
        void GetDynamicViscosity(
            const Array<OneD,                   const NekDouble>  &temperature,
                  Array<OneD,                         NekDouble  >&mu);
        void GetStdVelocity(
            const Array<OneD, const Array<OneD,       NekDouble> >&inarray,
                  Array<OneD,                         NekDouble>  &stdV);
<<<<<<< HEAD
        void GetDynamicViscosity(
            const Array<OneD, const NekDouble>                    &temperature,
                  Array<OneD,       NekDouble>                    &mu);
=======
>>>>>>> 3b24f18e
        void GetSensor(
            const Array<OneD, const Array<OneD,       NekDouble> > &physarray,
                  Array<OneD,                         NekDouble>   &Sensor,
                  Array<OneD,                         NekDouble>   &SensorKappa);
<<<<<<< HEAD
        void GetArtificialDynamicViscosity(
            const Array<OneD,  Array<OneD, NekDouble> > &physfield,
                  Array<OneD,                    NekDouble  > &mu_var);
      
        virtual bool v_PostIntegrate(int step);
        NekDouble CalcSteadyState();
        
        virtual NekDouble v_GetTimeStep(
            const Array<OneD, const Array<OneD, NekDouble> > &inarray);
        

=======
        void GetElementDimensions(
                  Array<OneD,       Array<OneD, NekDouble> > &outarray,
                  Array<OneD,       NekDouble > &hmin);
        void GetAbsoluteVelocity(
            const Array<OneD, const Array<OneD, NekDouble> > &inarray,
                  Array<OneD,                   NekDouble>   &Vtot);
        void GetArtificialDynamicViscosity(
            const Array<OneD,  Array<OneD, NekDouble> > &physfield,
                  Array<OneD,                    NekDouble  > &mu_var);
        void SetVarPOrderElmt(
            const Array<OneD, const Array<OneD, NekDouble> > &physfield,
                  Array<OneD,                    NekDouble  > &PolyOrder);
        void GetForcingTerm(
            const Array<OneD, const Array<OneD, NekDouble> > &inarray,
                  Array<OneD,       Array<OneD, NekDouble> > outarrayForcing);
        virtual NekDouble v_GetTimeStep(
            const Array<OneD, const Array<OneD, NekDouble> > &inarray);
>>>>>>> 3b24f18e
        virtual void v_SetInitialConditions(
            NekDouble initialtime = 0.0,
            bool dumpInitialConditions = true,
            const int domain = 0)
        {
        }

        NekDouble GetGasConstant()
        {
            return m_gasConstant;
        }
        
        NekDouble GetGamma()
        {
            return m_gamma;
        }
      
        const Array<OneD, const Array<OneD, NekDouble> > &GetVecLocs()
        {
            return m_vecLocs;
        }
        
        const Array<OneD, const Array<OneD, NekDouble> > &GetNormals()
        {
            return m_traceNormals;
        }
<<<<<<< HEAD
        
        NekDouble GetAdjointSwitch()
        {
            return m_adjointSwitch;
        }
=======

        virtual void v_ExtraFldOutput(
            std::vector<Array<OneD, NekDouble> > &fieldcoeffs,
            std::vector<std::string>             &variables);
>>>>>>> 3b24f18e
    };
}
#endif<|MERGE_RESOLUTION|>--- conflicted
+++ resolved
@@ -103,16 +103,10 @@
         NekDouble                           m_gasConstant;
         NekDouble                           m_Twall;
         std::string                         m_ViscosityType;
-<<<<<<< HEAD
         std::string                         m_Target;
-=======
         std::string                         m_shockCaptureType;
-	std::string                         m_EqTypeStr;
->>>>>>> 3b24f18e
+	    std::string                         m_EqTypeStr;
         NekDouble                           m_mu;
-        NekDouble                           m_Skappa;
-        NekDouble                           m_Kappa;
-        NekDouble                           m_mu0;
         NekDouble                           m_FacL;
         NekDouble                           m_FacH;
         NekDouble                           m_eps_max;
@@ -122,7 +116,6 @@
         NekDouble                           m_C2;
         NekDouble                           m_hFactor;
         NekDouble                           m_Prandtl;
-<<<<<<< HEAD
         NekDouble                           m_adjointSwitch;
         NekDouble                           m_rhoInfPrimal;
         NekDouble                           m_uInfPrimal;
@@ -134,11 +127,9 @@
         NekDouble                           m_Skappa;
         NekDouble                           m_Kappa;
         NekDouble                           m_mu0;
-=======
         StdRegions::StdQuadExpSharedPtr     m_OrthoQuadExp;
         StdRegions::StdHexExpSharedPtr      m_OrthoHexExp;
         bool                                m_smoothDiffusion;
->>>>>>> 3b24f18e
 
         Array<OneD, Array<OneD, NekDouble> > m_un;
         
@@ -273,10 +264,6 @@
             int                                                 bcRegion, 
             int                                                 cnt, 
             Array<OneD, Array<OneD, NekDouble> >               &physarray);
-        void AdjointPressureOutflow(
-            int                                                 bcRegion,
-            int                                                 cnt,
-            Array<OneD, Array<OneD, NekDouble> >                &physarray);
         void GetVelocityVector(
             const Array<OneD,       Array<OneD,       NekDouble> >&physfield,
                   Array<OneD,       Array<OneD,       NekDouble> >&velocity);
@@ -317,29 +304,13 @@
         void GetStdVelocity(
             const Array<OneD, const Array<OneD,       NekDouble> >&inarray,
                   Array<OneD,                         NekDouble>  &stdV);
-<<<<<<< HEAD
-        void GetDynamicViscosity(
-            const Array<OneD, const NekDouble>                    &temperature,
-                  Array<OneD,       NekDouble>                    &mu);
-=======
->>>>>>> 3b24f18e
         void GetSensor(
             const Array<OneD, const Array<OneD,       NekDouble> > &physarray,
                   Array<OneD,                         NekDouble>   &Sensor,
                   Array<OneD,                         NekDouble>   &SensorKappa);
-<<<<<<< HEAD
-        void GetArtificialDynamicViscosity(
-            const Array<OneD,  Array<OneD, NekDouble> > &physfield,
-                  Array<OneD,                    NekDouble  > &mu_var);
-      
         virtual bool v_PostIntegrate(int step);
-        NekDouble CalcSteadyState();
-        
-        virtual NekDouble v_GetTimeStep(
-            const Array<OneD, const Array<OneD, NekDouble> > &inarray);
-        
-
-=======
+                  NekDouble CalcSteadyState();
+        
         void GetElementDimensions(
                   Array<OneD,       Array<OneD, NekDouble> > &outarray,
                   Array<OneD,       NekDouble > &hmin);
@@ -357,7 +328,7 @@
                   Array<OneD,       Array<OneD, NekDouble> > outarrayForcing);
         virtual NekDouble v_GetTimeStep(
             const Array<OneD, const Array<OneD, NekDouble> > &inarray);
->>>>>>> 3b24f18e
+        
         virtual void v_SetInitialConditions(
             NekDouble initialtime = 0.0,
             bool dumpInitialConditions = true,
@@ -384,18 +355,15 @@
         {
             return m_traceNormals;
         }
-<<<<<<< HEAD
         
         NekDouble GetAdjointSwitch()
         {
             return m_adjointSwitch;
         }
-=======
 
         virtual void v_ExtraFldOutput(
             std::vector<Array<OneD, NekDouble> > &fieldcoeffs,
             std::vector<std::string>             &variables);
->>>>>>> 3b24f18e
     };
 }
 #endif