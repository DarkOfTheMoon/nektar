///////////////////////////////////////////////////////////////////////////////
//
// File VelocityCorrection.cpp
//
// For more information, please see: http://www.nektar.info
//
// The MIT License
//
// Copyright (c) 2006 Division of Applied Mathematics, Brown University (USA),
// Department of Aeronautics, Imperial College London (UK), and Scientific
// Computing and Imaging Institute, University of Utah (USA).
//
// License for the specific language governing rights and limitations under
// Permission is hereby granted, free of charge, to any person obtaining a
// copy of this software and associated documentation files (the "Software"),
// to deal in the Software without restriction, including without limitation
// the rights to use, copy, modify, merge, publish, distribute, sublicense,
// and/or sell copies of the Software, and to permit persons to whom the
// Software is furnished to do so, subject to the following conditions:
//
// The above copyright notice and this permission notice shall be included
// in all copies or substantial portions of the Software.
//
// THE SOFTWARE IS PROVIDED "AS IS", WITHOUT WARRANTY OF ANY KIND, EXPRESS
// OR IMPLIED, INCLUDING BUT NOT LIMITED TO THE WARRANTIES OF MERCHANTABILITY,
// FITNESS FOR A PARTICULAR PURPOSE AND NONINFRINGEMENT. IN NO EVENT SHALL
// THE AUTHORS OR COPYRIGHT HOLDERS BE LIABLE FOR ANY CLAIM, DAMAGES OR OTHER
// LIABILITY, WHETHER IN AN ACTION OF CONTRACT, TORT OR OTHERWISE, ARISING
// FROM, OUT OF OR IN CONNECTION WITH THE SOFTWARE OR THE USE OR OTHER
// DEALINGS IN THE SOFTWARE.
//
// Description: Velocity Correction Scheme for the Incompressible
// Navier Stokes equations
///////////////////////////////////////////////////////////////////////////////

#include <IncNavierStokesSolver/EquationSystems/VelocityCorrectionScheme.h>
#include <LibUtilities/BasicUtils/Timer.h>

namespace Nektar
{
    string VelocityCorrectionScheme::className = SolverUtils::GetEquationSystemFactory().RegisterCreatorFunction("VelocityCorrectionScheme", VelocityCorrectionScheme::create);
    
     /**
     * Constructor. Creates ...
     *
     * \param 
     * \param
     */
    VelocityCorrectionScheme::VelocityCorrectionScheme(
            const LibUtilities::SessionReaderSharedPtr& pSession):
        IncNavierStokes(pSession),
        m_showTimings(false)
    {
        
    }

    void VelocityCorrectionScheme::v_InitObject()
    {
        int cnt,n;

        UnsteadySystem::v_InitObject();
        IncNavierStokes::v_InitObject();
        // Set m_pressure to point to last field of m_fields; 
        if(NoCaseStringCompare(m_session->GetVariable(m_fields.num_elements()-1),"p") == 0)
        {
            m_nConvectiveFields = m_fields.num_elements()-1;
            m_pressure = m_fields[m_nConvectiveFields];
            m_pressureCalls = 1;
        }
        else
        {
            ASSERTL0(false,"Need to set up pressure field definition");
        }
        
        LibUtilities::TimeIntegrationMethod intMethod;
        std::string TimeIntStr = m_session->GetSolverInfo("TimeIntegrationMethod");
        int i;
        for(i = 0; i < (int) LibUtilities::SIZE_TimeIntegrationMethod; ++i)
        {
            if(NoCaseStringCompare(LibUtilities::TimeIntegrationMethodMap[i],TimeIntStr) == 0 )
            {
                intMethod = (LibUtilities::TimeIntegrationMethod)i; 
                break;
            }
        }
        
        ASSERTL0(i != (int) LibUtilities::SIZE_TimeIntegrationMethod, "Invalid time integration type.");
        
        if(m_HomogeneousType == eHomogeneous1D)
        {
            ASSERTL0(m_nConvectiveFields > 2,"Expect to have three velcoity fields with homogenous expansion");

            m_session->MatchSolverInfo("SpectralVanishingViscosity","True",m_useHomo1DSpecVanVisc,false);
            
            if(m_useHomo1DSpecVanVisc)
            {
                
                Array<OneD, unsigned int> planes;
                planes = m_fields[0]->GetZIDs();

                int num_planes = planes.num_elements();
                Array<OneD, NekDouble> SVV(num_planes,0.0);
                NekDouble fac;
                int kmodes = m_fields[0]->GetHomogeneousBasis()->GetNumModes();
                int pstart;

                m_session->LoadParameter("SVVStartMode",pstart,0.75*kmodes);
                
                for(n = 0; n < num_planes; ++n)
                {
                    if(planes[n] > pstart)
                    {
                        fac = (NekDouble)((planes[n] - kmodes)*(planes[n] - kmodes))/
                            ((NekDouble)((planes[n] - pstart)*(planes[n] - pstart)));
                        SVV[n] = exp(-fac)/m_kinvis;
                    }
                    
                }

                for(i = 0; i < m_velocity.num_elements(); ++i)
                {
                    m_fields[m_velocity[i]]->GetTransposition()->SetSpecVanVisc(SVV);
                }
            }
            
        }

        m_session->MatchSolverInfo("SubSteppingScheme","True",m_subSteppingScheme,false);

        m_session->MatchSolverInfo("ShowTimings","True",m_showTimings,false);

        m_session->MatchSolverInfo("SmoothAdvection", "True",
                                   m_SmoothAdvection, false);

        if(m_subSteppingScheme)
        {
            
            ASSERTL0(m_projectionType == MultiRegions::eMixed_CG_Discontinuous,"Projection must be set to Mixed_CG_Discontinuous for substepping");
            
            m_session->LoadParameter("SubStepCFL", m_cflSafetyFactor, 0.5);
            
            // Set to 1 for first step and it will then be increased in
            // time advance routines
            switch(intMethod)
            {
            case LibUtilities::eBackwardEuler:
            case LibUtilities::eBDFImplicitOrder1: 
                {
                    m_intSteps = 1;
                    m_integrationScheme = Array<OneD, LibUtilities::TimeIntegrationSchemeSharedPtr> (m_intSteps);
                    LibUtilities::TimeIntegrationSchemeKey       IntKey0(intMethod);
                    m_integrationScheme[0] = LibUtilities::TimeIntegrationSchemeManager()[IntKey0];
                        
                    LibUtilities::TimeIntegrationSchemeKey     SubIntKey(LibUtilities::eForwardEuler);
                    m_subStepIntegrationScheme = LibUtilities::TimeIntegrationSchemeManager()[SubIntKey];
                    
                    // Fields for linear interpolation
                    m_previousVelFields = Array<OneD, Array<OneD, NekDouble> >(2*m_fields.num_elements());                    
                    int ntotpts  = m_fields[0]->GetTotPoints();
                    m_previousVelFields[0] = Array<OneD, NekDouble>(2*m_fields.num_elements()*ntotpts);
                    for(i = 1; i < 2*m_fields.num_elements(); ++i)
                    {
                        m_previousVelFields[i] = m_previousVelFields[i-1] + ntotpts; 
                    }
                    
                }
                break;
            case LibUtilities::eBDFImplicitOrder2:
                {
                    m_intSteps = 2;
                    m_integrationScheme = Array<OneD, LibUtilities::TimeIntegrationSchemeSharedPtr> (m_intSteps);
                    
                    
                    LibUtilities::TimeIntegrationSchemeKey       IntKey0(LibUtilities::eBackwardEuler);
                    m_integrationScheme[0] = LibUtilities::TimeIntegrationSchemeManager()[IntKey0];
                    LibUtilities::TimeIntegrationSchemeKey       IntKey1(intMethod);
                    m_integrationScheme[1] = LibUtilities::TimeIntegrationSchemeManager()[IntKey1];
                    
                    LibUtilities::TimeIntegrationSchemeKey     SubIntKey(LibUtilities::eRungeKutta2_ImprovedEuler);
                    
                    m_subStepIntegrationScheme = LibUtilities::TimeIntegrationSchemeManager()[SubIntKey];
                    
                    int nvel = m_velocity.num_elements();
                    
                    // Fields for quadratic interpolation
                    m_previousVelFields = Array<OneD, Array<OneD, NekDouble> >(3*nvel);
                    
                    int ntotpts  = m_fields[0]->GetTotPoints();
                    m_previousVelFields[0] = Array<OneD, NekDouble>(3*nvel*ntotpts);
                    for(i = 1; i < 3*nvel; ++i)
                    {
                        m_previousVelFields[i] = m_previousVelFields[i-1] + ntotpts; 
                    }
                    
                }
                break;
            default:
                ASSERTL0(0,"Integration method not suitable: Options include BackwardEuler or BDFImplicitOrder1");
                break;
            }
            
            // set explicit time-intregration class operators
                m_subStepIntegrationOps.DefineOdeRhs(&IncNavierStokes::SubStepAdvection, this);
                m_subStepIntegrationOps.DefineProjection(&IncNavierStokes::SubStepProjection, this);
                
        }
        else // Standard velocity correction scheme
        {
            
            // Set to 1 for first step and it will then be increased in
            // time advance routines
            switch(intMethod)
            {
                case LibUtilities::eIMEXOrder1: 
                {
                    m_intSteps = 1;
                    m_integrationScheme = Array<OneD, LibUtilities::TimeIntegrationSchemeSharedPtr> (m_intSteps);
                    LibUtilities::TimeIntegrationSchemeKey       IntKey0(intMethod);
                    m_integrationScheme[0] = LibUtilities::TimeIntegrationSchemeManager()[IntKey0];
                }
                break;
                case LibUtilities::eIMEXOrder2: 
                {
                    m_intSteps = 2;
                    m_integrationScheme = Array<OneD, LibUtilities::TimeIntegrationSchemeSharedPtr> (m_intSteps);
                    LibUtilities::TimeIntegrationSchemeKey       IntKey0(LibUtilities::eIMEXOrder1);
                    m_integrationScheme[0] = LibUtilities::TimeIntegrationSchemeManager()[IntKey0];
                    LibUtilities::TimeIntegrationSchemeKey       IntKey1(intMethod);
                    m_integrationScheme[1] = LibUtilities::TimeIntegrationSchemeManager()[IntKey1];
                }
                break;
                case LibUtilities::eIMEXOrder3: 
                {
                    m_intSteps = 3;
                    m_integrationScheme = Array<OneD, LibUtilities::TimeIntegrationSchemeSharedPtr> (m_intSteps);
                    LibUtilities::TimeIntegrationSchemeKey       IntKey0(LibUtilities::eIMEXdirk_3_4_3);
                    m_integrationScheme[0] = LibUtilities::TimeIntegrationSchemeManager()[IntKey0];
                    LibUtilities::TimeIntegrationSchemeKey       IntKey1(LibUtilities::eIMEXdirk_3_4_3);
                    m_integrationScheme[1] = LibUtilities::TimeIntegrationSchemeManager()[IntKey1];
                    LibUtilities::TimeIntegrationSchemeKey       IntKey2(intMethod);
                    m_integrationScheme[2] = LibUtilities::TimeIntegrationSchemeManager()[IntKey2];
                }
                break;
                default:
                    ASSERTL0(0,"Integration method not suitable: Options include IMEXOrder1, IMEXOrder2 or IMEXOrder3");
                    break;
            }
            
            // set explicit time-intregration class operators
            m_integrationOps.DefineOdeRhs(&VelocityCorrectionScheme::EvaluateAdvection_SetPressureBCs, this);
            
        }
        // Count number of HBC conditions
        Array<OneD, const SpatialDomains::BoundaryConditionShPtr > PBndConds = m_pressure->GetBndConditions();
        Array<OneD, MultiRegions::ExpListSharedPtr>  PBndExp = m_pressure->GetBndCondExpansions();
        
        // Set up mapping from pressure boundary condition to pressure
        // element details.
        m_pressure->GetBoundaryToElmtMap(m_pressureBCtoElmtID,m_pressureBCtoTraceID);
	
        // find the maximum values of points  for pressure BC evaluation
        m_pressureBCsMaxPts = 0; 
        for(cnt = n = 0; n < PBndConds.num_elements(); ++n)
        {
            for(int i = 0; i < PBndExp[n]->GetExpSize(); ++i)
            {
                m_pressureBCsMaxPts = max(m_pressureBCsMaxPts, m_fields[0]->GetExp(m_pressureBCtoElmtID[cnt++])->GetTotPoints());
            }
        }

        // Storage array for high order pressure BCs
        m_pressureHBCs = Array<OneD, Array<OneD, NekDouble> > (m_intSteps);
        m_acceleration = Array<OneD, Array<OneD, NekDouble> > (m_intSteps + 1);
        
        int HBCnumber = 0;
        for(cnt = n = 0; n < PBndConds.num_elements(); ++n)
        {
            // High order boundary condition;
            if(PBndConds[n]->GetUserDefined() == SpatialDomains::eHigh)
            {
                cnt += PBndExp[n]->GetNcoeffs();
                HBCnumber += PBndExp[n]->GetExpSize();
            }
        }
        
        if (HBCnumber > 0) 
        {
            m_acceleration[0] = Array<OneD, NekDouble>(cnt, 0.0);

            for(n = 0; n < m_intSteps; ++n)
            {
                m_pressureHBCs[n]   = Array<OneD, NekDouble>(cnt, 0.0);
                m_acceleration[n+1] = Array<OneD, NekDouble>(cnt, 0.0);
            }
        }

        // creating a Map to store the information regarding
        // High-Order pressure BCs to improve efficiency
        // currently only set up for Fourier expansions
        FillHOPBCMap(HBCnumber);
        
        // set implicit time-intregration class operators
        m_integrationOps.DefineImplicitSolve(&VelocityCorrectionScheme::SolveUnsteadyStokesSystem,this);
    }
        
    VelocityCorrectionScheme::~VelocityCorrectionScheme(void)
    {
        
    }
    
        
    void VelocityCorrectionScheme::v_PrintSummary(std::ostream &out)
    {
        if(m_subSteppingScheme)
        {
            cout <<  "\tSolver Type     : Velocity Correction with Substepping" <<endl;
        }
        else
        {
            cout <<  "\tSolver Type     : Velocity Correction" <<endl;
        }

        if(m_session->DefinesSolverInfo("EvolutionOperator"))
        {
            cout << "\tEvolutionOp     : " << m_session->GetSolverInfo("EvolutionOperator")<< endl;
            
        }
        else
        {
            cout << "\tEvolutionOp     : " << endl;
        }

        if(m_session->DefinesSolverInfo("Driver"))
        {
            cout << "\tDriver          : " << m_session->GetSolverInfo("Driver")<< endl;
            
        }
        else
        {
            cout << "\tDriver          : "<< endl;
        }
        
        TimeParamSummary(out);
        cout << "\tTime integ.     : " << LibUtilities::TimeIntegrationMethodMap[m_integrationScheme[m_intSteps-1]->GetIntegrationMethod()] << endl;
        
        if(m_subSteppingScheme)
        {
            cout << "\tSubstepping     : " << LibUtilities::TimeIntegrationMethodMap[m_subStepIntegrationScheme->GetIntegrationMethod()] << endl;
        }

        if(m_dealiasing)
        {
            cout << "\tDealiasing      : Homogeneous1D"  << endl;
        }
        
        if(m_specHP_dealiasing)
        {
            cout << "\tDealiasing      : Spectral/hp "  << endl;
        }

        if(m_useHomo1DSpecVanVisc)
        {
            cout << "\tSmoothing       : Spectral vanishing viscosity (homogeneous1D) " << endl;
        }
    }
    
    void VelocityCorrectionScheme::v_DoInitialise(void)
    {
        // Set initial condition using time t=0
        SetInitialConditions(0.0);

        // Set Boundary conditions on the intiial conditions
        SetBoundaryConditions(0.0); // should be dependent on m_time? 
        for(int i = 0; i < m_nConvectiveFields; ++i)
        {
            m_fields[i]->LocalToGlobal();
            m_fields[i]->ImposeDirichletConditions(m_fields[i]->UpdateCoeffs());
            m_fields[i]->GlobalToLocal();
            m_fields[i]->BwdTrans(m_fields[i]->GetCoeffs(),m_fields[i]->UpdatePhys());
        }
        
        //insert white noise in initial condition
        NekDouble Noise;
        int phystot = m_fields[0]->GetTotPoints();
        Array<OneD, NekDouble> noise(phystot);
	
        m_session->LoadParameter("Noise", Noise,0.0);
	
        if(Noise > 0.0)
        {
            for(int i = 0; i < m_nConvectiveFields; i++)
            {
                Vmath::FillWhiteNoise(phystot,Noise,noise,1,m_comm->GetColumnComm()->GetRank()+1);
                Vmath::Vadd(phystot,m_fields[i]->GetPhys(),1,noise,1,m_fields[i]->UpdatePhys(),1);
                m_fields[i]->FwdTrans_IterPerExp(m_fields[i]->GetPhys(),m_fields[i]->UpdateCoeffs());
            }
        }
    }
    
    void VelocityCorrectionScheme::v_DoSolve(void)
    {
        switch(m_equationType)
        {
        case eUnsteadyStokes: 
        case eUnsteadyNavierStokes:
        case eUnsteadyLinearisedNS:
            {  
                // Integrate from start time to end time
                AdvanceInTime(m_steps);
                break;
            }
        case eNoEquationType:
        default:
            ASSERTL0(false,"Unknown or undefined equation type for VelocityCorrectionScheme");
        }
    }

    
    void VelocityCorrectionScheme:: v_TransCoeffToPhys(void)
    {
        int nfields = m_fields.num_elements() - 1;
        for (int k=0 ; k < nfields; ++k)
        {
            //Backward Transformation in physical space for time evolution
            m_fields[k]->BwdTrans_IterPerExp(m_fields[k]->GetCoeffs(),
                                             m_fields[k]->UpdatePhys());
        }
    }
    
    void VelocityCorrectionScheme:: v_TransPhysToCoeff(void)
    {
        
        int nfields = m_fields.num_elements() - 1;
        for (int k=0 ; k < nfields; ++k)
        {
            //Forward Transformation in physical space for time evolution
            m_fields[k]->FwdTrans_IterPerExp(m_fields[k]->GetPhys(),m_fields[k]->UpdateCoeffs());
        }
    }
	
    Array<OneD, bool> VelocityCorrectionScheme::v_GetSystemSingularChecks()
    {
        int vVar = m_session->GetVariables().size();
        Array<OneD, bool> vChecks(vVar, false);
        vChecks[vVar-1] = true;
        return vChecks;
    }
    
    int VelocityCorrectionScheme::v_GetForceDimension()
    {
        return m_session->GetVariables().size() - 1;
    }

    void VelocityCorrectionScheme::EvaluateAdvection_SetPressureBCs(const Array<OneD, const Array<OneD, NekDouble> > &inarray, 
                                                                    Array<OneD, Array<OneD, NekDouble> > &outarray, 
                                                                    const NekDouble time)
    {
        int nqtot        = m_fields[0]->GetTotPoints();
        
        Timer  timer;
        bool IsRoot = (m_comm->GetColumnComm()->GetRank())? false:true;

#if 0
        timer.Start();
        for(int k = 0; k < 1000; ++k)
        {
            m_fields[0]->IProductWRTBase(m_fields[0]->GetPhys(),
                                         m_fields[0]->UpdateCoeffs());

        }
        timer.Stop();
        cout << "\t 1000 Iprods   : "<< timer.TimePerTest(1) << endl;
#endif

#if 0
        timer.Start();
        Array<OneD, NekDouble> out (m_fields[0]->GetTotPoints());
        Array<OneD, NekDouble> out1(m_fields[0]->GetTotPoints());
        Array<OneD, NekDouble> out2(m_fields[0]->GetTotPoints());
        
        for(int k = 0; k < 10000; ++k)
        {
            m_fields[0]->PhysDeriv(out,out1,out2);

        }
        timer.Stop();
        cout << "\t 10000 Physderiv   : "<< timer.TimePerTest(1) << endl;
        exit(1);
#endif

        timer.Start();
        // evaluate convection terms
        m_advObject->DoAdvection(m_fields, m_nConvectiveFields, m_velocity,inarray,outarray,m_time);
        timer.Stop();
        if(m_showTimings&&IsRoot)
        {
            cout << "\t Adv. eval Time   : "<< timer.TimePerTest(1) << endl;
        }
		
        if(m_SmoothAdvection && m_pressureCalls > 1)
        {
            for(int i = 0; i < m_nConvectiveFields; ++i)
            {
                m_pressure->SmoothField(outarray[i]);
            }
        }

        //add the force
        if(m_session->DefinesFunction("BodyForce"))
        {
            timer.Start();
            if(m_fields[0]->GetWaveSpace())
            {
                for(int i = 0; i < m_nConvectiveFields; ++i)
                {
                    m_forces[i]->SetWaveSpace(true);					
                    m_forces[i]->BwdTrans(m_forces[i]->GetCoeffs(),
                                          m_forces[i]->UpdatePhys());
                }
            }
            for(int i = 0; i < m_nConvectiveFields; ++i)
            {
                Vmath::Vadd(nqtot,outarray[i],1,(m_forces[i]->GetPhys()),1,
                            outarray[i],1);
            }
            timer.Stop();
            if(m_showTimings&&IsRoot)
            {
                cout << "\t Body ForceTime   : "<< timer.TimePerTest(1) << endl;
            }
        }
        
        if(m_pressureHBCs[0].num_elements() > 0)
        {
            // Set pressure BCs
            timer.Start();
            EvaluatePressureBCs(inarray, outarray); 
            timer.Stop();

            if(m_showTimings&&IsRoot)
            {
                cout << "\t Pressure BCs     : "<< timer.TimePerTest(1) << endl;
            }
        }
    }
    
    void VelocityCorrectionScheme::SolveUnsteadyStokesSystem(const Array<OneD, const Array<OneD, NekDouble> > &inarray, 
                                                             Array<OneD, Array<OneD, NekDouble> > &outarray, 
                                                             const NekDouble time, 
                                                             const NekDouble aii_Dt)
    {
        int i,n;
        int phystot = m_fields[0]->GetTotPoints();
        Array<OneD, Array< OneD, NekDouble> > F(m_nConvectiveFields);
        StdRegions::ConstFactorMap factors;
        factors[StdRegions::eFactorLambda] = 0.0;
        Timer timer;
        bool IsRoot = (m_comm->GetColumnComm()->GetRank())? false:true;

        for(n = 0; n < m_nConvectiveFields; ++n)
        {
            F[n] = Array<OneD, NekDouble> (phystot);
        }
            
        SetBoundaryConditions(time);
        
        if(m_subSteppingScheme)
        {
            SubStepSetPressureBCs(inarray,aii_Dt);
        }
		
        // Pressure Forcing = Divergence Velocity; 
        timer.Start();
        SetUpPressureForcing(inarray, F, aii_Dt);
        timer.Stop();
        if(m_showTimings&&IsRoot)
        {
            cout << "\t Pressure Forcing : "<< timer.TimePerTest(1) << endl;
	}

        // Solver Pressure Poisson Equation 
        timer.Start();
        m_pressure->HelmSolve(F[0], m_pressure->UpdateCoeffs(), NullFlagList, factors);
        timer.Stop();
        if(m_showTimings&&IsRoot)
        {
            cout << "\t Pressure Solve   : "<< timer.TimePerTest(1) << endl;
        }

        // Viscous Term forcing
        timer.Start();
        SetUpViscousForcing(inarray, F, aii_Dt);
        timer.Stop();
        if(m_showTimings&&IsRoot)
        {
            cout << "\t Viscous Forcing  : "<< timer.TimePerTest(1) << endl;
        }
        factors[StdRegions::eFactorLambda] = 1.0/aii_Dt/m_kinvis;

        // Solve Helmholtz system and put in Physical space
        timer.Start();
        for(i = 0; i < m_nConvectiveFields; ++i)
        {
            m_fields[i]->HelmSolve(F[i], m_fields[i]->UpdateCoeffs(), NullFlagList, factors);            
        }
        timer.Stop();
        if(m_showTimings&&IsRoot)
        {
            cout << "\t Visc. Slv.      : "<< timer.TimePerTest(1) << endl;
        }

        timer.Start();

        for(i = 0; i < m_nConvectiveFields; ++i)
        {
            m_fields[i]->BwdTrans(m_fields[i]->GetCoeffs(),outarray[i]);
        }
 
        timer.Stop();
        if(m_showTimings&&IsRoot)
        {
            cout << "\t BwdTrans : "<< timer.TimePerTest(1) << endl;
        
        }
    }
    
    /** 
     * 
     */
    void VelocityCorrectionScheme::SubStepSetPressureBCs(const Array<OneD, const Array<OneD, NekDouble> > &inarray, const NekDouble Aii_DT)
    {
        
        if(m_pressureHBCs[0].num_elements() > 0)
        {
            Array<OneD, Array<OneD, NekDouble> > velfields(m_velocity.num_elements());
            
            for(int i = 0; i < m_velocity.num_elements(); ++i)
            {
                velfields[i] = m_fields[m_velocity[i]]->GetPhys(); 
            }
            // Set pressure BCs
            EvaluatePressureBCs(velfields, inarray, Aii_DT);
        }
    }
    
    void VelocityCorrectionScheme::EvaluatePressureBCs(const Array<OneD, const Array<OneD, NekDouble> >  &fields, const Array<OneD, const Array<OneD, NekDouble> >  &N, const NekDouble Aii_Dt)
    {		
        Array<OneD, NekDouble> tmp;
        Array<OneD, NekDouble> accelerationTerm;
        Array<OneD, const SpatialDomains::BoundaryConditionShPtr > PBndConds;
        Array<OneD, MultiRegions::ExpListSharedPtr>  PBndExp;
        int  n,cnt;
        int  nint    = min(m_pressureCalls++,m_intSteps);
        int  nlevels = m_pressureHBCs.num_elements();
        
        PBndConds   = m_pressure->GetBndConditions();
        PBndExp     = m_pressure->GetBndCondExpansions();

        int acc_order = 0;
        accelerationTerm = Array<OneD, NekDouble>(m_acceleration[0].num_elements(), 0.0);

        // Rotate HOPBCs storage
        Rotate(m_pressureHBCs);

        // Rotate acceleration term
        Rotate(m_acceleration);

        // Calculate BCs at current level
        CalcPressureBCs(fields,N);
        
        // Copy High order values into storage array 
        for(cnt = n = 0; n < PBndConds.num_elements(); ++n)
        {
            // High order boundary condition;
            if(PBndConds[n]->GetUserDefined() == SpatialDomains::eHigh)
            {
                int nq = PBndExp[n]->GetNcoeffs();
                Vmath::Vcopy(nq,&(PBndExp[n]->GetCoeffs()[0]),1,&(m_pressureHBCs[0])[cnt],1);
                cnt += nq;
            }
        }

        //Calculate acceleration term at level n based on previous steps
        if (m_pressureCalls > 2)
        {
            acc_order = min(m_pressureCalls-2,m_intSteps);
            Vmath::Smul(cnt, StifflyStable_Gamma0_Coeffs[acc_order-1],
                             m_acceleration[0], 1,
                             accelerationTerm,  1);

            for(int i = 0; i < acc_order; i++)
            {
                Vmath::Svtvp(cnt, -1*StifflyStable_Alpha_Coeffs[acc_order-1][i],
                                  m_acceleration[i+1], 1,
                                  accelerationTerm,    1,
                                  accelerationTerm,    1);
            }
        }
        
        // Adding acceleration term to HOPBCs
        Vmath::Svtvp(cnt, -1.0/m_timestep,
                          accelerationTerm,  1,
                          m_pressureHBCs[0], 1,
                          m_pressureHBCs[0], 1);

        // Extrapolate to n+1
        Vmath::Smul(cnt, StifflyStable_Betaq_Coeffs[nint-1][nint-1],
                         m_pressureHBCs[nint-1],    1,
                         m_pressureHBCs[nlevels-1], 1);

        for(n = 0; n < nint-1; ++n)
        {
            Vmath::Svtvp(cnt,StifflyStable_Betaq_Coeffs[nint-1][n],
                         m_pressureHBCs[n],1,m_pressureHBCs[nlevels-1],1,
                         m_pressureHBCs[nlevels-1],1);
        }

        // Copy values of [dP/dn]^{n+1} in the pressure bcs storage.
        // m_pressureHBCS[nlevels-1] will be cancelled at next time step
        for(cnt = n = 0; n < PBndConds.num_elements(); ++n)
        {
            // High order boundary condition;
            if(PBndConds[n]->GetUserDefined() == SpatialDomains::eHigh)
            {
                int nq = PBndExp[n]->GetNcoeffs();
                Vmath::Vcopy(nq,&(m_pressureHBCs[nlevels-1])[cnt],1,&(PBndExp[n]->UpdateCoeffs()[0]),1);
                cnt += nq;
            }
        }
        
        if(m_subSteppingScheme)
        {
            AddDuDt(N,Aii_Dt);
        }
    }


    void VelocityCorrectionScheme::Rotate(
            Array<OneD, Array<OneD, NekDouble> > &input)
    {
        int  nlevels = input.num_elements();
        Array<OneD, NekDouble> tmp;

        tmp = input[nlevels-1];

        for(int n = nlevels-1; n > 0; --n)
        {
            input[n] = input[n-1];
        }

        input[0] = tmp;
    }


    void VelocityCorrectionScheme::CalcPressureBCs(const Array<OneD, const Array<OneD, NekDouble> > &fields, const Array<OneD, const Array<OneD, NekDouble> >  &N)
    {
        //  switch(m_nConvectiveFields)
        switch(m_velocity.num_elements())
        {
        case 1:
            ASSERTL0(false,"Velocity correction scheme not designed to have just one velocity component");
            break;
        case 2:
            CalcPressureBCs2D(fields,N);
            break;
        case 3:
            CalcPressureBCs3D(fields,N);
            break;
        }
    }
    
    void VelocityCorrectionScheme::CalcPressureBCs2D(const Array<OneD, const Array<OneD, NekDouble> > &fields, const Array<OneD, const Array<OneD, NekDouble> >  &N)
    {
        int  i,n;
        
        Array<OneD, const SpatialDomains::BoundaryConditionShPtr > PBndConds;
        Array<OneD, MultiRegions::ExpListSharedPtr>  PBndExp;
        
        
        PBndConds = m_pressure->GetBndConditions();
        PBndExp   = m_pressure->GetBndCondExpansions();
        
        StdRegions::StdExpansionSharedPtr elmt;
        StdRegions::StdExpansion1DSharedPtr Pbc;
        
        Array<OneD, NekDouble> Pvals;
        
        int cnt;
        int elmtid,nq,offset, boundary;
        
        Array<OneD, const NekDouble> U,V,Nu,Nv;
        // Elemental tempspace: call once adn set others as offset 
        Array<OneD, NekDouble> Uy(5*m_pressureBCsMaxPts); 
        Array<OneD, NekDouble> Vx = Uy + m_pressureBCsMaxPts; 
        Array<OneD, NekDouble> Qx = Vx + m_pressureBCsMaxPts;
        Array<OneD, NekDouble> Qy = Qx + m_pressureBCsMaxPts; 
        Array<OneD, NekDouble> Q  = Qy + m_pressureBCsMaxPts;
        
        for(cnt = n = 0; n < PBndConds.num_elements(); ++n)
        {            
            SpatialDomains::BndUserDefinedType type = PBndConds[n]->GetUserDefined(); 
            
            if(type == SpatialDomains::eHigh)
            {
                for(i = 0; i < PBndExp[n]->GetExpSize(); ++i,cnt++)
                {
                    // find element and edge of this expansion. 
                    // calculate curl x curl v;
                    elmtid = m_pressureBCtoElmtID[cnt];
                    elmt   = m_fields[0]->GetExp(elmtid);
                    nq     = elmt->GetTotPoints();
                    offset = m_fields[0]->GetPhys_Offset(elmtid);
                    
                    U = fields[m_velocity[0]] + offset;
                    V = fields[m_velocity[1]] + offset; 
                    
                    // Calculating vorticity Q = (dv/dx - du/dy)
                    elmt->PhysDeriv(MultiRegions::DirCartesianMap[0],V,Vx);
                    elmt->PhysDeriv(MultiRegions::DirCartesianMap[1],U,Uy);  
                    
                    Vmath::Vsub(nq,Vx,1,Uy,1,Q,1);
                    
                    // Calculate  Curl(Q) = Qy i - Qx j 
                    elmt->PhysDeriv(Q,Qx,Qy);
                    
                    Nu = N[0] + offset;
                    Nv = N[1] + offset; 
                    
                    if(m_subSteppingScheme)
                    {
                        // Evaluate [- kinvis Curlx Curl V].n
                        // x-component (stored in Qy)
                        Vmath::Smul(nq,-m_kinvis,Qy,1,Qy,1);
                        
                        // y-component (stored in Qx )
                        Vmath::Smul(nq,m_kinvis,Qx,1,Qx,1);
                    }
                    else
                    {
                        // Evaluate [N - kinvis Curlx Curl V].n
                        // x-component (stored in Qy)
                        //Vmath::Zero(nq,Qy,1);
                        Vmath::Svtvp(nq,-m_kinvis,Qy,1,Nu,1,Qy,1);
                        
                        // y-component (stored in Qx )
                        //Vmath::Zero(nq,Qx,1);
                        Vmath::Svtvp(nq,m_kinvis,Qx,1,Nv,1,Qx,1);
                    }
                    Pbc =  boost::dynamic_pointer_cast<StdRegions::StdExpansion1D> (PBndExp[n]->GetExp(i));
                    
                    boundary = m_pressureBCtoTraceID[cnt];
                    
                    // Get edge values and put into Uy, Vx
                    elmt->GetEdgePhysVals(boundary,Pbc,Qy,Uy);
                    elmt->GetEdgePhysVals(boundary,Pbc,Qx,Vx);
                    
                    // calcuate (phi, dp/dn = [N-kinvis curl x curl v].n) 
                    Pvals = PBndExp[n]->UpdateCoeffs()+PBndExp[n]->GetCoeff_Offset(i);
                    Pbc->NormVectorIProductWRTBase(Uy,Vx,Pvals); 
                }
            }

            // setting if just standard BC not High order
            else if(type == SpatialDomains::eNoUserDefined || type == SpatialDomains::eTimeDependent) 
            {
                cnt += PBndExp[n]->GetExpSize();
            }
            else
            {
                ASSERTL0(false,"Unknown USERDEFINEDTYPE in pressure boundary condition");
            }
        }
    }
    
    void VelocityCorrectionScheme::CalcPressureBCs3D(const Array<OneD, const Array<OneD, NekDouble> > &fields, const Array<OneD, const Array<OneD, NekDouble> >  &N)
    {
        Array<OneD, const SpatialDomains::BoundaryConditionShPtr > PBndConds;
        Array<OneD, MultiRegions::ExpListSharedPtr>  PBndExp;
        
        PBndConds = m_pressure->GetBndConditions();
        PBndExp   = m_pressure->GetBndCondExpansions();
        
        int elmtid,nq,offset, boundary, n;
        
        Array<OneD, NekDouble> Pvals;
        Array<OneD, NekDouble> Uvals;
        Array<OneD, const NekDouble> U,V,W,Nu,Nv,Nw;

        Array<OneD, NekDouble> Uy(9*m_pressureBCsMaxPts);
        Array<OneD, NekDouble> Uz = Uy + m_pressureBCsMaxPts; 
        Array<OneD, NekDouble> Vx = Uz + m_pressureBCsMaxPts; 
        Array<OneD, NekDouble> Vz = Vx + m_pressureBCsMaxPts; 
        Array<OneD, NekDouble> Wx = Vz + m_pressureBCsMaxPts; 
        Array<OneD, NekDouble> Wy = Wx + m_pressureBCsMaxPts; 
        Array<OneD, NekDouble> Qx = Wy + m_pressureBCsMaxPts; 
        Array<OneD, NekDouble> Qy = Qx + m_pressureBCsMaxPts; 
        Array<OneD, NekDouble> Qz = Qy + m_pressureBCsMaxPts; 
            
        if(m_HomogeneousType == eHomogeneous1D)
        {
            Array<OneD, NekDouble> Wz(9*m_pressureBCsMaxPts);
            Array<OneD, NekDouble> Vxx = Wz  + m_pressureBCsMaxPts; 
            Array<OneD, NekDouble> Vzz = Vxx + m_pressureBCsMaxPts; 
            Array<OneD, NekDouble> Vxy = Vzz + m_pressureBCsMaxPts; 
            Array<OneD, NekDouble> Uyy = Vxy + m_pressureBCsMaxPts; 
            Array<OneD, NekDouble> Uzz = Uyy + m_pressureBCsMaxPts; 
            Array<OneD, NekDouble> Uxy = Uzz + m_pressureBCsMaxPts; 
            Array<OneD, NekDouble> Wxz = Uxy + m_pressureBCsMaxPts; 
            Array<OneD, NekDouble> Wyz = Wxz + m_pressureBCsMaxPts;

            Array<OneD, NekDouble> Ub(m_pressureBCsMaxPts);
            Array<OneD, NekDouble> Vb(m_pressureBCsMaxPts);

            StdRegions::StdExpansion1DSharedPtr Pbc;
            
            for(int j = 0 ; j < m_HBCdata.num_elements() ; j++)
            {
                Pbc =  boost::dynamic_pointer_cast<StdRegions::StdExpansion1D> (PBndExp[m_HBCdata[j].m_bndryElmtID]->GetExp(m_HBCdata[j].m_bndElmtOffset));
                
                // Picking up the element where the HOPBc is located
                m_elmt = m_fields[0]->GetExp(m_HBCdata[j].m_globalElmtID);
                
                // Using the physical offset to get the velocity (W is taken on the coniugated plane)
                U = fields[m_velocity[0]] + m_HBCdata[j].m_physOffset;
                V = fields[m_velocity[1]] + m_HBCdata[j].m_physOffset;
                W = fields[m_velocity[2]] + m_HBCdata[j].m_assPhysOffset;
                
                // Derivatives to build up the curl curl of the velocity
                m_elmt->PhysDeriv(MultiRegions::DirCartesianMap[0],V,Vx);
                m_elmt->PhysDeriv(MultiRegions::DirCartesianMap[1],U,Uy);
                Vmath::Smul(m_HBCdata[j].m_ptsInElmt,m_wavenumber[j],W,1,Wz,1);
                
                // x-components of vorticity curl
                m_elmt->PhysDeriv(MultiRegions::DirCartesianMap[1],Vx,Vxy);
                m_elmt->PhysDeriv(MultiRegions::DirCartesianMap[1],Uy,Uyy);
                Vmath::Smul(m_HBCdata[j].m_ptsInElmt,m_negWavenumberSq[j],U,1,Uzz,1);
                    
                //x-component coming from the other plane
                m_elmt->PhysDeriv(MultiRegions::DirCartesianMap[0],Wz,Wxz);
                
                // y-components of vorticity curl
                m_elmt->PhysDeriv(MultiRegions::DirCartesianMap[0],Vx,Vxx);
                m_elmt->PhysDeriv(MultiRegions::DirCartesianMap[0],Uy,Uxy);
                Vmath::Smul(m_HBCdata[j].m_ptsInElmt,m_negWavenumberSq[j],V,1,Vzz,1);
                
                //y-component coming from the other plane
                m_elmt->PhysDeriv(MultiRegions::DirCartesianMap[1],Wz,Wyz);
                
                // buinding up the curl of V adding the components
                Vmath::Vsub(m_HBCdata[j].m_ptsInElmt,Vxy,1,Uyy,1,Qx,1);
                Vmath::Vsub(m_HBCdata[j].m_ptsInElmt,Qx ,1,Uzz,1,Qx,1);
                Vmath::Vadd(m_HBCdata[j].m_ptsInElmt,Qx ,1,Wxz,1,Qx,1);
                
                Vmath::Vsub(m_HBCdata[j].m_ptsInElmt,Wyz,1,Vzz,1,Qy,1);
                Vmath::Vsub(m_HBCdata[j].m_ptsInElmt,Qy ,1,Vxx,1,Qy,1);
                Vmath::Vadd(m_HBCdata[j].m_ptsInElmt,Qy ,1,Uxy,1,Qy,1);
		
                // getting the advective term
                Nu = N[0] + m_HBCdata[j].m_physOffset;
                Nv = N[1] + m_HBCdata[j].m_physOffset;

                if(m_subSteppingScheme)
                {
                    // Evaluate [- kinvis Curlx Curl V]
                    // x-component (stored in Qx)
                    Vmath::Smul(m_HBCdata[j].m_ptsInElmt,-m_kinvis,Qx,1,Qx,1);
                    // y-component (stored in Qy)
                    Vmath::Smul(m_HBCdata[j].m_ptsInElmt,-m_kinvis,Qy,1,Qy,1);
                    // z-component (stored in Qz) not required for this approach
                    // the third component of the normal vector is always zero
                }
                else
                {
                    // Evaluate [N - kinvis Curlx Curl V]
                    // x-component (stored in Qx)
                    Vmath::Svtvp(m_HBCdata[j].m_ptsInElmt,-m_kinvis,Qx,1,Nu,1,Qx,1);
                    // y-component (stored in Qy)
                    Vmath::Svtvp(m_HBCdata[j].m_ptsInElmt,-m_kinvis,Qy,1,Nv,1,Qy,1);
                    // z-component (stored in Qz) not required for this approach
                    // the third component of the normal vector is always zero
                }
                
                // Get edge values and put into Uy, Vx
                m_elmt->GetEdgePhysVals(m_HBCdata[j].m_elmtTraceID,Pbc,Qy,Uy);
                m_elmt->GetEdgePhysVals(m_HBCdata[j].m_elmtTraceID,Pbc,Qx,Vx);
                
                // calcuate (phi, dp/dn = [N-kinvis curl x curl v].n) 
                Pvals = PBndExp[m_HBCdata[j].m_bndryElmtID]->UpdateCoeffs()+PBndExp[m_HBCdata[j].m_bndryElmtID]->GetCoeff_Offset(m_HBCdata[j].m_bndElmtOffset);
                
                Pbc->NormVectorIProductWRTBase(Vx,Uy,Pvals);

                //update values for the acceleration term
                m_elmt->GetEdgePhysVals(m_HBCdata[j].m_elmtTraceID,Pbc,U,Ub);
                m_elmt->GetEdgePhysVals(m_HBCdata[j].m_elmtTraceID,Pbc,V,Vb);
                Uvals = (m_acceleration[0]) + m_HBCdata[j].m_coeffOffset;
                Pbc->NormVectorIProductWRTBase(Ub,Vb,Uvals);
            }
        }
        else if(m_HomogeneousType == eHomogeneous2D)
        {
            int phystot = m_fields[0]->GetTotPoints();
            Array< OneD, NekDouble>  Q(phystot);
            Array< OneD, NekDouble>  wx(phystot);
            Array< OneD, NekDouble>  vx(phystot);
            Array< OneD, NekDouble>  uy(phystot);
            Array< OneD, NekDouble>  uz(phystot);
            Array< OneD, NekDouble>  qx(phystot);
            Array< OneD, NekDouble>  qy(phystot);
            Array< OneD, NekDouble>  qz(phystot);
            
            //Vectors names are misleading, some of them have been re-used to save memory
            m_pressure->PhysDeriv(MultiRegions::DirCartesianMap[0],fields[2],wx);
            m_pressure->PhysDeriv(MultiRegions::DirCartesianMap[0],fields[1],vx);
            m_pressure->PhysDeriv(MultiRegions::DirCartesianMap[1],fields[0],uy);
            m_pressure->PhysDeriv(MultiRegions::DirCartesianMap[2],fields[0],uz);
            Vmath::Vsub(phystot,uz,1,wx,1,qy,1);
            Vmath::Vsub(phystot,vx,1,uy,1,qz,1);
            m_pressure->PhysDeriv(MultiRegions::DirCartesianMap[1],qz,uy);
            m_pressure->PhysDeriv(MultiRegions::DirCartesianMap[2],qy,uz);
            Vmath::Vsub(phystot,uy,1,uz,1,qx,1);
            
            if(m_subSteppingScheme)
            {
                Vmath::Smul(phystot,-m_kinvis,qx,1,qx,1);
            }
            else
            {
                Vmath::Svtvp(phystot,-m_kinvis,qx,1,N[0],1,qx,1);
            }
		
            if(m_pressure->GetWaveSpace())
            {
                Q = qx;
            }
            else
            {
                m_pressure->HomogeneousFwdTrans(qx,Q);
            }
            
            for(int j = 0 ; j < m_HBCdata.num_elements(); j++)
            {				
                Qx = Q + m_HBCdata[j].m_physOffset;
                
                if(m_HBCdata[j].m_elmtTraceID == 0)
                {
                    (PBndExp[m_HBCdata[j].m_bndryElmtID]->UpdateCoeffs()+PBndExp[m_HBCdata[j].m_bndryElmtID]->GetCoeff_Offset(m_HBCdata[j].m_bndElmtOffset))[0] = -1.0*Qx[0];
                }
                else if (m_HBCdata[j].m_elmtTraceID == 1)
                {
                    (PBndExp[m_HBCdata[j].m_bndryElmtID]->UpdateCoeffs()+PBndExp[m_HBCdata[j].m_bndryElmtID]->GetCoeff_Offset(m_HBCdata[j].m_bndElmtOffset))[0] = Qx[m_HBCdata[j].m_ptsInElmt-1];
                }
                else 
                {
                    ASSERTL0(false,"In the 3D homogeneous 2D approach BCs edge ID can be just 0 or 1 ");
                }
            }
        }
        else if(m_HomogeneousType == eHomogeneous3D)
        {
            ASSERTL0(false,"High Order Pressure BC not required for this approach");
        }
        // Full 3D		
        else
        {
            int i, cnt;
            
            StdRegions::StdExpansionSharedPtr elmt;
            StdRegions::StdExpansion2DSharedPtr Pbc;
            Array<OneD,NekDouble> NoCalc; // Dummy array

            for(cnt = n = 0; n < PBndConds.num_elements(); ++n)
            {
                
                SpatialDomains::BndUserDefinedType type = PBndConds[n]->GetUserDefined();
                
                if(type == SpatialDomains::eHigh)
                {
                    for(i = 0; i < PBndExp[n]->GetExpSize(); ++i,cnt++)
                    {
                        // find element and face of this expansion. 
                        // calculate curl x curl v;
                        elmtid = m_pressureBCtoElmtID[cnt];
                        elmt   = m_fields[0]->GetExp(elmtid);
                        nq     = elmt->GetTotPoints();
                        offset = m_fields[0]->GetPhys_Offset(elmtid);
                        
                        U = fields[m_velocity[0]] + offset;
                        V = fields[m_velocity[1]] + offset; 
                        W = fields[m_velocity[2]] + offset;
                        
                        // Calculating vorticity Q = (dv/dx - du/dy)
                        elmt->PhysDeriv(U,NoCalc,Uy,Uz);
                        elmt->PhysDeriv(V,Vx,NoCalc,Vz);
                        elmt->PhysDeriv(W,Wx,Wy,NoCalc);

                        Vmath::Vsub(nq,Wy,1,Vz,1,Qx,1);
                        Vmath::Vsub(nq,Uz,1,Wx,1,Qy,1);
                        Vmath::Vsub(nq,Vx,1,Uy,1,Qz,1);
                        
                        // Calculate  NxQ = Curl(Q) = (Qzy-Qyz) i + (Qxz-Qzx) j 
                        //                 + (Qyx-Qxy) k
                        // NxQ = NxQ_x i + NxQ_y j + NxQ_z k
                        // Using the velocity derivatives memory space to
                        // store the vorticity derivatives.
                        // Qzy => Uy,  Qyz => U,  Qxz => Vx 
                        // Qzx => Vz,  Qyx => Wx, Qxy => Wy 

                        elmt->PhysDeriv(Qx,NoCalc,Wy,Vx);
                        elmt->PhysDeriv(Qy,Wx,NoCalc,Uz);
                        elmt->PhysDeriv(Qz,Vz,Uy,NoCalc);
                        
                        // Using the storage space associated with
                        // the 3 components of the vorticity to
                        // store the 3 components od the vorticity
                        // curl to save space Qx = Qzy-Qyz = Uy-Uz
                        // 
                        // Qy = Qxz-Qzx = Vx-Vz 
                        // Qz=  Qyx-Qxy = Wx-Wy
                        Vmath::Vsub(nq,Uy,1,Uz,1,Qx,1);
                        Vmath::Vsub(nq,Vx,1,Vz,1,Qy,1);
                        Vmath::Vsub(nq,Wx,1,Wy,1,Qz,1);
                        
                        Nu = N[0] + offset;
                        Nv = N[1] + offset;
                        Nw = N[2] + offset;
                        
                        if(m_subSteppingScheme)
                        {
                            // Evaluate [- kinvis Curlx Curl V]
                            // x-component (stored in Qx)
                            Vmath::Smul(nq,-m_kinvis,Qx,1,Qx,1);
                            // y-component (stored in Qy)
                            Vmath::Smul(nq,-m_kinvis,Qy,1,Qy,1);
                            // z-component (stored in Qz)
                            Vmath::Smul(nq,-m_kinvis,Qz,1,Qz,1);		
                        }
                        else
                        {
                            // Evaluate [N - kinvis Curlx Curl V]
                            // x-component (stored in Qx)
                            Vmath::Svtvp(nq,-m_kinvis,Qx,1,Nu,1,Qx,1);
                            // y-component (stored in Qy)
                            Vmath::Svtvp(nq,-m_kinvis,Qy,1,Nv,1,Qy,1);
                            // z-component (stored in Qz)
                            Vmath::Svtvp(nq,-m_kinvis,Qz,1,Nw,1,Qz,1);		
                        }
                        
                        Pbc =  boost::dynamic_pointer_cast<StdRegions::StdExpansion2D> (PBndExp[n]->GetExp(i));
                            
                        boundary = m_pressureBCtoTraceID[cnt];
                        // Get face values and put into Uy, Vx and Wx
                        elmt->GetFacePhysVals(boundary,Pbc,Qx,Uy);
                        elmt->GetFacePhysVals(boundary,Pbc,Qy,Vx);
                        elmt->GetFacePhysVals(boundary,Pbc,Qz,Wx);
                        
                        // calcuate (phi, dp/dn = [N-kinvis curl x curl v].n) 
                        Pvals = PBndExp[n]->UpdateCoeffs()+PBndExp[n]->GetCoeff_Offset(i);
<<<<<<< HEAD
                        for (int n=0; n<Pvals.num_elements(); ++n)
=======
                        Pbc->NormVectorIProductWRTBase(Uy,Vx,Wx,Pvals);
/*                        for (int n=0; n<Pvals.num_elements(); ++n)
>>>>>>> 684e2eba
                        {
                            cout<<Pvals[n]<<endl;
                        }
                        cout<<endl;
                        //Pbc->NormVectorIProductWRTBase(Uy,Vx,Wx,Pvals);
                        Vmath::Fill(nq,m_kinvis,Pvals,1);		
 
                        cout<<"after"<<endl;
                        for (int n=0; n<Pvals.num_elements(); ++n)
                        {
                            cout<<Pvals[n]<<endl;
                        }

                        Array<OneD, NekDouble> tmp;
                        tmp = PBndExp[n]->GetCoeffs()+PBndExp[n]->GetCoeff_Offset(i);

                        cout<<"after tmp"<<endl;
                        for (int n=0; n<tmp.num_elements(); ++n)
                        {
                            cout<<tmp[n]<<endl;
                        }
                        cout<<endl;
<<<<<<< HEAD
=======
*/
>>>>>>> 684e2eba
                    }
                }
                // setting if just standard BC no High order
                else if(type == SpatialDomains::eNoUserDefined || 
                        type == SpatialDomains::eTimeDependent)
                {
                    cnt += PBndExp[n]->GetExpSize();
                }
                else
                {
                    ASSERTL0(false,"Unknown USERDEFINEDTYPE in pressure boundary condition");
                }
            }
        }
    }
    

    void VelocityCorrectionScheme::AddDuDt(const Array<OneD, const Array<OneD, NekDouble> >  &N, NekDouble Aii_Dt)
    {
        switch(m_velocity.num_elements())
        {
        case 1:
            ASSERTL0(false,"Velocity correction scheme not designed to have just one velocity component");
            break;
        case 2:
            AddDuDt2D(N,Aii_Dt);
            break;
        case 3:
            AddDuDt3D(N,Aii_Dt);
            break;
        }
    }
        
        
    void VelocityCorrectionScheme::AddDuDt2D(const Array<OneD, const Array<OneD, NekDouble> >  &N, NekDouble Aii_Dt)
    {
        int i,n;
        ASSERTL0(m_velocity.num_elements() == 2," Routine currently only set up for 2D");
        
        Array<OneD, const SpatialDomains::BoundaryConditionShPtr > PBndConds;
        Array<OneD, MultiRegions::ExpListSharedPtr>  PBndExp,UBndExp,VBndExp;
        
        PBndConds = m_pressure->GetBndConditions();
        PBndExp   = m_pressure->GetBndCondExpansions();
        
        UBndExp   = m_fields[m_velocity[0]]->GetBndCondExpansions();
        VBndExp   = m_fields[m_velocity[1]]->GetBndCondExpansions();
        
        StdRegions::StdExpansionSharedPtr elmt;
        StdRegions::StdExpansion1DSharedPtr Pbc;
        
        
        int cnt,elmtid,nq,offset, boundary,ncoeffs;
        
        Array<OneD, NekDouble> N1(m_pressureBCsMaxPts), N2(m_pressureBCsMaxPts);
        Array<OneD, NekDouble> ubc(m_pressureBCsMaxPts),vbc(m_pressureBCsMaxPts);
        Array<OneD, NekDouble> Pvals(m_pressureBCsMaxPts);
        Array<OneD, NekDouble> Nu,Nv,Ptmp;
        
        for(cnt = n = 0; n < PBndConds.num_elements(); ++n)
        {            
            SpatialDomains::BndUserDefinedType type = PBndConds[n]->GetUserDefined(); 
            
            if(type == SpatialDomains::eHigh)
            {
                for(i = 0; i < PBndExp[n]->GetExpSize(); ++i,cnt++)
                {
                    // find element and edge of this expansion. 
                    elmtid = m_pressureBCtoElmtID[cnt];
                    elmt   = m_fields[0]->GetExp(elmtid);
                    offset = m_fields[0]->GetPhys_Offset(elmtid);
                    
                    Nu = N[0] + offset;
                    Nv = N[1] + offset; 
                    
                    Pbc =  boost::dynamic_pointer_cast<StdRegions::StdExpansion1D> (PBndExp[n]->GetExp(i));
                    nq       = Pbc->GetTotPoints();
                    ncoeffs  = Pbc->GetNcoeffs();
                    boundary = m_pressureBCtoTraceID[cnt];
                    
                    // Get velocity bc
                    UBndExp[n]->GetExp(i)->BwdTrans(UBndExp[n]->GetCoeffs() + UBndExp[n]->GetCoeff_Offset(i),ubc);
                    VBndExp[n]->GetExp(i)->BwdTrans(VBndExp[n]->GetCoeffs() + VBndExp[n]->GetCoeff_Offset(i),vbc);
                    
                    
                        // Get edge values and put into Nu,Nv
                    elmt->GetEdgePhysVals(boundary,Pbc,Nu,N1);
                    elmt->GetEdgePhysVals(boundary,Pbc,Nv,N2);
                    
                        
                    // Take different as Forward Euler but N1,N2
                    // actually contain the integration of the
                    // previous steps from the time integration
                    // scheme.
                    Vmath::Vsub(nq,ubc,1,N1,1,ubc,1);
                    Vmath::Vsub(nq,vbc,1,N2,1,vbc,1);
                    
                        
                    // Divide by aii_Dt to get correct Du/Dt.  This is
                    // because all coefficients in the integration
                    // scheme are normalised so u^{n+1} has unit
                    // coefficient and N is already multiplied by
                    // local coefficient when taken from integration
                    // scheme
                    Blas::Dscal(nq,1.0/Aii_Dt,&ubc[0],1);
                    Blas::Dscal(nq,1.0/Aii_Dt,&vbc[0],1);
                    
                    // subtrace off du/dt derivative 
                    Pbc->NormVectorIProductWRTBase(ubc,vbc,Pvals); 
                    
                    Vmath::Vsub(ncoeffs,Ptmp = PBndExp[n]->UpdateCoeffs()+PBndExp[n]->GetCoeff_Offset(i),1, Pvals,1, Ptmp = PBndExp[n]->UpdateCoeffs()+PBndExp[n]->GetCoeff_Offset(i),1);
                }
            }
            // setting if just standard BC no High order
            else if(type == SpatialDomains::eNoUserDefined || type == SpatialDomains::eTimeDependent) 
            {
                cnt += PBndExp[n]->GetExpSize();
            }
            else
            {
                ASSERTL0(false,"Unknown USERDEFINEDTYPE in pressure boundary condition");
            }
        }        
    }
    
        
    void VelocityCorrectionScheme::AddDuDt3D(const Array<OneD, const Array<OneD, NekDouble> >  &N, NekDouble Aii_Dt)
    {
        int i,n;
        ASSERTL0(m_velocity.num_elements() == 3," Routine currently only set up for 3D");
        
        Array<OneD, const SpatialDomains::BoundaryConditionShPtr > PBndConds;
        Array<OneD, MultiRegions::ExpListSharedPtr>  PBndExp,UBndExp,VBndExp,WBndExp;
        
        PBndConds = m_pressure->GetBndConditions();
        PBndExp   = m_pressure->GetBndCondExpansions();
        
        UBndExp   = m_fields[m_velocity[0]]->GetBndCondExpansions();
        VBndExp   = m_fields[m_velocity[1]]->GetBndCondExpansions();
        WBndExp   = m_fields[m_velocity[2]]->GetBndCondExpansions();
        
        StdRegions::StdExpansionSharedPtr  elmt;
        StdRegions::StdExpansion2DSharedPtr Pbc;
            
        int cnt,elmtid,nq,offset, boundary,ncoeffs;        
        
        Array<OneD, NekDouble> N1(m_pressureBCsMaxPts), N2(m_pressureBCsMaxPts), 
            N3(m_pressureBCsMaxPts);
        Array<OneD, NekDouble> ubc(m_pressureBCsMaxPts),vbc(m_pressureBCsMaxPts),
            wbc(m_pressureBCsMaxPts);
        Array<OneD, NekDouble> Pvals(m_pressureBCsMaxPts);
        Array<OneD, NekDouble> Nu,Nv,Nw,Ptmp;
        
        for(cnt = n = 0; n < PBndConds.num_elements(); ++n)
        {            
            SpatialDomains::BndUserDefinedType type = PBndConds[n]->GetUserDefined(); 
            
            if(type == SpatialDomains::eHigh)
            {
                for(i = 0; i < PBndExp[n]->GetExpSize(); ++i,cnt++)
                {
                    // find element and face of this expansion. 
                    elmtid = m_pressureBCtoElmtID[cnt];
                    elmt   = m_fields[0]->GetExp(elmtid);
                    offset = m_fields[0]->GetPhys_Offset(elmtid);
                    
                    Nu = N[0] + offset;
                    Nv = N[1] + offset;
                    Nw = N[2] + offset;
                    
                    Pbc =  boost::dynamic_pointer_cast<StdRegions::StdExpansion2D> (PBndExp[n]->GetExp(i));
                    nq       = Pbc->GetTotPoints();
                    ncoeffs  = Pbc->GetNcoeffs();
                    boundary = m_pressureBCtoTraceID[cnt];
                    
                    // Get velocity bc
                    UBndExp[n]->GetExp(i)->BwdTrans(UBndExp[n]->GetCoeffs() + UBndExp[n]->GetCoeff_Offset(i),ubc);
                    VBndExp[n]->GetExp(i)->BwdTrans(VBndExp[n]->GetCoeffs() + VBndExp[n]->GetCoeff_Offset(i),vbc);
                    WBndExp[n]->GetExp(i)->BwdTrans(WBndExp[n]->GetCoeffs() + WBndExp[n]->GetCoeff_Offset(i),wbc);
                    
                    // Get edge values and put into Nu,Nv
                    elmt->GetFacePhysVals(boundary,Pbc,Nu,N1);
                    elmt->GetFacePhysVals(boundary,Pbc,Nv,N2);
                    elmt->GetFacePhysVals(boundary,Pbc,Nw,N3);
                    
                    
                    // Take different as Forward Euler but N1,N2
                    // actually contain the integration of the
                    // previous steps from the time integration
                    // scheme.
                    Vmath::Vsub(nq,ubc,1,N1,1,ubc,1);
                    Vmath::Vsub(nq,vbc,1,N2,1,vbc,1);
                    Vmath::Vsub(nq,wbc,1,N3,1,wbc,1);
                    
                    // Divide by aii_Dt to get correct Du/Dt.  This is
                    // because all coefficients in the integration
                    // scheme are normalised so u^{n+1} has unit
                    // coefficient and N is already multiplied by
                    // local coefficient when taken from integration
                    // scheme
                    Blas::Dscal(nq,1.0/Aii_Dt,&ubc[0],1);
                    Blas::Dscal(nq,1.0/Aii_Dt,&vbc[0],1);
                    Blas::Dscal(nq,1.0/Aii_Dt,&wbc[0],1);
                    
                    // subtrace off du/dt derivative 
                    Pbc->NormVectorIProductWRTBase(ubc,vbc,wbc,Pvals); 
                    
                    Vmath::Vsub(ncoeffs,Ptmp = PBndExp[n]->UpdateCoeffs()+PBndExp[n]->GetCoeff_Offset(i),1, Pvals,1, Ptmp = PBndExp[n]->UpdateCoeffs()+PBndExp[n]->GetCoeff_Offset(i),1);
                }
            }
            // setting if just standard BC no High order
            else if(type == SpatialDomains::eNoUserDefined || type == SpatialDomains::eTimeDependent) 
            {
                cnt += PBndExp[n]->GetExpSize();
            }
            else
            {
                ASSERTL0(false,"Unknown USERDEFINEDTYPE in pressure boundary condition");
            }
        }        
    }
    
    // Evaluate divergence of velocity field. 
    void   VelocityCorrectionScheme::SetUpPressureForcing(const Array<OneD, const Array<OneD, NekDouble> > &fields, Array<OneD, Array<OneD, NekDouble> > &Forcing, const NekDouble aii_Dt)
    {                
        int   i;
        int   physTot = m_fields[0]->GetTotPoints();
        Array<OneD, NekDouble> wk = Array<OneD, NekDouble>(physTot);
        int nvel = m_velocity.num_elements();
        
#if 1
        Vmath::Zero(physTot,Forcing[0],1);
        
        for(i = 0; i < nvel; ++i)
        {
            m_fields[i]->PhysDeriv(MultiRegions::DirCartesianMap[i],fields[i], wk);
            Vmath::Vadd(physTot,wk,1,Forcing[0],1,Forcing[0],1);
        }
#else
        if(nvel == 2)
        {
            m_fields[0]->PhysDeriv(fields[0],Forcing[0],NullNekDouble1DArray);
            m_fields[1]->PhysDeriv(fields[1],NullNekDouble1DArray,wk);
            Vmath::Vadd(physTot,wk,1,Forcing[0],1,Forcing[0],1);
        }
        else
        {
            m_fields[0]->PhysDeriv(fields[0],Forcing[0],NullNekDouble1DArray,NullNekDouble1DArray);
            m_fields[1]->PhysDeriv(fields[1],NullNekDouble1DArray,wk,NullNekDouble1DArray);
            Vmath::Vadd(physTot,wk,1,Forcing[0],1,Forcing[0],1);
            m_fields[2]->PhysDeriv(fields[2],NullNekDouble1DArray,NullNekDouble1DArray,wk);
            Vmath::Vadd(physTot,wk,1,Forcing[0],1,Forcing[0],1);
        }
#endif  
        Vmath::Smul(physTot,1.0/aii_Dt,Forcing[0],1,Forcing[0],1);        
    }
    
    void   VelocityCorrectionScheme::SetUpViscousForcing(const Array<OneD, const Array<OneD, NekDouble> > &inarray, Array<OneD, Array<OneD, NekDouble> > &Forcing, const NekDouble aii_Dt)
    {
        NekDouble aii_dtinv = 1.0/aii_Dt;
        int phystot = m_fields[0]->GetTotPoints();

        // Grad p
        m_pressure->BwdTrans(m_pressure->GetCoeffs(),m_pressure->UpdatePhys());
        
        int nvel = m_velocity.num_elements();
        if(nvel == 2)
        {
            m_pressure->PhysDeriv(m_pressure->GetPhys(), Forcing[0], Forcing[1]);
        }
        else
        {
            m_pressure->PhysDeriv(m_pressure->GetPhys(), Forcing[0], Forcing[1],
                                  Forcing[2]);
        }
        
        // Subtract inarray/(aii_dt) and divide by kinvis. Kinvis will
        // need to be updated for the convected fields.
        for(int i = 0; i < nvel; ++i)
        {
            Blas::Daxpy(phystot,-aii_dtinv,inarray[i],1,Forcing[i],1);
            Blas::Dscal(phystot,1.0/m_kinvis,&(Forcing[i])[0],1);
        }
    }
	
    
    void VelocityCorrectionScheme::FillHOPBCMap(const int HOPBCnumber)
    {
            
        // Count number of HBC conditions
        Array<OneD, const SpatialDomains::BoundaryConditionShPtr > PBndConds = m_pressure->GetBndConditions();
        Array<OneD, MultiRegions::ExpListSharedPtr>  PBndExp = m_pressure->GetBndCondExpansions();
        
        ////////////////////////////////////////////////////////////////////////////
        if(m_HomogeneousType == eHomogeneous1D)
        {

            Array<OneD, unsigned int> planes;
            
            planes = m_fields[0]->GetZIDs();
            
            int num_planes = planes.num_elements();            
            int num_elm_per_plane = (m_fields[0]->GetExpSize())/num_planes;
            
            m_HBCdata = Array<OneD, HBCInfo>(HOPBCnumber);
            
            m_wavenumber      = Array<OneD, NekDouble>(HOPBCnumber);
            m_negWavenumberSq = Array<OneD, NekDouble>(HOPBCnumber);

            int coeff_count = 0;
            int exp_size, exp_size_per_plane;
            int j=0;
            int K;
            NekDouble sign = -1.0;
            int cnt = 0;

            for(int k = 0; k < num_planes; k++)
            {
                K = planes[k]/2;
                for(int n = 0 ; n < PBndConds.num_elements(); ++n)
                {
                    exp_size = PBndExp[n]->GetExpSize();
                    exp_size_per_plane = exp_size/num_planes;
                    if(PBndConds[n]->GetUserDefined() == SpatialDomains::eHigh)
                    {
                        for(int i = 0; i < exp_size_per_plane; ++i,cnt++)
                        {
                            m_HBCdata[j].m_globalElmtID = m_pressureBCtoElmtID[cnt];   
                            m_elmt      = m_fields[0]->GetExp(m_HBCdata[j].m_globalElmtID);
                            m_HBCdata[j].m_ptsInElmt = m_elmt->GetTotPoints();         
                            m_HBCdata[j].m_physOffset = m_fields[0]->GetPhys_Offset(m_HBCdata[j].m_globalElmtID);
                            m_HBCdata[j].m_bndElmtOffset = i+k*exp_size_per_plane;       
                            m_HBCdata[j].m_elmtTraceID = m_pressureBCtoTraceID[cnt];      
                            m_HBCdata[j].m_bndryElmtID = n;
                            m_HBCdata[j].m_coeffOffset = coeff_count;
                            coeff_count += m_elmt->GetEdgeNcoeffs(m_HBCdata[j].m_elmtTraceID);
                            
                            if(m_SingleMode)
                            {
                                m_wavenumber[j]      = -2*M_PI/m_LhomZ;       
                                m_negWavenumberSq[j] = -1.0*m_wavenumber[j]*m_wavenumber[j];
                            }
                            else if(m_HalfMode || m_MultipleModes)
                            {
                                m_wavenumber[j]      = 2*M_PI/m_LhomZ;       
                                m_negWavenumberSq[j] = -1.0*m_wavenumber[j]*m_wavenumber[j];
                            }
                            else
                            {
                                m_wavenumber[j]     = 2*M_PI*sign*(NekDouble(K))/m_LhomZ; 
                                m_negWavenumberSq[j] = -1.0*m_wavenumber[j]*m_wavenumber[j];
                            }
                            
                            int assElmtID;
                            if(k%2==0)
                            {
                                if(m_HalfMode)
                                {
                                    assElmtID = m_HBCdata[j].m_globalElmtID;
                                    
                                }
                                else
                                {
                                    assElmtID = m_HBCdata[j].m_globalElmtID + num_elm_per_plane;
                                }
                            }
                            else 
                            {
                                assElmtID = m_HBCdata[j].m_globalElmtID - num_elm_per_plane;
                            }
                            
                            m_HBCdata[j].m_assPhysOffset = m_fields[0]->GetPhys_Offset(assElmtID);
                            
                            j = j+1;
                        }
                    }
                    else // setting if just standard BC no High order
                    {
                        cnt += exp_size_per_plane;
                    }
                }
                sign = -1.0*sign;
            }
        }
        ////////////////////////////////////////////////////////////////////////////
        else if(m_HomogeneousType == eHomogeneous2D)
        {
            m_HBCdata = Array<OneD, HBCInfo>(HOPBCnumber);
            
            int cnt = 0;
            int exp_size, exp_size_per_line;
            int j=0;
            
            for(int k1 = 0; k1 < m_npointsZ; k1++)
            {
                for(int k2 = 0; k2 < m_npointsY; k2++)
                {
                    for(int n = 0 ; n < PBndConds.num_elements(); ++n)
                    {
                        SpatialDomains::BndUserDefinedType type = PBndConds[n]->GetUserDefined();
                        
                        exp_size = PBndExp[n]->GetExpSize();
                        
                        exp_size_per_line = exp_size/(m_npointsZ*m_npointsY);
                        
                        if(type == SpatialDomains::eHigh)
                        {
                            for(int i = 0; i < exp_size_per_line; ++i,cnt++)
                            {
                                // find element and edge of this expansion. 
                                // calculate curl x curl v;
                                m_HBCdata[j].m_globalElmtID = m_pressureBCtoElmtID[cnt];
                                m_elmt      = m_fields[0]->GetExp(m_HBCdata[j].m_globalElmtID);
                                m_HBCdata[j].m_ptsInElmt = m_elmt->GetTotPoints();
                                m_HBCdata[j].m_physOffset = m_fields[0]->GetPhys_Offset(m_HBCdata[j].m_globalElmtID);
                                m_HBCdata[j].m_bndElmtOffset = i+(k1*m_npointsY+k2)*exp_size_per_line;
                                m_HBCdata[j].m_elmtTraceID = m_pressureBCtoTraceID[cnt];                
                                m_HBCdata[j].m_bndryElmtID = n;
                            }
                        }
                        else
                        {
                            cnt += exp_size_per_line;
                        }
                    }
                }
            }
        }
        /////////////////////////////////////////////////////////////////////////
    }
    
} //end of namespace

/**
 * $Log: VelocityCorrectionScheme.cpp,v $
 * Revision 1.5  2010/01/28 15:17:59  abolis
 * Time-Dependent boundary conditions
 *
 * Revision 1.4  2009/12/09 13:16:58  abolis
 * Update related to regression test
 *
 * Revision 1.3  2009/09/10 10:42:49  pvos
 * Modification to bind object pointer rather than object itself to time-integration functions.
 * (Prevents unwanted copy-constructor calls)
 *
 * Revision 1.2  2009/09/06 22:31:16  sherwin
 * First working version of Navier-Stokes solver and input files
 *
 * Revision 1.1  2009/03/14 16:43:21  sherwin
 * First non-working version
 *
 *
 **/<|MERGE_RESOLUTION|>--- conflicted
+++ resolved
@@ -1155,12 +1155,8 @@
                         
                         // calcuate (phi, dp/dn = [N-kinvis curl x curl v].n) 
                         Pvals = PBndExp[n]->UpdateCoeffs()+PBndExp[n]->GetCoeff_Offset(i);
-<<<<<<< HEAD
-                        for (int n=0; n<Pvals.num_elements(); ++n)
-=======
                         Pbc->NormVectorIProductWRTBase(Uy,Vx,Wx,Pvals);
 /*                        for (int n=0; n<Pvals.num_elements(); ++n)
->>>>>>> 684e2eba
                         {
                             cout<<Pvals[n]<<endl;
                         }
@@ -1183,10 +1179,7 @@
                             cout<<tmp[n]<<endl;
                         }
                         cout<<endl;
-<<<<<<< HEAD
-=======
 */
->>>>>>> 684e2eba
                     }
                 }
                 // setting if just standard BC no High order
