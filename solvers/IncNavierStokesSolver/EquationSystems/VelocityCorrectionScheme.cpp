--- conflicted
+++ resolved
@@ -349,18 +349,6 @@
         const NekDouble time, 
         const NekDouble aii_Dt)
     {
-<<<<<<< HEAD
-=======
-        int i;
-        int phystot = m_fields[0]->GetTotPoints();
-
-        Array<OneD, Array< OneD, NekDouble> > F(m_nConvectiveFields);
-        for(i = 0; i < m_nConvectiveFields; ++i)
-        {
-            F[i] = Array<OneD, NekDouble> (phystot, 0.0);
-        }
-
->>>>>>> 84520e40
         // Enforcing boundary conditions on all fields
         SetBoundaryConditions(time);
 
