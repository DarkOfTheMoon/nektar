///////////////////////////////////////////////////////////////////////////////
//
// File NavierStokesAdvection.cpp
//
// For more information, please see: http://www.nektar.info
//
// The MIT License
//
// Copyright (c) 2006 Division of Applied Mathematics, Brown University (USA),
// Department of Aeronautics, Imperial College London (UK), and Scientific
// Computing and Imaging Institute, University of Utah (USA).
//
// License for the specific language governing rights and limitations under
// Permission is hereby granted, free of charge, to any person obtaining a
// copy of this software and associated documentation files (the "Software"),
// to deal in the Software without restriction, including without limitation
// the rights to use, copy, modify, merge, publish, distribute, sublicense,
// and/or sell copies of the Software, and to permit persons to whom the
// Software is furnished to do so, subject to the following conditions:
//
// The above copyright notice and this permission notice shall be included
// in all copies or substantial portions of the Software.
//
// THE SOFTWARE IS PROVIDED "AS IS", WITHOUT WARRANTY OF ANY KIND, EXPRESS
// OR IMPLIED, INCLUDING BUT NOT LIMITED TO THE WARRANTIES OF MERCHANTABILITY,
// FITNESS FOR A PARTICULAR PURPOSE AND NONINFRINGEMENT. IN NO EVENT SHALL
// THE AUTHORS OR COPYRIGHT HOLDERS BE LIABLE FOR ANY CLAIM, DAMAGES OR OTHER
// LIABILITY, WHETHER IN AN ACTION OF CONTRACT, TORT OR OTHERWISE, ARISING
// FROM, OUT OF OR IN CONNECTION WITH THE SOFTWARE OR THE USE OR OTHER
// DEALINGS IN THE SOFTWARE.
//
// Description: Evaluation of the Navier Stokes advective term
//
///////////////////////////////////////////////////////////////////////////////

#include <IncNavierStokesSolver/AdvectionTerms/NavierStokesAdvection.h>

using namespace std;

namespace Nektar
{
    string NavierStokesAdvection::className  = SolverUtils::GetAdvectionFactory().RegisterCreatorFunction("Convective", NavierStokesAdvection::create);
    string NavierStokesAdvection::className2 = SolverUtils::GetAdvectionFactory().RegisterCreatorFunction("NonConservative", NavierStokesAdvection::create);
    
    /**
     * Constructor. Creates ...
     *
     * \param 
     * \param
     */

    NavierStokesAdvection::NavierStokesAdvection():
        Advection()
	
    {
        
    }
    
    NavierStokesAdvection::~NavierStokesAdvection()
    {
    }
    

    void NavierStokesAdvection::v_InitObject(
                    LibUtilities::SessionReaderSharedPtr        pSession,
                    Array<OneD, MultiRegions::ExpListSharedPtr> pFields)
    {
        m_CoeffState = MultiRegions::eLocal;
        m_homogen_dealiasing = pSession->DefinesSolverInfo("dealiasing");

        pSession->MatchSolverInfo("SPECTRALHPDEALIASING","True",m_specHP_dealiasing,false);
        if(m_specHP_dealiasing == false)
        {
            pSession->MatchSolverInfo("SPECTRALHPDEALIASING","On",m_specHP_dealiasing,false);
        }
        pSession->MatchSolverInfo("ModeType","SingleMode",m_SingleMode,false);
        pSession->MatchSolverInfo("ModeType","HalfMode",m_HalfMode,false);

        Advection::v_InitObject(pSession, pFields);
    }


    void NavierStokesAdvection::v_Advect(
        const int nConvectiveFields,
        const Array<OneD, MultiRegions::ExpListSharedPtr> &fields,
        const Array<OneD, Array<OneD, NekDouble> >        &advVel,
        const Array<OneD, Array<OneD, NekDouble> >        &inarray,
        Array<OneD, Array<OneD, NekDouble> >              &outarray,
        const NekDouble                                   &time)
    {
        int nqtot            = fields[0]->GetTotPoints();
        ASSERTL1(nConvectiveFields == inarray.num_elements(),"Number of convective fields and Inarray are not compatible");

        Array<OneD, NekDouble > Deriv(nqtot*nConvectiveFields);

        for(int n = 0; n < nConvectiveFields; ++n)
        {
            // use dimension of Velocity vector to dictate dimension of operation
            int ndim       = advVel.num_elements();
            Array<OneD, Array<OneD, NekDouble> > AdvVel   (advVel.num_elements());
            Array<OneD, NekDouble> Outarray;


            int nPointsTot = fields[0]->GetNpoints();
            Array<OneD, NekDouble> grad0,grad1,grad2,wkSp;

            NekDouble OneDptscale = 1.5; // factor to rescale 1d points in dealiasing

            if(m_specHP_dealiasing)
            {
                // Get number of points to dealias a quadratic non-linearity
                nPointsTot = fields[0]->Get1DScaledTotPoints(OneDptscale);
            }

            grad0 = Array<OneD, NekDouble> (nPointsTot);

            // interpolate Advection velocity
            int nadv = advVel.num_elements();
            if(m_specHP_dealiasing) // interpolate advection field to higher space.
            {
                AdvVel[0] = Array<OneD, NekDouble> (nPointsTot*(nadv+1));
                for(int i = 0; i < nadv; ++i)
                {
                    if(i)
                    {
                        AdvVel[i] = AdvVel[i-1]+nPointsTot;
                    }
                    // interpolate infield to 3/2 dimension
                    fields[0]->PhysInterp1DScaled(OneDptscale,advVel[i],AdvVel[i]);
                }

                Outarray = AdvVel[nadv-1] + nPointsTot;
            }
            else
            {
                for(int i = 0; i < nadv; ++i)
                {
                    AdvVel[i] = advVel[i];
                }

                Outarray = outarray[n];
            }

            wkSp = Array<OneD, NekDouble> (nPointsTot);


            // Evaluate V\cdot Grad(u)
            switch(ndim)
            {
            case 1:
                fields[0]->PhysDeriv(inarray[n],grad0);
                Vmath::Vmul(nPointsTot,grad0,1,advVel[0],1,outarray[n],1);
                break;
            case 2:
                {
                    grad1 = Array<OneD, NekDouble> (nPointsTot);
                    fields[0]->PhysDeriv(inarray[n],grad0,grad1);

                    if(m_specHP_dealiasing)  // interpolate gradient field
                    {
                        fields[0]->PhysInterp1DScaled(OneDptscale,grad0,wkSp);
                        Vmath::Vcopy(nPointsTot,wkSp,1,grad0,1);
                        fields[0]->PhysInterp1DScaled(OneDptscale,grad1,wkSp);
                        Vmath::Vcopy(nPointsTot,wkSp,1,grad1,1);
                    }

                    Vmath::Vmul (nPointsTot,grad0,1,AdvVel[0],1,Outarray,1);
                    Vmath::Vvtvp(nPointsTot,grad1,1,AdvVel[1],1,Outarray,1,Outarray,1);

                    if(m_specHP_dealiasing) // Galerkin project solution back to origianl space
                    {
                        fields[0]->PhysGalerkinProjection1DScaled(OneDptscale,Outarray,outarray[n]);
                    }

                }
                break;
            case 3:
                grad1 = Array<OneD, NekDouble> (fields[0]->GetNpoints());
                grad2 = Array<OneD, NekDouble> (fields[0]->GetNpoints());

                if(fields[0]->GetWaveSpace() == false && m_homogen_dealiasing == true )
                {
                    ASSERTL0(m_specHP_dealiasing == false,"Spectral/hp element dealaising is not set up for this option");

                    fields[0]->PhysDeriv(inarray[n],grad0,grad1,grad2);

                    fields[0]->DealiasedProd(advVel[0],grad0,grad0,m_CoeffState);
                    fields[0]->DealiasedProd(advVel[1],grad1,grad1,m_CoeffState);
                    fields[0]->DealiasedProd(advVel[2],grad2,grad2,m_CoeffState);
                    Vmath::Vadd(nPointsTot,grad0,1,grad1,1,outarray[n],1);
                    Vmath::Vadd(nPointsTot,grad2,1,outarray[n],1,outarray[n],1);
                }
                else if(fields[0]->GetWaveSpace() == true && m_homogen_dealiasing == false)
                {
<<<<<<< HEAD
                    if (fields[0]->GetExpType() == MultiRegions::e3DH1D)
                    {
                        // take d/dx, d/dy  gradients in physical Fourier space
                        fields[0]->PhysDeriv(advVel[n],grad0,grad1);
                        // Take d/dz derivative using wave space field
                        fields[0]->PhysDeriv(MultiRegions::DirCartesianMap[2],inarray[n],
                                              outarray[n]);
                        fields[0]->HomogeneousBwdTrans(outarray[n],grad2);
                    }
                    else if (fields[0]->GetExpType() == MultiRegions::e3DH2D)
                    {
                        // take d/dx, gradients in physical Fourier space
                        fields[0]->PhysDeriv(advVel[n],grad0);
                        // Take d/dy derivative using wave space field
                        fields[0]->PhysDeriv(MultiRegions::DirCartesianMap[1],inarray[n],
                                              outarray[n]);
                        fields[0]->HomogeneousBwdTrans(outarray[n],grad1);
                        // Take d/dz derivative using wave space field
                        fields[0]->PhysDeriv(MultiRegions::DirCartesianMap[2],inarray[n],
                                              outarray[n]);
                        fields[0]->HomogeneousBwdTrans(outarray[n],grad2);
                    }
                    else
                    {
                        ASSERTL0( false, "Unsupported dimension.");
                    }
=======
                    if (n < ndim)
                    {
                        // take d/dx, d/dy  gradients in physical Fourier space
                        fields[0]->PhysDeriv(advVel[n],grad0,grad1);
                    }
                    else
                    {
                        fields[0]->HomogeneousBwdTrans(inarray[n],wkSp);
                        fields[0]->PhysDeriv(wkSp,grad0,grad1);
                    }
                    // Take d/dz derivative using wave space field
                    fields[0]->PhysDeriv(MultiRegions::DirCartesianMap[2],
                                          inarray[n],
                                          outarray[n]);
                    fields[0]->HomogeneousBwdTrans(outarray[n],grad2);

>>>>>>> 84520e40
                    if(m_specHP_dealiasing) //interpolate spectral/hp gradient field
                    {
                        fields[0]->PhysInterp1DScaled(OneDptscale,grad0,wkSp);
                        Vmath::Vmul(nPointsTot,wkSp,1,AdvVel[0],1,Outarray,1);
                    }
                    else
                    {
                        Vmath::Vmul(nPointsTot,grad0,1,AdvVel[0],1,Outarray,1);
                    }

                    if(m_specHP_dealiasing) //interpolate spectral/hp gradient field
                    {
                        fields[0]->PhysInterp1DScaled(OneDptscale,grad1,wkSp);
                        Vmath::Vvtvp(nPointsTot,wkSp,1,AdvVel[1],1,Outarray,1,
                                     Outarray,1);
                    }
                    else
                    {
                        Vmath::Vvtvp(nPointsTot,grad1,1,AdvVel[1],1,Outarray,1,
                                     Outarray,1);
                    }

                    if(m_specHP_dealiasing) //interpolate spectral/hp gradient field
                    {
                        fields[0]->PhysInterp1DScaled(OneDptscale,grad2,wkSp);
                        Vmath::Vvtvp(nPointsTot,wkSp,1,AdvVel[2],1,Outarray,1,Outarray,1);
                        fields[0]->PhysGalerkinProjection1DScaled(OneDptscale,Outarray,grad2);
                        fields[0]->HomogeneousFwdTrans(grad2,outarray[n]);
                    }
                    else
                    {
                        Vmath::Vvtvp(nPointsTot,grad2,1,AdvVel[2],1,Outarray,1,grad0,1);
                        fields[0]->HomogeneousFwdTrans(grad0,outarray[n]);
                    }
                }
                else if(fields[0]->GetWaveSpace() == false && m_homogen_dealiasing == false)
                {

                    fields[0]->PhysDeriv(inarray[n],grad0,grad1,grad2);

                    if(m_specHP_dealiasing) //interpolate spectral/hp gradient field
                    {
                        fields[0]->PhysInterp1DScaled(OneDptscale,grad0,wkSp);
                        Vmath::Vmul(nPointsTot,wkSp,1,AdvVel[0],1,Outarray,1);
                    }
                    else
                    {
                        Vmath::Vmul(nPointsTot,grad0,1,AdvVel[0],1,Outarray,1);
                    }


                    if(m_specHP_dealiasing) //interpolate spectral/hp gradient field
                    {
                        fields[0]->PhysInterp1DScaled(OneDptscale,grad1,wkSp);
                        Vmath::Vvtvp(nPointsTot,wkSp,1,AdvVel[1],1,Outarray,1,
                                     Outarray,1);
                    }
                    else
                    {
                        Vmath::Vvtvp(nPointsTot,grad1,1,AdvVel[1],1,Outarray,1,
                                     Outarray,1);
                    }

                    if(m_specHP_dealiasing) //interpolate spectral/hp gradient field
                    {
                        fields[0]->PhysInterp1DScaled(OneDptscale,grad2,wkSp);
                        Vmath::Vvtvp(nPointsTot,wkSp,1,AdvVel[2],1,Outarray,1,Outarray,1);
                        fields[0]->PhysGalerkinProjection1DScaled(OneDptscale,Outarray,outarray[n]);
                    }
                    else
                    {
                        Vmath::Vvtvp(nPointsTot,grad2,1,AdvVel[2],1,Outarray,1,outarray[n],1);
                    }
                }
                else if(fields[0]->GetWaveSpace() == true && m_homogen_dealiasing == true)
                {
                    ASSERTL0(m_specHP_dealiasing == false,"Spectral/hp element dealaising is not set up for this option");

                    fields[0]->PhysDeriv(inarray[n],grad0,grad1,grad2);

                    fields[0]->HomogeneousBwdTrans(grad0, outarray[n]);
                    fields[0]->DealiasedProd(advVel[0], outarray[n], grad0,
                                              m_CoeffState);

                    fields[0]->HomogeneousBwdTrans(grad1,outarray[n]);
                    fields[0]->DealiasedProd(advVel[1], outarray[n], grad1,
                                              m_CoeffState);

                    fields[0]->HomogeneousBwdTrans(grad2,outarray[n]);
                    fields[0]->DealiasedProd(advVel[2], outarray[n], grad2,
                                              m_CoeffState);

                    Vmath::Vadd(nPointsTot, grad0, 1, grad1, 1, grad0, 1);
                    Vmath::Vadd(nPointsTot, grad0, 1, grad2, 1, grad0, 1);

                    fields[0]->HomogeneousFwdTrans(grad0,outarray[n]);
                }
                else
                {
                    ASSERTL0(false, "Advection term calculation not implented or "
                                    "possible with the current problem set up");
                }
                break;
            default:
                ASSERTL0(false,"dimension unknown");
            }

            Vmath::Neg(nqtot,outarray[n],1);
        }

    }

} //end of namespace
<|MERGE_RESOLUTION|>--- conflicted
+++ resolved
@@ -192,20 +192,36 @@
                 }
                 else if(fields[0]->GetWaveSpace() == true && m_homogen_dealiasing == false)
                 {
-<<<<<<< HEAD
                     if (fields[0]->GetExpType() == MultiRegions::e3DH1D)
                     {
-                        // take d/dx, d/dy  gradients in physical Fourier space
-                        fields[0]->PhysDeriv(advVel[n],grad0,grad1);
+                        if (n < ndim)
+                        {
+                            // take d/dx, d/dy  gradients in physical Fourier space
+                            fields[0]->PhysDeriv(advVel[n],grad0,grad1);
+                        }
+                        else
+                        {
+                            fields[0]->HomogeneousBwdTrans(inarray[n],wkSp);
+                            fields[0]->PhysDeriv(wkSp,grad0,grad1);
+                        }
                         // Take d/dz derivative using wave space field
-                        fields[0]->PhysDeriv(MultiRegions::DirCartesianMap[2],inarray[n],
+                        fields[0]->PhysDeriv(MultiRegions::DirCartesianMap[2],
+                                              inarray[n],
                                               outarray[n]);
                         fields[0]->HomogeneousBwdTrans(outarray[n],grad2);
                     }
                     else if (fields[0]->GetExpType() == MultiRegions::e3DH2D)
                     {
-                        // take d/dx, gradients in physical Fourier space
-                        fields[0]->PhysDeriv(advVel[n],grad0);
+                        if (n < ndim)
+                        {
+                            // take d/dx,  gradients in physical Fourier space
+                            fields[0]->PhysDeriv(advVel[n],grad0);
+                        }
+                        else
+                        {
+                            fields[0]->HomogeneousBwdTrans(inarray[n],wkSp);
+                            fields[0]->PhysDeriv(wkSp,grad0);
+                        }
                         // Take d/dy derivative using wave space field
                         fields[0]->PhysDeriv(MultiRegions::DirCartesianMap[1],inarray[n],
                                               outarray[n]);
@@ -219,24 +235,6 @@
                     {
                         ASSERTL0( false, "Unsupported dimension.");
                     }
-=======
-                    if (n < ndim)
-                    {
-                        // take d/dx, d/dy  gradients in physical Fourier space
-                        fields[0]->PhysDeriv(advVel[n],grad0,grad1);
-                    }
-                    else
-                    {
-                        fields[0]->HomogeneousBwdTrans(inarray[n],wkSp);
-                        fields[0]->PhysDeriv(wkSp,grad0,grad1);
-                    }
-                    // Take d/dz derivative using wave space field
-                    fields[0]->PhysDeriv(MultiRegions::DirCartesianMap[2],
-                                          inarray[n],
-                                          outarray[n]);
-                    fields[0]->HomogeneousBwdTrans(outarray[n],grad2);
-
->>>>>>> 84520e40
                     if(m_specHP_dealiasing) //interpolate spectral/hp gradient field
                     {
                         fields[0]->PhysInterp1DScaled(OneDptscale,grad0,wkSp);
