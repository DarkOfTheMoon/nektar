--- conflicted
+++ resolved
@@ -52,27 +52,7 @@
     it = pParams.find("OutputFile");
     if (it == pParams.end())
     {
-<<<<<<< HEAD
-        if (pParams.find("OutputFile") == pParams.end())
-        {
-            m_outputFile = m_session->GetSessionName();
-        }
-        else
-        {
-            ASSERTL0(!(pParams.find("OutputFile")->second.empty()),
-                     "Missing parameter 'OutputFile'.");
-            m_outputFile = pParams.find("OutputFile")->second;
-        }
-        ASSERTL0(pParams.find("OutputFrequency") != pParams.end(),
-                 "Missing parameter 'OutputFrequency'.");
-        m_outputFrequency = atoi(pParams.find("OutputFrequency")->second.c_str());
-        m_outputIndex = 0;
-        m_index = 0;
-        m_fld = LibUtilities::MakeDefaultFieldIO(m_session);
-
-=======
         m_outputFile = m_session->GetSessionName();
->>>>>>> b720cadb
     }
     else
     {
@@ -88,9 +68,7 @@
 
     m_outputIndex = 0;
     m_index = 0;
-    m_fld = MemoryManager<LibUtilities::FieldIO>
-                ::AllocateSharedPtr(m_session->GetComm());
-
+    m_fld = LibUtilities::MakeDefaultFieldIO(m_session);
 }
 
 FilterCheckpointCellModel::~FilterCheckpointCellModel()
