--- conflicted
+++ resolved
@@ -50,7 +50,6 @@
     protected:
         APESolver();
 
-<<<<<<< HEAD
     virtual void v_Solve(
         const int                                         nDim,
         const Array<OneD, const Array<OneD, NekDouble> > &Fwd,
@@ -66,13 +65,6 @@
     {
         ASSERTL0(false, "This function should be defined by subclasses.");
     }
-=======
-        virtual void v_Solve(
-            const int                                         nDim,
-            const Array<OneD, const Array<OneD, NekDouble> > &Fwd,
-            const Array<OneD, const Array<OneD, NekDouble> > &Bwd,
-            Array<OneD,       Array<OneD, NekDouble> > &flux);
->>>>>>> de267a40
 
         virtual void v_PointSolve(
             NekDouble  pL, NekDouble  rhoL, NekDouble  uL, NekDouble  vL, NekDouble  wL,
