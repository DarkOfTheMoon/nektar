--- conflicted
+++ resolved
@@ -124,28 +124,7 @@
 	  }
 
 	EvaluateCoriolis();
-<<<<<<< HEAD
-	v_PrimitiveToConservative();
-    }
-
-    /**
-     *
-     */
-    void ShallowWaterSystem::v_GenerateSummary(SolverUtils::SummaryList& s)
-    {
-        EquationSystem::v_GenerateSummary(s);
-        SolverUtils::AddSummaryItem(s, "Upwind Type", UpwindTypeMap[m_upwindType]);
-        SolverUtils::AddSummaryItem(s, "Advection", (m_explicitAdvection ? "explicit" : "implicit"));
-        SolverUtils::AddSummaryItem(s, "Integration Type", LibUtilities::TimeIntegrationMethodMap[m_timeIntMethod]);
-        SolverUtils::AddSummaryItem(s, "Time Step", m_timestep);
-        SolverUtils::AddSummaryItem(s, "No. of Steps", m_steps);
-        SolverUtils::AddSummaryItem(s, "Checkpoints", m_checksteps);
-        SolverUtils::AddSummaryItem(s, "Variables", "eta should be in field[0]");
-        SolverUtils::AddSummaryItem(s, "", "u   should be in field[1]");
-        SolverUtils::AddSummaryItem(s, "", "v   should be in field[2]");
-=======
-	
->>>>>>> b2e53b07
+
     }
 
 
@@ -157,16 +136,16 @@
     }
 
 
-  void ShallowWaterSystem::v_PrintSummary(std::ostream &out)
-    {
-        UnsteadySystem::v_PrintSummary(out);
+    void ShallowWaterSystem::v_GenerateSummary(SolverUtils::SummaryList& s)
+    {
+        UnsteadySystem::v_GenerateSummary(s);
 	if (m_constantDepth == true)
 	  {
-	    out << "\tDepth           : constant" <<endl;
+	    SolverUtils::AddSummaryItem(s, "Depth", "constant");
 	  }
 	else
 	  {
-	    out << "\tDepth           : variable" <<endl;
+	    SolverUtils::AddSummaryItem(s, "Depth", "variable");
 	  }
 
 	
