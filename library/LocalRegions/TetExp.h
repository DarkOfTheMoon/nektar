--- conflicted
+++ resolved
@@ -224,7 +224,6 @@
                 DNekScalBlkMatSharedPtr v_GetLocStaticCondMatrix(
                 const MatrixKey &mkey);
 
-<<<<<<< HEAD
             LOCAL_REGIONS_EXPORT void SetUpInverseTransformationMatrix(
                 const DNekMatSharedPtr & m_transformationmatrix,
                 DNekMatSharedPtr m_inversetransformationmatrix,
@@ -232,11 +231,9 @@
 
             LOCAL_REGIONS_EXPORT void v_ComputeConditionNumberOfMatrix(
                 const DNekScalMatSharedPtr & mat);
-=======
+
             LOCAL_REGIONS_EXPORT void v_DropLocStaticCondMatrix(
                         const MatrixKey &mkey);
-
->>>>>>> f5d59946
 
         private:
             SpatialDomains::Geometry3DSharedPtr m_geom;
