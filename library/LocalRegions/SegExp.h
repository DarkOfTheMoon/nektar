///////////////////////////////////////////////////////////////////////////////
//
// File SegExp.h
//
// For more information, please see: http://www.nektar.info
//
// The MIT License
//
// Copyright (c) 2006 Division of Applied Mathematics, Brown University (USA),
// Department of Aeronautics, Imperial College London (UK), and Scientific
// Computing and Imaging Institute, University of Utah (USA).
//
// License for the specific language governing rights and limitations under
// Permission is hereby granted, free of charge, to any person obtaining a
// copy of this software and associated documentation files (the "Software"),
// to deal in the Software without restriction, including without limitation
// the rights to use, copy, modify, merge, publish, distribute, sublicense,
// and/or sell copies of the Software, and to permit persons to whom the
// Software is furnished to do so, subject to the following conditions:
//
// The above copyright notice and this permission notice shall be included
// in all copies or substantial portions of the Software.
//
// THE SOFTWARE IS PROVIDED "AS IS", WITHOUT WARRANTY OF ANY KIND, EXPRESS
// OR IMPLIED, INCLUDING BUT NOT LIMITED TO THE WARRANTIES OF MERCHANTABILITY,
// FITNESS FOR A PARTICULAR PURPOSE AND NONINFRINGEMENT. IN NO EVENT SHALL
// THE AUTHORS OR COPYRIGHT HOLDERS BE LIABLE FOR ANY CLAIM, DAMAGES OR OTHER
// LIABILITY, WHETHER IN AN ACTION OF CONTRACT, TORT OR OTHERWISE, ARISING
// FROM, OUT OF OR IN CONNECTION WITH THE SOFTWARE OR THE USE OR OTHER
// DEALINGS IN THE SOFTWARE.
//
// Description: Header file for SegExp routines
//
///////////////////////////////////////////////////////////////////////////////

#ifndef SEGEXP_H
#define SEGEXP_H

#include <StdRegions/StdSegExp.h>
#include <SpatialDomains/Geometry1D.h>
#include <LocalRegions/MatrixKey.h>
#include <LocalRegions/Expansion1D.h>
#include <LocalRegions/LocalRegionsDeclspec.h>

//#include <fstream>

namespace Nektar
{
    namespace LocalRegions
    {

        class SegExp: virtual public StdRegions::StdSegExp, virtual public Expansion1D
        {

        public:
            LOCAL_REGIONS_EXPORT SegExp(
                    const LibUtilities::BasisKey &Ba,
                    const SpatialDomains::Geometry1DSharedPtr &geom);

            LOCAL_REGIONS_EXPORT SegExp(const SegExp &S);

            LOCAL_REGIONS_EXPORT ~SegExp();

        protected:
            //----------------------------
            // Integration Methods
            //----------------------------
            LOCAL_REGIONS_EXPORT virtual NekDouble v_Integral(
                    const Array<OneD, const NekDouble>& inarray);

            //-----------------------------
            // Differentiation Methods
            //-----------------------------
            LOCAL_REGIONS_EXPORT virtual void v_PhysDeriv(
                    const Array<OneD, const NekDouble>& inarray,
                          Array<OneD,NekDouble> &out_d0,
                          Array<OneD,NekDouble> &out_d1 = NullNekDouble1DArray,
                          Array<OneD,NekDouble> &out_d2 = NullNekDouble1DArray);

            LOCAL_REGIONS_EXPORT virtual void v_PhysDeriv(const int dir,
                    const Array<OneD, const NekDouble>& inarray,
                          Array<OneD, NekDouble> &outarray);

            LOCAL_REGIONS_EXPORT virtual void v_PhysDeriv_s(
                    const Array<OneD, const NekDouble>& inarray,
                          Array<OneD, NekDouble> &out_ds);

            LOCAL_REGIONS_EXPORT virtual void v_PhysDeriv_n(
                    const Array<OneD, const NekDouble>& inarray,
                          Array<OneD, NekDouble>& out_dn);

            //-----------------------------
            // Transforms
            //-----------------------------
            LOCAL_REGIONS_EXPORT virtual void v_FwdTrans(
                    const Array<OneD, const NekDouble>& inarray,
                          Array<OneD,NekDouble> &outarray);

            LOCAL_REGIONS_EXPORT virtual void v_FwdTrans_BndConstrained(
                    const Array<OneD, const NekDouble>& inarray,
                          Array<OneD, NekDouble> &outarray);

            //-----------------------------
            // Inner product functions
            //-----------------------------
            LOCAL_REGIONS_EXPORT virtual void v_IProductWRTBase(
                    const Array<OneD, const NekDouble>& inarray,
                          Array<OneD, NekDouble> &outarray);

            LOCAL_REGIONS_EXPORT virtual void v_IProductWRTBase(
                    const Array<OneD, const NekDouble>& base,
                    const Array<OneD, const NekDouble>& inarray,
                          Array<OneD, NekDouble> &outarray,
                          int coll_check);

            LOCAL_REGIONS_EXPORT virtual void v_IProductWRTDerivBase(
                    const int dir,
                    const Array<OneD, const NekDouble>& inarray,
                          Array<OneD, NekDouble> & outarray);

            LOCAL_REGIONS_EXPORT virtual void v_NormVectorIProductWRTBase(
                    const Array<OneD, const NekDouble> &Fx,
                    const Array<OneD, const NekDouble> &Fy,
                          Array<OneD, NekDouble> &outarray);

            //-----------------------------
            // Evaluation functions
            //-----------------------------
            LOCAL_REGIONS_EXPORT virtual NekDouble v_PhysEvaluate(
                    const Array<OneD, const NekDouble>& coord);

            LOCAL_REGIONS_EXPORT virtual NekDouble v_PhysEvaluate(
                    const Array<OneD, const NekDouble>& coord,
                    const Array<OneD, const NekDouble> & physvals);

            LOCAL_REGIONS_EXPORT virtual void v_GetCoords(
                    Array<OneD,NekDouble> &coords_1,
                    Array<OneD,NekDouble> &coords_2 = NullNekDouble1DArray,
                    Array<OneD,NekDouble> &coords_3 = NullNekDouble1DArray);

            LOCAL_REGIONS_EXPORT virtual void v_GetCoord(
                    const Array<OneD, const NekDouble>& Lcoords,
                          Array<OneD,NekDouble> &coords);

            //-----------------------------
            // Helper functions
            //-----------------------------
            LOCAL_REGIONS_EXPORT virtual void v_WriteToFile(
                          std::ofstream &outfile,
                          OutputFormat format,
                    const bool dumpVar = true,
                          std::string var = "v");

            LOCAL_REGIONS_EXPORT virtual int v_GetCoordim();

            LOCAL_REGIONS_EXPORT virtual const
                    SpatialDomains::GeomFactorsSharedPtr& v_GetMetricInfo() const;

            LOCAL_REGIONS_EXPORT virtual const
                    SpatialDomains::GeometrySharedPtr v_GetGeom() const;

            LOCAL_REGIONS_EXPORT virtual const
                    SpatialDomains::Geometry1DSharedPtr& v_GetGeom1D() const;

            LOCAL_REGIONS_EXPORT virtual void 
                    v_SetCoeffsToOrientation(StdRegions::Orientation dir);

            LOCAL_REGIONS_EXPORT virtual void v_SetCoeffsToOrientation(
                    StdRegions::Orientation dir,
                    Array<OneD, const NekDouble> &inarray,
                    Array<OneD, NekDouble> &outarray);

            LOCAL_REGIONS_EXPORT virtual int v_GetNumPoints(const int dir) const;

            LOCAL_REGIONS_EXPORT virtual int v_GetNcoeffs(void) const;

            LOCAL_REGIONS_EXPORT virtual const
                    LibUtilities::BasisSharedPtr&  v_GetBasis(int dir) const;

            LOCAL_REGIONS_EXPORT virtual int v_NumBndryCoeffs() const;

            LOCAL_REGIONS_EXPORT virtual int v_NumDGBndryCoeffs() const;

            LOCAL_REGIONS_EXPORT virtual void v_ComputeVertexNormal(const int vertex);

            LOCAL_REGIONS_EXPORT virtual StdRegions::Orientation v_GetPorient(int point);

            LOCAL_REGIONS_EXPORT virtual SpatialDomains::GeomType  v_MetricInfoType();

            LOCAL_REGIONS_EXPORT virtual void v_ExtractDataToCoeffs(
                    const NekDouble *data,
                    const std::vector<unsigned int > &nummodes,
                    const int mode_offset,
                    NekDouble *coeffs);


            LOCAL_REGIONS_EXPORT virtual void v_SetUpPhysTangents(
                    const StdRegions::StdExpansionSharedPtr &exp2D,
                    const int edge);

            LOCAL_REGIONS_EXPORT virtual const
                    Array<OneD, const NekDouble>&  v_GetPhysNormals(void);

            LOCAL_REGIONS_EXPORT virtual NekDouble
                    v_Linf(const Array<OneD, const NekDouble>& sol);

            LOCAL_REGIONS_EXPORT virtual NekDouble v_Linf();

            LOCAL_REGIONS_EXPORT virtual NekDouble
                    v_L2(const Array<OneD, const NekDouble>& sol);

            LOCAL_REGIONS_EXPORT virtual NekDouble v_L2();

            //-----------------------------
            // Operator creation functions
            //-----------------------------
            LOCAL_REGIONS_EXPORT virtual void v_LaplacianMatrixOp(
                    const Array<OneD, const NekDouble> &inarray,
                          Array<OneD,       NekDouble> &outarray,
                    const StdRegions::StdMatrixKey     &mkey);

            LOCAL_REGIONS_EXPORT virtual void v_HelmholtzMatrixOp(
                    const Array<OneD, const NekDouble> &inarray,
<<<<<<< HEAD
                          Array<OneD,       NekDouble> &outarray,
                    const StdRegions::StdMatrixKey     &mkey);
=======
                          Array<OneD,NekDouble> &outarray,
                    const NekDouble lambda);
>>>>>>> 505d7520

            //-----------------------------
            // Matrix creation functions
            //-----------------------------

            LOCAL_REGIONS_EXPORT virtual DNekMatSharedPtr
                    v_GenMatrix(const StdRegions::StdMatrixKey &mkey);

            LOCAL_REGIONS_EXPORT DNekScalMatSharedPtr CreateMatrix(const MatrixKey &mkey);

            LOCAL_REGIONS_EXPORT virtual DNekMatSharedPtr
                    v_CreateStdMatrix(const StdRegions::StdMatrixKey &mkey);

            LOCAL_REGIONS_EXPORT DNekScalBlkMatSharedPtr  CreateStaticCondMatrix(
                    const MatrixKey &mkey);

            LOCAL_REGIONS_EXPORT virtual DNekScalMatSharedPtr
                    v_GetLocMatrix(const MatrixKey &mkey);

            LOCAL_REGIONS_EXPORT virtual DNekScalBlkMatSharedPtr
                    v_GetLocStaticCondMatrix(const MatrixKey &mkey);


        private:
            SpatialDomains::Geometry1DSharedPtr m_geom;
            SpatialDomains::GeomFactorsSharedPtr  m_metricinfo;

            LibUtilities::NekManager<MatrixKey, DNekScalMat, MatrixKey::opLess>
                    m_matrixManager;
            LibUtilities::NekManager<MatrixKey, DNekScalBlkMat, MatrixKey::opLess>
                    m_staticCondMatrixManager;

            SegExp();

            LOCAL_REGIONS_EXPORT void ReverseCoeffsAndSign(
                    const Array<OneD,NekDouble> &inarray,
                          Array<OneD,NekDouble> &outarray);


            /// \todo Same method exists in ExpList and everyone references
            ///       ExpList::MultiplyByElmtInvMass. Remove this one?
            LOCAL_REGIONS_EXPORT void MultiplyByElmtInvMass(
                    const Array<OneD, const NekDouble>& inarray,
                          Array<OneD,NekDouble> &outarray);

        };

        // type defines for use of SegExp in a boost vector
        typedef boost::shared_ptr<SegExp>      SegExpSharedPtr;
        typedef std::vector< SegExpSharedPtr > SegExpVector;
        typedef std::vector< SegExpSharedPtr >::iterator SegExpVectorIter;


    } //end of namespace
} //end of namespace

#endif // SEGEXP_H<|MERGE_RESOLUTION|>--- conflicted
+++ resolved
@@ -221,13 +221,8 @@
 
             LOCAL_REGIONS_EXPORT virtual void v_HelmholtzMatrixOp(
                     const Array<OneD, const NekDouble> &inarray,
-<<<<<<< HEAD
                           Array<OneD,       NekDouble> &outarray,
                     const StdRegions::StdMatrixKey     &mkey);
-=======
-                          Array<OneD,NekDouble> &outarray,
-                    const NekDouble lambda);
->>>>>>> 505d7520
 
             //-----------------------------
             // Matrix creation functions
