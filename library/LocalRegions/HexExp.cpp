--- conflicted
+++ resolved
@@ -804,8 +804,6 @@
         }
 
         
-<<<<<<< HEAD
-=======
         const SpatialDomains::GeomFactorsSharedPtr& HexExp::v_GetMetricInfo() const
         {
             return m_metricinfo;
@@ -892,7 +890,6 @@
             }
         }
 
->>>>>>> 45a76062
         StdRegions::Orientation HexExp::v_GetFaceOrient(int face)
         {
             return GetGeom3D()->GetFaceOrient(face);
