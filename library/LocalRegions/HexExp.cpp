///////////////////////////////////////////////////////////////////////////////
//
// File HexExp.cpp
//
// For more information, please see: http://www.nektar.info
//
// The MIT License
//
// Copyright (c) 2006 Division of Applied Mathematics, Brown University (USA),
// Department of Aeronautics, Imperial College London (UK), and Scientific
// Computing and Imaging Institute, University of Utah (USA).
//
// License for the specific language governing rights and limitations under
// Permission is hereby granted, free of charge, to any person obtaining a
// copy of this software and associated documentation files (the "Software"),
// to deal in the Software without restriction, including without limitation
// the rights to use, copy, modify, merge, publish, distribute, sublicense,
// and/or sell copies of the Software, and to permit persons to whom the
// Software is furnished to do so, subject to the following conditions:
//
// The above copyright notice and this permission notice shall be included
// in all copies or substantial portions of the Software.
//
// THE SOFTWARE IS PROVIDED "AS IS", WITHOUT WARRANTY OF ANY KIND, EXPRESS
// OR IMPLIED, INCLUDING BUT NOT LIMITED TO THE WARRANTIES OF MERCHANTABILITY,
// FITNESS FOR A PARTICULAR PURPOSE AND NONINFRINGEMENT. IN NO EVENT SHALL
// THE AUTHORS OR COPYRIGHT HOLDERS BE LIABLE FOR ANY CLAIM, DAMAGES OR OTHER
// LIABILITY, WHETHER IN AN ACTION OF CONTRACT, TORT OR OTHERWISE, ARISING
// FROM, OUT OF OR IN CONNECTION WITH THE SOFTWARE OR THE USE OR OTHER
// DEALINGS IN THE SOFTWARE.
//
// Description: Methods for Hex expansion in local regoins
//
///////////////////////////////////////////////////////////////////////////////


#include <LocalRegions/HexExp.h>
#include <LibUtilities/Foundations/Interp.h>
#include <LibUtilities/Foundations/InterpCoeff.h>
#include <SpatialDomains/HexGeom.h>

namespace Nektar
{
    namespace LocalRegions
    {
        /**
         * @class HexExp
         * Defines a hexahedral local expansion.
         */

        /**
	 * \brief Constructor using BasisKey class for quadrature points and 
	 * order definition 
	 *
         * @param   Ba          Basis key for first coordinate.
         * @param   Bb          Basis key for second coordinate.
         * @param   Bc          Basis key for third coordinate.
         */
        HexExp::HexExp(const LibUtilities::BasisKey &Ba,
                       const LibUtilities::BasisKey &Bb,
                       const LibUtilities::BasisKey &Bc,
                       const SpatialDomains::HexGeomSharedPtr &geom):
            StdExpansion  (Ba.GetNumModes()*Bb.GetNumModes()*Bc.GetNumModes(),3,Ba,Bb,Bc),
            StdExpansion3D(Ba.GetNumModes()*Bb.GetNumModes()*Bc.GetNumModes(),Ba,Bb,Bc),
            StdRegions::StdHexExp(Ba,Bb,Bc),
            Expansion     (geom),
            Expansion3D   (geom),
            m_matrixManager(
                    boost::bind(&HexExp::CreateMatrix, this, _1),
                    std::string("HexExpMatrix")),
            m_staticCondMatrixManager(
                    boost::bind(&HexExp::CreateStaticCondMatrix, this, _1),
                    std::string("HexExpStaticCondMatrix"))
        {
        }


        /**
	 * \brief Copy Constructor
	 *
         * @param   T           HexExp to copy.
         */
        HexExp::HexExp(const HexExp &T):
            StdRegions::StdHexExp(T),
            Expansion(T),
            Expansion3D(T),
            m_matrixManager(T.m_matrixManager),
            m_staticCondMatrixManager(T.m_staticCondMatrixManager)
        {
        }

        /**
	 * \brief Destructor
	 */
        HexExp::~HexExp()
        {
        }


        //-----------------------------
        // Integration Methods
        //-----------------------------
        /**
	 * \brief Integrate the physical point list \a inarray over region
	 *
         * @param   inarray     definition of function to be returned at
         *                      quadrature points of expansion.
         * @returns \f$\int^1_{-1}\int^1_{-1} \int^1_{-1}
         *   u(\eta_1, \eta_2, \eta_3) J[i,j,k] d \eta_1 d \eta_2 d \eta_3 \f$
         * where \f$inarray[i,j,k] = u(\eta_{1i},\eta_{2j},\eta_{3k}) \f$
         * and \f$ J[i,j,k] \f$ is the Jacobian evaluated at the quadrature
         * point.
         */
        NekDouble HexExp::v_Integral(
                 const Array<OneD, const NekDouble> &inarray)
        {
            int    nquad0 = m_base[0]->GetNumPoints();
            int    nquad1 = m_base[1]->GetNumPoints();
            int    nquad2 = m_base[2]->GetNumPoints();
            Array<OneD, const NekDouble> jac = m_metricinfo->GetJac(GetPointsKeys());
            NekDouble returnVal;
            Array<OneD,NekDouble> tmp(nquad0*nquad1*nquad2);

            // multiply inarray with Jacobian

            if(m_metricinfo->GetGtype() == SpatialDomains::eDeformed)
            {
                Vmath::Vmul(nquad0*nquad1*nquad2,&jac[0],1,
                            (NekDouble*)&inarray[0],1,&tmp[0],1);
            }
            else
            {
                Vmath::Smul(nquad0*nquad1*nquad2,(NekDouble) jac[0],
                            (NekDouble*)&inarray[0],1,&tmp[0],1);
            }

            // call StdHexExp version;
            returnVal = StdHexExp::v_Integral(tmp);

            return  returnVal;
        }


        //-----------------------------
        // Differentiation Methods
        //-----------------------------
        /**
	 * \brief Calculate the derivative of the physical points
	 *
         * For Hexahedral region can use the Tensor_Deriv function defined
         * under StdExpansion.
         * @param   inarray     Input array
         * @param   out_d0      Derivative of \a inarray in first direction.
         * @param   out_d1      Derivative of \a inarray in second direction.
         * @param   out_d2      Derivative of \a inarray in third direction.
         */
        void HexExp::v_PhysDeriv(
                const Array<OneD, const NekDouble> & inarray,
                      Array<OneD,NekDouble> &out_d0,
                      Array<OneD,NekDouble> &out_d1,
                      Array<OneD,NekDouble> &out_d2)
        {
            int    nquad0 = m_base[0]->GetNumPoints();
            int    nquad1 = m_base[1]->GetNumPoints();
            int    nquad2 = m_base[2]->GetNumPoints();
            int    ntot   = nquad0 * nquad1 * nquad2;

            Array<TwoD, const NekDouble> df =
                                m_metricinfo->GetDerivFactors(GetPointsKeys());
            Array<OneD,NekDouble> Diff0 = Array<OneD,NekDouble>(ntot);
            Array<OneD,NekDouble> Diff1 = Array<OneD,NekDouble>(ntot);
            Array<OneD,NekDouble> Diff2 = Array<OneD,NekDouble>(ntot);

            StdHexExp::v_PhysDeriv(inarray, Diff0, Diff1, Diff2);

            if(m_metricinfo->GetGtype() == SpatialDomains::eDeformed)
            {
                if(out_d0.num_elements())
                {
                    Vmath::Vmul (ntot,&df[0][0],1,&Diff0[0],1, &out_d0[0], 1);
                    Vmath::Vvtvp(ntot,&df[1][0],1,&Diff1[0],1, &out_d0[0], 1,
                                                                 &out_d0[0],1);
                    Vmath::Vvtvp(ntot,&df[2][0],1,&Diff2[0],1, &out_d0[0], 1,
                                                                 &out_d0[0],1);
                }

                if(out_d1.num_elements())
                {
                    Vmath::Vmul (ntot,&df[3][0],1,&Diff0[0],1, &out_d1[0], 1);
                    Vmath::Vvtvp(ntot,&df[4][0],1,&Diff1[0],1, &out_d1[0], 1,
                                                                 &out_d1[0],1);
                    Vmath::Vvtvp(ntot,&df[5][0],1,&Diff2[0],1, &out_d1[0], 1,
                                                                 &out_d1[0],1);
                }

                if(out_d2.num_elements())
                {
                    Vmath::Vmul (ntot,&df[6][0],1,&Diff0[0],1, &out_d2[0], 1);
                    Vmath::Vvtvp(ntot,&df[7][0],1,&Diff1[0],1, &out_d2[0], 1,
                                                                 &out_d2[0],1);
                    Vmath::Vvtvp(ntot,&df[8][0],1,&Diff2[0],1, &out_d2[0], 1,
                                                                 &out_d2[0],1);
                }
            }
            else // regular geometry
            {
                if(out_d0.num_elements())
                {
                    Vmath::Smul (ntot,df[0][0],&Diff0[0],1, &out_d0[0], 1);
                    Blas::Daxpy (ntot,df[1][0],&Diff1[0],1, &out_d0[0], 1);
                    Blas::Daxpy (ntot,df[2][0],&Diff2[0],1, &out_d0[0], 1);
                }

                if(out_d1.num_elements())
                {
                    Vmath::Smul (ntot,df[3][0],&Diff0[0],1, &out_d1[0], 1);
                    Blas::Daxpy (ntot,df[4][0],&Diff1[0],1, &out_d1[0], 1);
                    Blas::Daxpy (ntot,df[5][0],&Diff2[0],1, &out_d1[0], 1);
                }

                if(out_d2.num_elements())
                {
                    Vmath::Smul (ntot,df[6][0],&Diff0[0],1, &out_d2[0], 1);
                    Blas::Daxpy (ntot,df[7][0],&Diff1[0],1, &out_d2[0], 1);
                    Blas::Daxpy (ntot,df[8][0],&Diff2[0],1, &out_d2[0], 1);
                }
            }
        }


        /**
	 * \brief Calculate the derivative of the physical points in a single
         * direction.
	 *
         * @param   dir         Direction in which to compute derivative.
         *                      Valid values are 0, 1, 2.
         * @param   inarray     Input array.
         * @param   outarray    Output array.
         */
        void HexExp::v_PhysDeriv(
                const int dir,
                const Array<OneD, const NekDouble>& inarray,
                      Array<OneD, NekDouble>& outarray)
        {
            switch(dir)
            {
            case 0:
                {
                    PhysDeriv(inarray, outarray, NullNekDouble1DArray,
                              NullNekDouble1DArray);
                }
                break;
            case 1:
                {
                    PhysDeriv(inarray, NullNekDouble1DArray, outarray,
                              NullNekDouble1DArray);
                }
                break;
            case 2:
                {
                    PhysDeriv(inarray, NullNekDouble1DArray,
                              NullNekDouble1DArray, outarray);
                }
                break;
            default:
                {
                    ASSERTL1(false,"input dir is out of range");
                }
                break;
            }
        }


        //-----------------------------
        // Transforms
        //-----------------------------

        /**
	 * \brief Forward transform from physical quadrature space stored in \a 
         * inarray and evaluate the expansion coefficients and store in 
         * \a (this)->_coeffs
	 *
         * @param   inarray     Input array
         * @param   outarray    Output array
         */
        void HexExp::v_FwdTrans(
                const Array<OneD, const NekDouble> & inarray,
                      Array<OneD,NekDouble> &outarray)
        {
            if( m_base[0]->Collocation() && m_base[1]->Collocation()
                    && m_base[2]->Collocation())
            {
                Vmath::Vcopy(GetNcoeffs(),&inarray[0],1,&outarray[0],1);
            }
            else
            {
                IProductWRTBase(inarray,outarray);

                // get Mass matrix inverse
                MatrixKey             masskey(StdRegions::eInvMass,
                                              DetShapeType(),*this);
                DNekScalMatSharedPtr  matsys = m_matrixManager[masskey];

                // copy inarray in case inarray == outarray
                DNekVec in (m_ncoeffs,outarray);
                DNekVec out(m_ncoeffs,outarray,eWrapper);

                out = (*matsys)*in;
            }
        }


        //-----------------------------
        // Inner product functions
        //-----------------------------

        /**
	 * \brief Calculate the inner product of inarray with respect to the
	 * elements basis. 
	 *
         * @param   inarray     Input array of physical space data.
         * @param   outarray    Output array of data.
         */
        void HexExp::v_IProductWRTBase(
                const Array<OneD, const NekDouble> &inarray,
                      Array<OneD,       NekDouble> &outarray)
        {
            HexExp::v_IProductWRTBase_SumFac(inarray, outarray);
        }

        /**
	 * \brief Calculate the inner product of inarray with respect to the
	 * given basis B = base0 * base1 * base2.
	 *
         * \f$ \begin{array}{rcl} I_{pqr} = (\phi_{pqr}, u)_{\delta}
         * & = & \sum_{i=0}^{nq_0} \sum_{j=0}^{nq_1} \sum_{k=0}^{nq_2}
         *     \psi_{p}^{a} (\xi_{1i}) \psi_{q}^{a} (\xi_{2j}) \psi_{r}^{a}
         *     (\xi_{3k}) w_i w_j w_k u(\xi_{1,i} \xi_{2,j} \xi_{3,k})
         * J_{i,j,k}\\ & = & \sum_{i=0}^{nq_0} \psi_p^a(\xi_{1,i})
         *     \sum_{j=0}^{nq_1} \psi_{q}^a(\xi_{2,j}) \sum_{k=0}^{nq_2}
         *     \psi_{r}^a u(\xi_{1i},\xi_{2j},\xi_{3k})
         * J_{i,j,k} \end{array} \f$ \n
         * where
         * \f$ \phi_{pqr} (\xi_1 , \xi_2 , \xi_3)
         *    = \psi_p^a ( \xi_1) \psi_{q}^a (\xi_2) \psi_{r}^a (\xi_3) \f$ \n
         * which can be implemented as \n
         * \f$f_{r} (\xi_{3k})
         *    = \sum_{k=0}^{nq_3} \psi_{r}^a u(\xi_{1i},\xi_{2j},\xi_{3k})
         * J_{i,j,k} = {\bf B_3 U}   \f$ \n
         * \f$ g_{q} (\xi_{3k}) = \sum_{j=0}^{nq_1} \psi_{q}^a (\xi_{2j})
         *                          f_{r} (\xi_{3k})  = {\bf B_2 F}  \f$ \n
         * \f$ (\phi_{pqr}, u)_{\delta}
         *    = \sum_{k=0}^{nq_0} \psi_{p}^a (\xi_{3k}) g_{q} (\xi_{3k})
         *    = {\bf B_1 G} \f$
         *
         * @param   base0       Basis to integrate wrt in first dimension.
         * @param   base1       Basis to integrate wrt in second dimension.
         * @param   base2       Basis to integrate wrt in third dimension.
         * @param   inarray     Input array.
         * @param   outarray    Output array.
         * @param   coll_check  (not used)
         */
        void HexExp::v_IProductWRTBase_SumFac(
                const Array<OneD, const NekDouble> &inarray,
                Array<OneD,       NekDouble> &outarray,
                bool multiplybyweights)
        {
            int    nquad0 = m_base[0]->GetNumPoints();
            int    nquad1 = m_base[1]->GetNumPoints();
            int    nquad2 = m_base[2]->GetNumPoints();
            int    order0 = m_base[0]->GetNumModes();
            int    order1 = m_base[1]->GetNumModes();

            Array<OneD, NekDouble> wsp(nquad0*nquad1*(nquad2+order0) +
                                       order0*order1*nquad2);

            if(multiplybyweights)
            {
                Array<OneD, NekDouble> tmp(inarray.num_elements());

                MultiplyByQuadratureMetric(inarray, tmp);
               IProductWRTBase_SumFacKernel(m_base[0]->GetBdata(),
                                             m_base[1]->GetBdata(),
                                             m_base[2]->GetBdata(),
                                             tmp,outarray,wsp,
                                             true,true,true);
            }
            else
            {
               IProductWRTBase_SumFacKernel(m_base[0]->GetBdata(),
                                            m_base[1]->GetBdata(),
                                            m_base[2]->GetBdata(),
                                            inarray,outarray,wsp,
                                            true,true,true);

            }
        }

        void HexExp::v_IProductWRTDerivBase(
                const int dir,
                const Array<OneD, const NekDouble>& inarray,
                      Array<OneD, NekDouble> & outarray)
        {
            HexExp::IProductWRTDerivBase_SumFac(dir,inarray,outarray);
        }


        /**
         * @brief Calculates the inner product \f$ I_{pqr} = (u,
         * \partial_{x_i} \phi_{pqr}) \f$.
         * 
         * The derivative of the basis functions is performed using the chain
         * rule in order to incorporate the geometric factors. Assuming that
         * the basis functions are a tensor product
         * \f$\phi_{pqr}(\xi_1,\xi_2,\xi_3) =
         * \phi_1(\xi_1)\phi_2(\xi_2)\phi_3(\xi_3)\f$, in the hexahedral
         * element, this is straightforward and yields the result
         * 
         * \f[
         * I_{pqr} = \sum_{k=1}^3 \left(u, \frac{\partial u}{\partial \xi_k}
         * \frac{\partial \xi_k}{\partial x_i}\right)
         * \f]
         * 
         * @param dir       Direction in which to take the derivative.
         * @param inarray   The function \f$ u \f$.
         * @param outarray  Value of the inner product.
         */
        void HexExp::IProductWRTDerivBase_SumFac(
                const int dir, 
                const Array<OneD, const NekDouble>& inarray, 
                      Array<OneD, NekDouble> & outarray)
        {   
            ASSERTL1((dir==0)||(dir==1)||(dir==2),"Invalid direction.");

            const int nq0 = m_base[0]->GetNumPoints();
            const int nq1 = m_base[1]->GetNumPoints();
            const int nq2 = m_base[2]->GetNumPoints();
            const int nq  = nq0*nq1*nq2;
            const int nm0 = m_base[0]->GetNumModes();
            const int nm1 = m_base[1]->GetNumModes();
 
            const Array<TwoD, const NekDouble>& df =
                                m_metricinfo->GetDerivFactors(GetPointsKeys());

            Array<OneD, NekDouble> alloc(4*nq + m_ncoeffs + nm0*nq2*(nq1+nm1));
            Array<OneD, NekDouble> tmp1 (alloc);               // Quad metric
            Array<OneD, NekDouble> tmp2 (alloc +   nq);        // Dir1 metric
            Array<OneD, NekDouble> tmp3 (alloc + 2*nq);        // Dir2 metric
            Array<OneD, NekDouble> tmp4 (alloc + 3*nq);        // Dir3 metric
            Array<OneD, NekDouble> tmp5 (alloc + 4*nq);        // iprod tmp
            Array<OneD, NekDouble> wsp  (tmp5  +   m_ncoeffs); // Wsp

            MultiplyByQuadratureMetric(inarray, tmp1);

            if(m_metricinfo->GetGtype() == SpatialDomains::eDeformed)
            {
                Vmath::Vmul(nq,&df[3*dir][0],  1,tmp1.get(),1,tmp2.get(),1);
                Vmath::Vmul(nq,&df[3*dir+1][0],1,tmp1.get(),1,tmp3.get(),1);
                Vmath::Vmul(nq,&df[3*dir+2][0],1,tmp1.get(),1,tmp4.get(),1);
            }
            else
            {
                Vmath::Smul(nq, df[3*dir][0],  tmp1.get(),1,tmp2.get(), 1);
                Vmath::Smul(nq, df[3*dir+1][0],tmp1.get(),1,tmp3.get(), 1);
                Vmath::Smul(nq, df[3*dir+2][0],tmp1.get(),1,tmp4.get(), 1);
            }  
            
            IProductWRTBase_SumFacKernel(m_base[0]->GetDbdata(),
                                         m_base[1]->GetBdata(),
                                         m_base[2]->GetBdata(),
                                         tmp2,outarray,wsp,
                                         false,true,true);

            IProductWRTBase_SumFacKernel(m_base[0]->GetBdata(),
                                         m_base[1]->GetDbdata(),
                                         m_base[2]->GetBdata(),
                                         tmp3,tmp5,wsp,
                                         true,false,true);
            Vmath::Vadd(m_ncoeffs, tmp5, 1, outarray, 1, outarray, 1);

            IProductWRTBase_SumFacKernel(m_base[0]->GetBdata(),
                                         m_base[1]->GetBdata(),
                                         m_base[2]->GetDbdata(),
                                         tmp4,tmp5,wsp,
                                         true,true,false);
            Vmath::Vadd(m_ncoeffs, tmp5, 1, outarray, 1, outarray, 1);
        }


        void HexExp::IProductWRTDerivBase_MatOp(
                const int dir, 
                const Array<OneD, const NekDouble>& inarray, 
                      Array<OneD, NekDouble> &outarray)
        { 
            int nq = GetTotPoints();            
            StdRegions::MatrixType mtype = StdRegions::eIProductWRTDerivBase0;
            
            switch(dir)
            {
            case 0:
                {
                    mtype = StdRegions::eIProductWRTDerivBase0;
                }
                break;
            case 1:
                {
                    mtype = StdRegions::eIProductWRTDerivBase1;
                }
                break;
            case 2:
                {
                    mtype = StdRegions::eIProductWRTDerivBase2;
                }
                break;
            default:
                {
                    ASSERTL1(false,"input dir is out of range");
                }
                break;
            }  
            
            MatrixKey      iprodmatkey(mtype,DetShapeType(),*this);
            DNekScalMatSharedPtr iprodmat = m_matrixManager[iprodmatkey];
            
            Blas::Dgemv('N',m_ncoeffs,nq,iprodmat->Scale(),(iprodmat->GetOwnedMatrix())->GetPtr().get(),
                        m_ncoeffs, inarray.get(), 1, 0.0, outarray.get(), 1);
        }


        //-----------------------------
        // Evaluation functions
        //-----------------------------


        /** 
         * Given the local cartesian coordinate \a Lcoord evaluate the
         * value of physvals at this point by calling through to the
         * StdExpansion method
         */
        NekDouble HexExp::v_StdPhysEvaluate(
                const Array<OneD, const NekDouble> &Lcoord,
                const Array<OneD, const NekDouble> &physvals)
        {
            // Evaluate point in local coordinates.
            return StdHexExp::v_PhysEvaluate(Lcoord,physvals);
        }

        NekDouble HexExp::v_PhysEvaluate(
                const Array<OneD, const NekDouble> &coord, 
                const Array<OneD, const NekDouble> & physvals)
        {
            Array<OneD,NekDouble> Lcoord = Array<OneD,NekDouble>(3);

            ASSERTL0(m_geom,"m_geom not defined");
            m_geom->GetLocCoords(coord,Lcoord);
            return StdHexExp::v_PhysEvaluate(Lcoord, physvals);
        }

        StdRegions::StdExpansionSharedPtr HexExp::v_GetStdExp(void) const
        {
            return MemoryManager<StdRegions::StdHexExp>
                ::AllocateSharedPtr(m_base[0]->GetBasisKey(),
                                    m_base[1]->GetBasisKey(),
                                    m_base[2]->GetBasisKey());
        }


        /**
	 * \brief Retrieves the physical coordinates of a given set of 
         * reference coordinates.
	 *
         * @param   Lcoords     Local coordinates in reference space.
         * @param   coords      Corresponding coordinates in physical space.
         */
        void HexExp::v_GetCoord(
                const Array<OneD, const NekDouble> &Lcoords,
                      Array<OneD,NekDouble> &coords)
        {
            int  i;

            ASSERTL1(Lcoords[0] >= -1.0 && Lcoords[0] <= 1.0 &&
                     Lcoords[1] >= -1.0 && Lcoords[1] <= 1.0 &&
                     Lcoords[2] >= -1.0 && Lcoords[2] <= 1.0,
                     "Local coordinates are not in region [-1,1]");

              m_geom->FillGeom();

            for(i = 0; i < m_geom->GetCoordim(); ++i)
            {
                coords[i] = m_geom->GetCoord(i,Lcoords);
            }
        }

        void HexExp::v_GetCoords(
            Array<OneD, NekDouble> &coords_0,
            Array<OneD, NekDouble> &coords_1,
            Array<OneD, NekDouble> &coords_2)
        {
            Expansion::v_GetCoords(coords_0, coords_1, coords_2);
        }

        //-----------------------------
        // Helper functions
        //-----------------------------

        /// Return the region shape using the enum-list of ShapeType
        LibUtilities::ShapeType HexExp::v_DetShapeType() const
        {
            return LibUtilities::eHexahedron;
        }

        
        void HexExp::v_ExtractDataToCoeffs(
                const NekDouble *data,
                const std::vector<unsigned int > &nummodes,
                const int mode_offset,
                NekDouble * coeffs)
        {
            int data_order0 = nummodes[mode_offset];
            int fillorder0  = min(m_base[0]->GetNumModes(),data_order0);
            int data_order1 = nummodes[mode_offset+1];
            int order1      = m_base[1]->GetNumModes();
            int fillorder1  = min(order1,data_order1);
            int data_order2 = nummodes[mode_offset+2];
            int order2      = m_base[2]->GetNumModes();
            int fillorder2  = min(order2,data_order2);

            switch(m_base[0]->GetBasisType())
            {
            case LibUtilities::eModified_A:
                {
                    int i,j;
                    int cnt  = 0;
                    int cnt1 = 0;

                    ASSERTL1(m_base[1]->GetBasisType() ==
                             LibUtilities::eModified_A,
                             "Extraction routine not set up for this basis");
                    ASSERTL1(m_base[2]->GetBasisType() ==
                             LibUtilities::eModified_A,
                             "Extraction routine not set up for this basis");

                    Vmath::Zero(m_ncoeffs,coeffs,1);
                    for(j = 0; j < fillorder0; ++j)
                    {
                        for(i = 0; i < fillorder1; ++i)
                        {
                            Vmath::Vcopy(fillorder2, &data[cnt],    1,
                                                     &coeffs[cnt1], 1);
                            cnt  += data_order2;
                            cnt1 += order2;
                        }

                        // count out data for j iteration
                        for(i = fillorder1; i < data_order1; ++i)
                        {
                            cnt += data_order2;
                        }

                        for(i = fillorder1; i < order1; ++i)
                        {
                            cnt1 += order2;
                        }
                    }
                }
                break;
            default:
                ASSERTL0(false, "basis is either not set up or not "
                                "hierarchicial");
            }
        }
        
        bool HexExp::v_GetFaceDGForwards(const int i) const
        {
            StdRegions::Orientation fo = GetGeom3D()->GetForient(i);
            
            return fo == StdRegions::eDir1FwdDir1_Dir2FwdDir2 || 
                   fo == StdRegions::eDir1BwdDir1_Dir2BwdDir2 ||
                   fo == StdRegions::eDir1BwdDir2_Dir2FwdDir1 ||
                   fo == StdRegions::eDir1FwdDir2_Dir2BwdDir1;
        }

        void HexExp::v_GetFacePhysMap(const int               face,
                                      Array<OneD, int>        &outarray)
        {
            int nquad0 = m_base[0]->GetNumPoints();
            int nquad1 = m_base[1]->GetNumPoints();
            int nquad2 = m_base[2]->GetNumPoints();
                        
            int nq0 = 0; 
            int nq1 = 0; 

            switch(face)
            {
                case 0:
                    nq0 = nquad0;
                    nq1 = nquad1;

                    //Directions A and B positive
                    if(outarray.num_elements()!=nq0*nq1)
                    {
                        outarray = Array<OneD, int>(nq0*nq1);
                    }

                    for (int i = 0; i < nquad0*nquad1; ++i)
                    {
                        outarray[i] = i;
                    }
<<<<<<< HEAD
=======

//<<<<<<< HEAD
                    
>>>>>>> 406973a0
                    break;
                case 1:
                    nq0 = nquad0;
                    nq1 = nquad2;
<<<<<<< HEAD

                    //Direction A and B positive
                    if(outarray.num_elements()!=nq0*nq1)
=======
/*
=======
                }

                //interpolate
                if(orient < StdRegions::eDir1FwdDir2_Dir2FwdDir1)
                {
                    LibUtilities::Interp2D(m_base[0]->GetPointsKey(),
                                           m_base[1]->GetPointsKey(), o_tmp,
                                           FaceExp->GetBasis(0)->GetPointsKey(),
                                           FaceExp->GetBasis(1)->GetPointsKey(),
                                           outarray);
                }
                else
                {
                    LibUtilities::Interp2D(m_base[1]->GetPointsKey(),
                                           m_base[0]->GetPointsKey(), o_tmp,
                                           FaceExp->GetBasis(0)->GetPointsKey(),
                                           FaceExp->GetBasis(1)->GetPointsKey(),
                                           outarray);
                }
                break;
            case 1:
                if(orient == StdRegions::eDir1FwdDir1_Dir2FwdDir2)
                {
>>>>>>> master*/
                    //Direction A and B positive
                    if(outarray.num_elements()!=nq0*nq1)
                    {
                        outarray = Array<OneD, int>(nq0*nq1);
                    }

//<<<<<<< HEAD
                    
                    //Direction A and B positive
                    for (int k = 0; k < nquad2; k++)
/*
=======

                }
                else if(orient == StdRegions::eDir1FwdDir1_Dir2BwdDir2)
                {
                    //Direction A positive and B negative
                    for (int k=0; k<nquad2; k++)
                    {
                        Vmath::Vcopy(nquad0,&(inarray[0])+(nquad0*nquad1*(nquad2-1-k)),
                                     1,&(o_tmp[0])+(k*nquad0),1);
                    }
                }
                else if(orient == StdRegions::eDir1BwdDir1_Dir2BwdDir2)
                {
                    //Direction A negative and B negative
                    for(int k=0; k<nquad2; k++)
>>>>>>> 406973a0
                    {
                        outarray = Array<OneD, int>(nq0*nq1);
                    }
                    
                    //Direction A and B positive
                    for (int k = 0; k < nquad2; k++)
                    {
                        for(int i = 0; i < nquad0; ++i)
                        {
                            outarray[k*nquad0 + i] = nquad0*nquad1*k + i;
                        }
                    }                    
                    break;
                case 2:
                    nq0 = nquad1;
                    nq1 = nquad2;
                    
                    //Direction A and B positive
                    if(outarray.num_elements()!=nq0*nq1)
                    {
                        outarray = Array<OneD, int>(nq0*nq1);
                    }
                    
                    for (int i = 0; i < nquad1*nquad2; i++)
                    {
                        outarray[i] = nquad0-1 + i*nquad0;
                    }
                    break;
                case 3:
                    nq0 = nquad0;
                    nq1 = nquad2;
                    
                    //Direction A and B positive
                    if(outarray.num_elements()!=nq0*nq1)
                    {
                        outarray = Array<OneD, int>(nq0*nq1);
                    }

                    for (int k = 0; k < nquad2; k++)
                    {
<<<<<<< HEAD
=======
                        Vmath::Vcopy(nquad0,&(inarray[0])+(nquad0*nquad1-1)+(k*nquad0*nquad1),
                                     -nquad0,&(o_tmp[0])+(k*nquad0),1);
                    }
                }
                else if(orient == StdRegions::eDir1FwdDir1_Dir2BwdDir2)
                {
                    //Direction A positive and B negative
                    for (int k=0; k<nquad2; k++)
                    {
                        Vmath::Vcopy(nquad0,&(inarray[0])+(nquad0-1)+(nquad0*nquad1*(nquad2-1-k)),
                                     nquad0,&(o_tmp[0])+(k*nquad0),1);
                    }
                }
                else if(orient == StdRegions::eDir1BwdDir1_Dir2BwdDir2)
                {
                    //Direction A negative and B negative
                    for (int k=0; k<nquad2; k++)
                    {
                        Vmath::Vcopy(nquad0,&(inarray[0])+(nquad0*nquad1-1)+(nquad0*nquad1*(nquad2-1-k)),
                                     -nquad0,&(o_tmp[0])+(k*nquad0),1);
                    }
                }
		else if(orient == StdRegions::eDir1FwdDir2_Dir2FwdDir1)
		{
		    //Transposed, Direction A and B positive
		    for (int j=0; j<nquad1; j++)
                    {
		        Vmath::Vcopy(nquad2,&(inarray[0])+(nquad0-1)+(j*nquad0),
                                     nquad0*nquad1,&(o_tmp[0])+(j*nquad2),1);
                    }
		}
		else if(orient == StdRegions::eDir1FwdDir2_Dir2BwdDir1)
		{
		    //Transposed, Direction A negative and B positive
		    for (int j=0; j<nquad0; j++)
                    {
		        Vmath::Vcopy(nquad2,&(inarray[0])+nquad0*nquad1*(nquad2-1)+nquad0+j*nquad0,
                                     -nquad0*nquad1,&(o_tmp[0])+(j*nquad2),1);
                    }
		} 
		else if(orient == StdRegions::eDir1BwdDir2_Dir2FwdDir1)
		{
		    //Transposed, Direction A positive and B negative
		    for (int j=0; j<nquad0; j++)
                    {
		        Vmath::Vcopy(nquad2,&(inarray[0])+(nquad0*nquad1-1-j*nquad0),
                                     nquad0*nquad1,&(o_tmp[0])+(j*nquad2),1);
                    }
		} 
		else if(orient == StdRegions::eDir1BwdDir2_Dir2BwdDir1)
		{
		    //Transposed, Direction A and B negative
		    for (int j=0; j<nquad0; j++)
                    {
		        Vmath::Vcopy(nquad2,&(inarray[0])+(nquad0*nquad1*nquad2-1-j*nquad0),
                                     -nquad0*nquad1,&(o_tmp[0])+(j*nquad2),1);
                    }
		} 
                //interpolate
                if(orient < StdRegions::eDir1FwdDir2_Dir2FwdDir1)
                {
                    LibUtilities::Interp2D(m_base[1]->GetPointsKey(),
                                           m_base[2]->GetPointsKey(), o_tmp,
                                           FaceExp->GetBasis(0)->GetPointsKey(),
                                           FaceExp->GetBasis(1)->GetPointsKey(),
                                           outarray);
                }
                else
                {
                    LibUtilities::Interp2D(m_base[2]->GetPointsKey(),
                                           m_base[1]->GetPointsKey(), o_tmp,
                                           FaceExp->GetBasis(0)->GetPointsKey(),
                                           FaceExp->GetBasis(1)->GetPointsKey(),
                                           outarray);
                }
                
                break;
            case 3:
	        if(orient == StdRegions::eDir1FwdDir1_Dir2FwdDir2)
                {
                    //Directions A and B positive
                    for (int k=0; k<nquad2; k++)
                    {
                        Vmath::Vcopy(nquad0,&(inarray[0])+(nquad0*(nquad1-1))+(k*nquad0*nquad1),
                                     1,&(o_tmp[0])+(k*nquad0),1);
                    }
                }
                else if(orient == StdRegions::eDir1BwdDir1_Dir2FwdDir2)
                {
                    //Direction A negative and B positive
                    for (int k=0; k<nquad2; k++)
                    {
                        Vmath::Vcopy(nquad0,&(inarray[0])+(nquad0*nquad1-1)+(k*nquad0*nquad1),
                                     -1,&(o_tmp[0])+(k*nquad0),1);
                    }
                }
                else if(orient == StdRegions::eDir1FwdDir1_Dir2BwdDir2)
                {
                    //Direction A positive and B negative
                    for (int k=0; k<nquad2; k++)
                    {
                        Vmath::Vcopy(nquad0,&(inarray[0])+(nquad0*(nquad1-1))+(nquad0*nquad1*(nquad2-1-k)),
                                     1,&(o_tmp[0])+(k*nquad0),1);
                    }
                }
                else if(orient == StdRegions::eDir1BwdDir1_Dir2BwdDir2)
                {
                    //Direction A negative and B negative
                    for (int k=0; k<nquad2; k++)
                    {
                        Vmath::Vcopy(nquad0,&(inarray[0])+(nquad0*nquad1-1)+(nquad0*nquad1*(nquad2-1-k)),
                                     -1,&(o_tmp[0])+(k*nquad0),1);
                    }
                }
		else if(orient == StdRegions::eDir1FwdDir2_Dir2FwdDir1)
		{
		    //Transposed, Direction A and B positive
		    for (int i=0; i<nquad0; i++)
                    {
		        Vmath::Vcopy(nquad2,&(inarray[0])+nquad0*(nquad1-1)+i,nquad0*nquad1,
                                     &(o_tmp[0])+(i*nquad2),1);
                    }
		}
		else if(orient == StdRegions::eDir1FwdDir2_Dir2BwdDir1)
		{
		    //Transposed, Direction A negative and B positive
		    for (int i=0; i<nquad0; i++)
                    {
		        Vmath::Vcopy(nquad2,&(inarray[0])+nquad0*(nquad1*nquad2-1)+i,-nquad0*nquad1,
                                     &(o_tmp[0])+(i*nquad2),1);
                    }
		} 
		else if(orient == StdRegions::eDir1BwdDir2_Dir2FwdDir1)
		{
		    //Transposed, Direction A positive and B negative
		    for (int i=0; i<nquad0; i++)
                    {
		        Vmath::Vcopy(nquad2,&(inarray[0])+(nquad0*nquad1-1-i),nquad0*nquad1,
                                     &(o_tmp[0])+(i*nquad2),1);
                    }
		} 
		else if(orient == StdRegions::eDir1BwdDir2_Dir2BwdDir1)
		{
		    //Transposed, Direction A and B negative
		    for (int i=0; i<nquad0; i++)
                    {
		        Vmath::Vcopy(nquad2,&(inarray[0])+(nquad0*nquad1*nquad2-1-i),-nquad0*nquad1,
                                     &(o_tmp[0])+(i*nquad2),1);
                    }
		} 
                //interpolate
                if(orient < StdRegions::eDir1FwdDir2_Dir2FwdDir1)
                {
                    LibUtilities::Interp2D(m_base[0]->GetPointsKey(),
                                           m_base[2]->GetPointsKey(), o_tmp,
                                           FaceExp->GetBasis(0)->GetPointsKey(),
                                           FaceExp->GetBasis(1)->GetPointsKey(),
                                           outarray);
                }
                else
                {
                    LibUtilities::Interp2D(m_base[2]->GetPointsKey(),
                                           m_base[0]->GetPointsKey(), o_tmp,
                                           FaceExp->GetBasis(0)->GetPointsKey(),
                                           FaceExp->GetBasis(1)->GetPointsKey(),
                                           outarray);
                }
                break;
            case 4:
                if(orient == StdRegions::eDir1FwdDir1_Dir2FwdDir2)
                {
                    //Directions A and B positive
                    Vmath::Vcopy(nquad0*nquad1,&(inarray[0]),nquad0,&(o_tmp[0]),1);
                }
                else if(orient == StdRegions::eDir1BwdDir1_Dir2FwdDir2)
                {
                    //Direction A negative and B positive
                    for (int k=0; k<nquad2; k++)
>>>>>>> master*/
                    {
                        for(int i = 0; i < nquad0; ++i)
                        {
                            outarray[k*nquad0 + i] = nquad0*nquad1*k + i;
                        }
                    }                    
                    break;
                case 2:
                    nq0 = nquad1;
                    nq1 = nquad2;
                    
                    //Direction A and B positive
                    if(outarray.num_elements()!=nq0*nq1)
                    {
                        outarray = Array<OneD, int>(nq0*nq1);
                    }
                    
                    for (int i = 0; i < nquad1*nquad2; i++)
                    {
                        outarray[i] = nquad0-1 + i*nquad0;
                    }
                    break;
                case 3:
                    nq0 = nquad0;
                    nq1 = nquad2;
                    
                    //Direction A and B positive
                    if(outarray.num_elements()!=nq0*nq1)
                    {
                        outarray = Array<OneD, int>(nq0*nq1);
                    }

                    for (int k = 0; k < nquad2; k++)
                    {
>>>>>>> 406973a0
                        for (int i = 0; i < nquad0; i++)
                        {
                            outarray[k*nquad0 + i] = (nquad0*(nquad1-1))+(k*nquad0*nquad1) + i;
                        }
                    }                        
                    break;
                case 4:
                    nq0 = nquad1;
                    nq1 = nquad2;
                    
                    //Direction A and B positive
                    if(outarray.num_elements()!=nq0*nq1)
                    {
                        outarray = Array<OneD, int>(nq0*nq1);
                    }
                    
                    for (int i = 0; i < nquad1*nquad2; i++)
                    {
                        outarray[i] = i*nquad0;
                    }
<<<<<<< HEAD
=======
//<<<<<<< HEAD
                    
>>>>>>> 406973a0
                    break;
                case 5:
                    nq0 = nquad0;
                    nq1 = nquad1;
<<<<<<< HEAD

=======
/*
=======

                }
                //interpolate
                if(orient < StdRegions::eDir1FwdDir2_Dir2FwdDir1)
                {
                    LibUtilities::Interp2D(m_base[1]->GetPointsKey(),
                                           m_base[2]->GetPointsKey(), o_tmp,
                                           FaceExp->GetBasis(0)->GetPointsKey(),
                                           FaceExp->GetBasis(1)->GetPointsKey(),
                                           outarray);
                }
                else
                {
                    LibUtilities::Interp2D(m_base[2]->GetPointsKey(),
                                           m_base[1]->GetPointsKey(), o_tmp,
                                           FaceExp->GetBasis(0)->GetPointsKey(),
                                           FaceExp->GetBasis(1)->GetPointsKey(),
                                           outarray);
                }
                break;
            case 5:
                if(orient == StdRegions::eDir1FwdDir1_Dir2FwdDir2)
                {
>>>>>>> master*/
>>>>>>> 406973a0
                    //Directions A and B positive
                    if(outarray.num_elements()!=nq0*nq1)
                    {
                        outarray = Array<OneD, int>(nq0*nq1);
                    }

                    for (int i = 0; i < nquad0*nquad1; i++)
                    {
                        outarray[i] = nquad0*nquad1*(nquad2-1) + i;
                    }
<<<<<<< HEAD
=======
//<<<<<<< HEAD
                    
>>>>>>> 406973a0
                    break;
                default:
                    ASSERTL0(false,"face value (> 5) is out of range");
                    break;
<<<<<<< HEAD
            }

        }
=======
/*
=======
                }
                //interpolate
                if(orient < StdRegions::eDir1FwdDir2_Dir2FwdDir1)
                {
                    LibUtilities::Interp2D(m_base[0]->GetPointsKey(),
                                           m_base[1]->GetPointsKey(), o_tmp,
                                           FaceExp->GetBasis(0)->GetPointsKey(),
                                           FaceExp->GetBasis(1)->GetPointsKey(),
                                           outarray);
                }
                else
                {
                    LibUtilities::Interp2D(m_base[1]->GetPointsKey(),
                                           m_base[0]->GetPointsKey(), o_tmp,
                                           FaceExp->GetBasis(0)->GetPointsKey(),
                                           FaceExp->GetBasis(1)->GetPointsKey(),
                                           outarray);
                }
                break;
            default:
                ASSERTL0(false,"face value (> 5) is out of range");
                break;
>>>>>>> master*/
            }

        }

>>>>>>> 406973a0
        void HexExp::v_ComputeFaceNormal(const int face)
        {
            int i;
            const SpatialDomains::GeomFactorsSharedPtr & geomFactors =
                GetGeom()->GetMetricInfo();
            SpatialDomains::GeomType type = geomFactors->GetGtype();
            LibUtilities::PointsKeyVector ptsKeys = GetPointsKeys();
            const Array<TwoD, const NekDouble> & df   = geomFactors->GetDerivFactors(ptsKeys);
            const Array<OneD, const NekDouble> & jac  = geomFactors->GetJac(ptsKeys);

            LibUtilities::BasisKey tobasis0 = DetFaceBasisKey(face,0);
            LibUtilities::BasisKey tobasis1 = DetFaceBasisKey(face,1);

            // Number of quadrature points in face expansion.
            int nq_face = tobasis0.GetNumPoints()*tobasis1.GetNumPoints();

            int vCoordDim = GetCoordim();

            m_faceNormals[face] = Array<OneD, Array<OneD, NekDouble> >(vCoordDim);
            Array<OneD, Array<OneD, NekDouble> > &normal = m_faceNormals[face];
            for (i = 0; i < vCoordDim; ++i)
            {
                normal[i] = Array<OneD, NekDouble>(nq_face);
            }
            // Regular geometry case
            if((type == SpatialDomains::eRegular)||(type == SpatialDomains::eMovingRegular))
            {
                NekDouble fac;
                // Set up normals
                switch(face)
                {
                case 0:
                    for(i = 0; i < vCoordDim; ++i)
                    {
                        normal[i][0] = -df[3*i+2][0]; 
                    }
                    break;
                case 1:
                    for(i = 0; i < vCoordDim; ++i)
                    {
                        normal[i][0] = -df[3*i+1][0];
                    }
                    break;
                case 2:
                    for(i = 0; i < vCoordDim; ++i)
                    {
                        normal[i][0] = df[3*i][0];
                    }
                    break;
                case 3:
                    for(i = 0; i < vCoordDim; ++i)
                    {
                        normal[i][0] = df[3*i+1][0]; 
                    }
                    break;
                case 4:
                    for(i = 0; i < vCoordDim; ++i)
                    {
                        normal[i][0] = -df[3*i][0]; 
                    }
                    break;
                case 5:
                    for(i = 0; i < vCoordDim; ++i)
                    {
                        normal[i][0] = df[3*i+2][0]; 
                    }
                    break;
                default:
                    ASSERTL0(false,"face is out of range (edge < 5)");
                }

                // normalise
                fac = 0.0;
                for(i =0 ; i < vCoordDim; ++i)
                {
                    fac += normal[i][0]*normal[i][0];
                }
                fac = 1.0/sqrt(fac);
                for (i = 0; i < vCoordDim; ++i)
                {
                    Vmath::Fill(nq_face,fac*normal[i][0],normal[i],1);
                }
		
            }
            else   // Set up deformed normals
            {
                int j, k;

                int nqe0 = m_base[0]->GetNumPoints();
                int nqe1 = m_base[1]->GetNumPoints();
                int nqe2 = m_base[2]->GetNumPoints();
                int nqe01 = nqe0*nqe1;
                int nqe02 = nqe0*nqe2;
                int nqe12 = nqe1*nqe2;
                
                int nqe;
                if (face == 0 || face == 5)
                {
                    nqe = nqe01;
                }
                else if (face == 1 || face == 3)
                {
                    nqe = nqe02;
                }
                else
                {
                    nqe = nqe12;
                }
                
                LibUtilities::PointsKey points0;
                LibUtilities::PointsKey points1;

                Array<OneD, NekDouble> faceJac(nqe);
                Array<OneD, NekDouble> normals(vCoordDim*nqe,0.0);

                // Extract Jacobian along face and recover local
                // derivates (dx/dr) for polynomial interpolation by
                // multiplying m_gmat by jacobian
                switch(face)
                {
                    case 0:
                        for(j = 0; j < nqe; ++j)
                        {
                            normals[j]       = -df[2][j]*jac[j];
                            normals[nqe+j]   = -df[5][j]*jac[j];
                            normals[2*nqe+j] = -df[8][j]*jac[j];
                            faceJac[j]       = jac[j];
                        }

                        points0 = ptsKeys[0];
                        points1 = ptsKeys[1];
                        break;
                    case 1:
                        for (j = 0; j < nqe0; ++j)
                        {
                            for(k = 0; k < nqe2; ++k)
                            {
                                int idx = j + nqe01*k;
                                normals[j+k*nqe0]       = -df[1][idx]*jac[idx];
                                normals[nqe+j+k*nqe0]   = -df[4][idx]*jac[idx];
                                normals[2*nqe+j+k*nqe0] = -df[7][idx]*jac[idx];
                                faceJac[j+k*nqe0]       = jac[idx];
                            }
                        }
                        points0 = ptsKeys[0];
                        points1 = ptsKeys[2];
                        break;
                    case 2:
                        for (j = 0; j < nqe1; ++j)
                        {
                            for(k = 0; k < nqe2; ++k)
                            {
                                int idx = nqe0-1+nqe0*j+nqe01*k;
                                normals[j+k*nqe1]       = df[0][idx]*jac[idx];
                                normals[nqe+j+k*nqe1]   = df[3][idx]*jac[idx];
                                normals[2*nqe+j+k*nqe1] = df[6][idx]*jac[idx];
                                faceJac[j+k*nqe1]       = jac[idx];
                            }
                        }
                        points0 = ptsKeys[1];
                        points1 = ptsKeys[2];
                        break;
                    case 3:
                        for (j = 0; j < nqe0; ++j)
                        {
                            for(k = 0; k < nqe2; ++k)
                            {
                                int idx = nqe0*(nqe1-1)+j+nqe01*k;
                                normals[j+k*nqe0]       = df[1][idx]*jac[idx];
                                normals[nqe+j+k*nqe0]   = df[4][idx]*jac[idx];
                                normals[2*nqe+j+k*nqe0] = df[7][idx]*jac[idx];
                                faceJac[j+k*nqe0]       = jac[idx];
                            }
                        }
                        points0 = ptsKeys[0];
                        points1 = ptsKeys[2];
                        break;
                    case 4:
                        for (j = 0; j < nqe1; ++j)
                        {
                            for(k = 0; k < nqe2; ++k)
                            {
                                int idx = j*nqe0+nqe01*k;
                                normals[j+k*nqe1]       = -df[0][idx]*jac[idx];
                                normals[nqe+j+k*nqe1]   = -df[3][idx]*jac[idx];
                                normals[2*nqe+j+k*nqe1] = -df[6][idx]*jac[idx];
                                faceJac[j+k*nqe1]       = jac[idx];
                            }
                        }
                        points0 = ptsKeys[1];
                        points1 = ptsKeys[2];
                        break;
                    case 5:
                        for (j = 0; j < nqe01; ++j)
                        {
                            int idx = j+nqe01*(nqe2-1);
                            normals[j]       = df[2][idx]*jac[idx];
                            normals[nqe+j]   = df[5][idx]*jac[idx];
                            normals[2*nqe+j] = df[8][idx]*jac[idx];
                            faceJac[j]       = jac[idx];
                        }
                        points0 = ptsKeys[0];
                        points1 = ptsKeys[1];
                        break;
                    default:
                    ASSERTL0(false,"face is out of range (face < 5)");
                }

                Array<OneD, NekDouble> work   (nq_face, 0.0);
                // Interpolate Jacobian and invert
                LibUtilities::Interp2D(points0, points1, faceJac,
                                       tobasis0.GetPointsKey(),
                                       tobasis1.GetPointsKey(),
                                       work);

                Vmath::Sdiv(nq_face,1.0,&work[0],1,&work[0],1);

                // interpolate
                for(i = 0; i < GetCoordim(); ++i)
                {
                    LibUtilities::Interp2D(points0, points1,
                                           &normals[i*nqe],
                                           tobasis0.GetPointsKey(),
                                           tobasis1.GetPointsKey(),
                                           &normal[i][0]);
                    Vmath::Vmul(nq_face,work,1,normal[i],1,normal[i],1);
                }

                //normalise normal vectors
                Vmath::Zero(nq_face,work,1);
                for(i = 0; i < GetCoordim(); ++i)
                {
                    Vmath::Vvtvp(nq_face,normal[i],1, normal[i],1,work,1,work,1);
                }

                Vmath::Vsqrt(nq_face,work,1,work,1);
                Vmath::Sdiv(nq_face,1.0,work,1,work,1);

                for(i = 0; i < GetCoordim(); ++i)
                {
                    Vmath::Vmul(nq_face,normal[i],1,work,1,normal[i],1);
                }
            }
        }

        //-----------------------------
        // Operator creation functions
        //-----------------------------
        void HexExp::v_MassMatrixOp(
                const Array<OneD, const NekDouble> &inarray, 
                      Array<OneD,NekDouble> &outarray,
                const StdRegions::StdMatrixKey &mkey)
        {
            StdExpansion::MassMatrixOp_MatFree(inarray,outarray,mkey);
        }

        void HexExp::v_LaplacianMatrixOp(
                const Array<OneD, const NekDouble> &inarray,
                      Array<OneD,NekDouble> &outarray,
                const StdRegions::StdMatrixKey &mkey)
        {
            HexExp::v_LaplacianMatrixOp_MatFree(inarray,outarray,mkey);
        }

        void HexExp::v_LaplacianMatrixOp(
                const int k1, 
                const int k2, 
                const Array<OneD, const NekDouble> &inarray,
                      Array<OneD,NekDouble> &outarray,
                const StdRegions::StdMatrixKey &mkey)
        {
            StdExpansion::LaplacianMatrixOp_MatFree(k1,k2,inarray,outarray,
                                                        mkey);
        }

        void HexExp::v_WeakDerivMatrixOp(
                const int i,
                const Array<OneD, const NekDouble> &inarray,
                      Array<OneD,NekDouble> &outarray,
                const StdRegions::StdMatrixKey &mkey)
        {
            StdExpansion::WeakDerivMatrixOp_MatFree(i,inarray,outarray,mkey);
        }
        
        void HexExp::v_WeakDirectionalDerivMatrixOp(
                const Array<OneD, const NekDouble> &inarray,
                      Array<OneD,NekDouble> &outarray,
                const StdRegions::StdMatrixKey &mkey)
        {
            StdExpansion::WeakDirectionalDerivMatrixOp_MatFree(inarray,
                                                                outarray,mkey);
        }
        
        void HexExp::v_MassLevelCurvatureMatrixOp(
                const Array<OneD, const NekDouble> &inarray, 
                      Array<OneD,NekDouble> &outarray,
                const StdRegions::StdMatrixKey &mkey)
        {
            StdExpansion::MassLevelCurvatureMatrixOp_MatFree(inarray,
                                                                outarray,mkey);
        }

        void HexExp::v_HelmholtzMatrixOp(
                const Array<OneD, const NekDouble> &inarray,
                      Array<OneD,NekDouble> &outarray,
                const StdRegions::StdMatrixKey &mkey)
        {
            HexExp::v_HelmholtzMatrixOp_MatFree(inarray,outarray,mkey);
        }


        void HexExp::v_GeneralMatrixOp_MatOp(
                const Array<OneD, const NekDouble> &inarray,
                      Array<OneD,NekDouble> &outarray,
                const StdRegions::StdMatrixKey &mkey)
        {
            //int nConsts = mkey.GetNconstants();
            DNekScalMatSharedPtr   mat = GetLocMatrix(mkey);

//            switch(nConsts)
//            {
//            case 0:
//                {
//                    mat = GetLocMatrix(mkey.GetMatrixType());
//                }
//                break;
//            case 1:
//                {
//                    mat = GetLocMatrix(mkey.GetMatrixType(),mkey.GetConstant(0));
//                }
//                break;
//            case 2:
//                {
//                    mat = GetLocMatrix(mkey.GetMatrixType(),mkey.GetConstant(0),mkey.GetConstant(1));
//                }
//                break;
//
//            default:
//                {
//                    NEKERROR(ErrorUtil::efatal, "Unknown number of constants");
//                }
//                break;
//            }

            if(inarray.get() == outarray.get())
            {
                Array<OneD,NekDouble> tmp(m_ncoeffs);
                Vmath::Vcopy(m_ncoeffs,inarray.get(),1,tmp.get(),1);

                Blas::Dgemv('N',m_ncoeffs,m_ncoeffs,mat->Scale(),(mat->GetOwnedMatrix())->GetPtr().get(),
                            m_ncoeffs, tmp.get(), 1, 0.0, outarray.get(), 1);
            }
            else
            {
                Blas::Dgemv('N',m_ncoeffs,m_ncoeffs,mat->Scale(),(mat->GetOwnedMatrix())->GetPtr().get(),
                            m_ncoeffs, inarray.get(), 1, 0.0, outarray.get(), 1);
            }
        }

        /**
         * This function is used to compute exactly the advective numerical flux
         * on the interface of two elements with different expansions, hence an
         * appropriate number of Gauss points has to be used. The number of
         * Gauss points has to be equal to the number used by the highest
         * polynomial degree of the two adjacent elements
         *
         * @param   numMin     Is the reduced polynomial order
         * @param   inarray    Input array of coefficients
         * @param   dumpVar    Output array of reduced coefficients.
         */
        void HexExp::v_ReduceOrderCoeffs(
            int                                 numMin,
            const Array<OneD, const NekDouble> &inarray,
                  Array<OneD,       NekDouble> &outarray)
        {
            int n_coeffs = inarray.num_elements();
            int nmodes0  = m_base[0]->GetNumModes();
            int nmodes1  = m_base[1]->GetNumModes();
            int nmodes2  = m_base[2]->GetNumModes();
            int numMax   = nmodes0;

            Array<OneD, NekDouble> coeff     (n_coeffs);
            Array<OneD, NekDouble> coeff_tmp1(nmodes0*nmodes1, 0.0);
            Array<OneD, NekDouble> coeff_tmp2(n_coeffs,        0.0);
            Array<OneD, NekDouble> tmp, tmp2, tmp3, tmp4;

            Vmath::Vcopy(n_coeffs,inarray,1,coeff_tmp2,1);

            const LibUtilities::PointsKey Pkey0(
                nmodes0, LibUtilities::eGaussLobattoLegendre);
            const LibUtilities::PointsKey Pkey1(
                nmodes1, LibUtilities::eGaussLobattoLegendre);
            const LibUtilities::PointsKey Pkey2(
                nmodes2, LibUtilities::eGaussLobattoLegendre);

            LibUtilities::BasisKey b0(
                m_base[0]->GetBasisType(), nmodes0, Pkey0);
            LibUtilities::BasisKey b1(
                m_base[1]->GetBasisType(), nmodes1, Pkey1);
            LibUtilities::BasisKey b2(
                m_base[2]->GetBasisType(), nmodes2, Pkey2);
            LibUtilities::BasisKey bortho0(
                LibUtilities::eOrtho_A,    nmodes0, Pkey0);
            LibUtilities::BasisKey bortho1(
                LibUtilities::eOrtho_A,    nmodes1, Pkey1);
            LibUtilities::BasisKey bortho2(
                LibUtilities::eOrtho_A,    nmodes2, Pkey2);

            LibUtilities::InterpCoeff3D(
                b0,      b1,      b2,      coeff_tmp2,
                bortho0, bortho1, bortho2, coeff);

            Vmath::Zero(n_coeffs, coeff_tmp2, 1);

            int cnt = 0, cnt2 = 0;

            for (int u = 0; u < numMin+1; ++u)
            {
                for (int i = 0; i < numMin; ++i)
                {
                    Vmath::Vcopy(numMin,
                                 tmp  = coeff+cnt+cnt2,1,
                                 tmp2 = coeff_tmp1+cnt,1);

                    cnt = i*numMax;
                }

                Vmath::Vcopy(nmodes0*nmodes1,
                             tmp3 = coeff_tmp1,1,
                             tmp4 = coeff_tmp2+cnt2,1);

                cnt2 = u*nmodes0*nmodes1;
            }

            LibUtilities::InterpCoeff3D(
                bortho0, bortho1, bortho2, coeff_tmp2,
                b0,      b1,      b2,      outarray);
        }
        
        void HexExp::v_SVVLaplacianFilter(
                    Array<OneD, NekDouble> &array,
                    const StdRegions::StdMatrixKey &mkey)
        {
            int nq = GetTotPoints();
            
            // Calculate sqrt of the Jacobian
            Array<OneD, const NekDouble> jac = 
                                    m_metricinfo->GetJac(GetPointsKeys());
            Array<OneD, NekDouble> sqrt_jac(nq);
            if (m_metricinfo->GetGtype() == SpatialDomains::eDeformed)
            {
                Vmath::Vsqrt(nq,jac,1,sqrt_jac,1);
            }
            else
            {
                Vmath::Fill(nq,sqrt(jac[0]),sqrt_jac,1);
            }
            
            // Multiply array by sqrt(Jac)
            Vmath::Vmul(nq,sqrt_jac,1,array,1,array,1);
            
            // Apply std region filter
            StdHexExp::v_SVVLaplacianFilter( array, mkey);
            
            // Divide by sqrt(Jac)
            Vmath::Vdiv(nq,array,1,sqrt_jac,1,array,1);
        }

        //-----------------------------
        // Matrix creation functions
        //-----------------------------
        DNekMatSharedPtr HexExp::v_GenMatrix(
               const StdRegions::StdMatrixKey &mkey)
        {
            DNekMatSharedPtr returnval;

            switch(mkey.GetMatrixType())
            {
            case StdRegions::eHybridDGHelmholtz:
            case StdRegions::eHybridDGLamToU:
            case StdRegions::eHybridDGLamToQ0:
            case StdRegions::eHybridDGLamToQ1:
            case StdRegions::eHybridDGLamToQ2:
            case StdRegions::eHybridDGHelmBndLam:
            case StdRegions::eInvLaplacianWithUnityMean:
                returnval = Expansion3D::v_GenMatrix(mkey);
                break;
            default:
                returnval = StdHexExp::v_GenMatrix(mkey);
            }

            return returnval;
        }

        
        DNekMatSharedPtr HexExp::v_CreateStdMatrix(
                const StdRegions::StdMatrixKey &mkey)
        {
            LibUtilities::BasisKey bkey0 = m_base[0]->GetBasisKey();
            LibUtilities::BasisKey bkey1 = m_base[1]->GetBasisKey();
            LibUtilities::BasisKey bkey2 = m_base[2]->GetBasisKey();

            StdRegions::StdHexExpSharedPtr tmp = MemoryManager<StdHexExp>
                                        ::AllocateSharedPtr(bkey0,bkey1,bkey2);

            return tmp->GetStdMatrix(mkey);
        }


        DNekScalMatSharedPtr HexExp::CreateMatrix(const MatrixKey &mkey)
        {
            DNekScalMatSharedPtr returnval;
            LibUtilities::PointsKeyVector ptsKeys = GetPointsKeys();

            ASSERTL2(m_metricinfo->GetGtype() != SpatialDomains::eNoGeomType,
                     "Geometric information is not set up");

            switch(mkey.GetMatrixType())
            {
            case StdRegions::eMass:
                {
                    if(m_metricinfo->GetGtype() == SpatialDomains::eDeformed ||
                            mkey.GetNVarCoeff())
                    {
                        NekDouble one = 1.0;
                        DNekMatSharedPtr mat = GenMatrix(mkey);
                        returnval = MemoryManager<DNekScalMat>
                                                ::AllocateSharedPtr(one,mat);
                    }
                    else
                    {
                        NekDouble jac = (m_metricinfo->GetJac(ptsKeys))[0];
                        DNekMatSharedPtr mat
                                        = GetStdMatrix(mkey);
                        returnval = MemoryManager<DNekScalMat>
                                                ::AllocateSharedPtr(jac,mat);
                    }
                }
                break;
            case StdRegions::eInvMass:
                {
                    if(m_metricinfo->GetGtype() == SpatialDomains::eDeformed)
                    {
                        NekDouble one = 1.0;
                        StdRegions::StdMatrixKey masskey(StdRegions::eMass,
                                                    DetShapeType(), *this);
                        DNekMatSharedPtr mat = GenMatrix(masskey);
                        mat->Invert();

                        returnval = MemoryManager<DNekScalMat>
                                                ::AllocateSharedPtr(one,mat);
                    }
                    else
                    {
                        NekDouble fac = 1.0/(m_metricinfo->GetJac(ptsKeys))[0];
                        DNekMatSharedPtr mat
                                        = GetStdMatrix(mkey);
                        returnval = MemoryManager<DNekScalMat>
                                                ::AllocateSharedPtr(fac,mat);
                    }
                }
                break;
            case StdRegions::eWeakDeriv0:
            case StdRegions::eWeakDeriv1:
            case StdRegions::eWeakDeriv2:
                {
                    if(m_metricinfo->GetGtype() == SpatialDomains::eDeformed ||
                            mkey.GetNVarCoeff())
                    {
                        NekDouble one = 1.0;
                        DNekMatSharedPtr mat = GenMatrix(mkey);

                        returnval = MemoryManager<DNekScalMat>
                                                ::AllocateSharedPtr(one,mat);
                    }
                    else
                    {
                        NekDouble jac = (m_metricinfo->GetJac(ptsKeys))[0];
                        Array<TwoD, const NekDouble> df
                                    = m_metricinfo->GetDerivFactors(ptsKeys);
                        int dir = 0;

                        switch(mkey.GetMatrixType())
                        {
                            case StdRegions::eWeakDeriv0:
                                dir = 0;
                                break;
                            case StdRegions::eWeakDeriv1:
                                dir = 1;
                                break;
                            case StdRegions::eWeakDeriv2:
                                dir = 2;
                                break;
                            default:
                                break;
                        }

                        MatrixKey deriv0key(StdRegions::eWeakDeriv0,
                                            mkey.GetShapeType(), *this);
                        MatrixKey deriv1key(StdRegions::eWeakDeriv1,
                                            mkey.GetShapeType(), *this);
                        MatrixKey deriv2key(StdRegions::eWeakDeriv2,
                                            mkey.GetShapeType(), *this);

                        DNekMat &deriv0 = *GetStdMatrix(deriv0key);
                        DNekMat &deriv1 = *GetStdMatrix(deriv1key);
                        DNekMat &deriv2 = *GetStdMatrix(deriv2key);

                        int rows = deriv0.GetRows();
                        int cols = deriv1.GetColumns();

                        DNekMatSharedPtr WeakDeriv = MemoryManager<DNekMat>
                                                ::AllocateSharedPtr(rows,cols);

                        (*WeakDeriv) = df[3*dir  ][0]*deriv0
                                     + df[3*dir+1][0]*deriv1
                                     + df[3*dir+2][0]*deriv2;

                        returnval = MemoryManager<DNekScalMat>
                                            ::AllocateSharedPtr(jac,WeakDeriv);
                    }
                }
                break;
            case StdRegions::eLaplacian:
                {
                    if (m_metricinfo->GetGtype() == SpatialDomains::eDeformed ||
                        mkey.GetNVarCoeff()||
                        mkey.ConstFactorExists(
                                StdRegions::eFactorSVVCutoffRatio))
                    {
                        NekDouble one = 1.0;
                        DNekMatSharedPtr mat = GenMatrix(mkey);

                        returnval = MemoryManager<DNekScalMat>
                                                ::AllocateSharedPtr(one,mat);
                    }
                    else
                    {
                        MatrixKey lap00key(StdRegions::eLaplacian00,
                                           mkey.GetShapeType(), *this);
                        MatrixKey lap01key(StdRegions::eLaplacian01,
                                           mkey.GetShapeType(), *this);
                        MatrixKey lap02key(StdRegions::eLaplacian02,
                                           mkey.GetShapeType(), *this);
                        MatrixKey lap11key(StdRegions::eLaplacian11,
                                           mkey.GetShapeType(), *this);
                        MatrixKey lap12key(StdRegions::eLaplacian12,
                                           mkey.GetShapeType(), *this);
                        MatrixKey lap22key(StdRegions::eLaplacian22,
                                           mkey.GetShapeType(), *this);

                        DNekMat &lap00 = *GetStdMatrix(lap00key);
                        DNekMat &lap01 = *GetStdMatrix(lap01key);
                        DNekMat &lap02 = *GetStdMatrix(lap02key);
                        DNekMat &lap11 = *GetStdMatrix(lap11key);
                        DNekMat &lap12 = *GetStdMatrix(lap12key);
                        DNekMat &lap22 = *GetStdMatrix(lap22key);

                        NekDouble jac = (m_metricinfo->GetJac(ptsKeys))[0];
                        Array<TwoD, const NekDouble> gmat
                                            = m_metricinfo->GetGmat(ptsKeys);

                        int rows = lap00.GetRows();
                        int cols = lap00.GetColumns();

                        DNekMatSharedPtr lap = MemoryManager<DNekMat>
                                                ::AllocateSharedPtr(rows,cols);

                        (*lap)  = gmat[0][0]*lap00
                                + gmat[4][0]*lap11
                                + gmat[8][0]*lap22
                                + gmat[3][0]*(lap01 + Transpose(lap01))
                                + gmat[6][0]*(lap02 + Transpose(lap02))
                                + gmat[7][0]*(lap12 + Transpose(lap12));

                        returnval = MemoryManager<DNekScalMat>
                                                ::AllocateSharedPtr(jac,lap);
                    }
                }
                break;
            case StdRegions::eHelmholtz:
                {
                    NekDouble lambda = mkey.GetConstFactor(StdRegions::eFactorLambda);
                    MatrixKey masskey(StdRegions::eMass,
                                      mkey.GetShapeType(), *this);
                    DNekScalMat &MassMat = *(this->m_matrixManager[masskey]);
                    MatrixKey lapkey(StdRegions::eLaplacian,
                                     mkey.GetShapeType(), *this, mkey.GetConstFactors(), mkey.GetVarCoeffs());
                    DNekScalMat &LapMat = *(this->m_matrixManager[lapkey]);

                    int rows = LapMat.GetRows();
                    int cols = LapMat.GetColumns();

                    DNekMatSharedPtr helm = MemoryManager<DNekMat>::AllocateSharedPtr(rows,cols);

                    NekDouble one = 1.0;
                    (*helm) = LapMat + lambda*MassMat;

                    returnval = MemoryManager<DNekScalMat>::AllocateSharedPtr(one,helm);
                }
                break;
            case StdRegions::eIProductWRTBase:
                {
                    if(m_metricinfo->GetGtype() == SpatialDomains::eDeformed)
                    {
                        NekDouble one = 1.0;
                        DNekMatSharedPtr mat = GenMatrix(mkey);
                        returnval = MemoryManager<DNekScalMat>::AllocateSharedPtr(one,mat);
                    }
                    else
                    {
                        NekDouble jac = (m_metricinfo->GetJac(ptsKeys))[0];
                        DNekMatSharedPtr mat = GetStdMatrix(mkey);
                        returnval = MemoryManager<DNekScalMat>::AllocateSharedPtr(jac,mat);
                    }
                }
                break;
            case StdRegions::eHybridDGHelmholtz:
            case StdRegions::eHybridDGLamToU:
            case StdRegions::eHybridDGLamToQ0:
            case StdRegions::eHybridDGLamToQ1:
            case StdRegions::eHybridDGLamToQ2:
            case StdRegions::eHybridDGHelmBndLam:
            case StdRegions::eInvLaplacianWithUnityMean:
                {
                    NekDouble one    = 1.0;

                    DNekMatSharedPtr mat = GenMatrix(mkey);
                    returnval = MemoryManager<DNekScalMat>::AllocateSharedPtr(one,mat);
                }
                break;
            case StdRegions::eInvHybridDGHelmholtz:
                {
                    NekDouble one = 1.0;

//                    StdRegions::StdMatrixKey hkey(StdRegions::eHybridDGHelmholtz,
//                                                  DetShapeType(),*this,
//                                                  mkey.GetConstant(0),
//                                                  mkey.GetConstant(1));
                    MatrixKey hkey(StdRegions::eHybridDGHelmholtz, DetShapeType(), *this, mkey.GetConstFactors(), mkey.GetVarCoeffs());
                    DNekMatSharedPtr mat = GenMatrix(hkey);

                    mat->Invert();
                    returnval = MemoryManager<DNekScalMat>::AllocateSharedPtr(one,mat);
                }
                break;
            case StdRegions::ePreconLinearSpace:
                {
                    NekDouble one = 1.0;
                    MatrixKey helmkey(StdRegions::eHelmholtz, mkey.GetShapeType(), *this, mkey.GetConstFactors(), mkey.GetVarCoeffs());
                    DNekScalBlkMatSharedPtr helmStatCond = GetLocStaticCondMatrix(helmkey);
                    DNekScalMatSharedPtr A =helmStatCond->GetBlock(0,0);
                    DNekMatSharedPtr R=BuildVertexMatrix(A);

                    returnval = MemoryManager<DNekScalMat>::AllocateSharedPtr(one,R);
                }
                break;
            case StdRegions::ePreconLinearSpaceMass:
                {
                    NekDouble one = 1.0;
                    MatrixKey masskey(StdRegions::eMass, mkey.GetShapeType(), *this);
                    DNekScalBlkMatSharedPtr massStatCond = GetLocStaticCondMatrix(masskey);
                    DNekScalMatSharedPtr A =massStatCond->GetBlock(0,0);
                    DNekMatSharedPtr R=BuildVertexMatrix(A);

                    returnval = MemoryManager<DNekScalMat>::AllocateSharedPtr(one,R);
                }
                break;
            case StdRegions::ePreconR:
                {
                    NekDouble one = 1.0;
                    MatrixKey helmkey(StdRegions::eHelmholtz, mkey.GetShapeType(), *this,mkey.GetConstFactors(), mkey.GetVarCoeffs());
                    DNekScalBlkMatSharedPtr helmStatCond = GetLocStaticCondMatrix(helmkey);
                    DNekScalMatSharedPtr A =helmStatCond->GetBlock(0,0);

                    DNekScalMatSharedPtr Atmp;
                    DNekMatSharedPtr R=BuildTransformationMatrix(A,mkey.GetMatrixType());

                    returnval = MemoryManager<DNekScalMat>::AllocateSharedPtr(one,R);
                }
                break;
            case StdRegions::ePreconRT:
                {
                    NekDouble one = 1.0;
                    MatrixKey helmkey(StdRegions::eHelmholtz, mkey.GetShapeType(), *this,mkey.GetConstFactors(), mkey.GetVarCoeffs());
                    DNekScalBlkMatSharedPtr helmStatCond = GetLocStaticCondMatrix(helmkey);
                    DNekScalMatSharedPtr A =helmStatCond->GetBlock(0,0);

                    DNekScalMatSharedPtr Atmp;
                    DNekMatSharedPtr RT=BuildTransformationMatrix(A,mkey.GetMatrixType());

                    returnval = MemoryManager<DNekScalMat>::AllocateSharedPtr(one,RT);
                }
                break;
            case StdRegions::ePreconRMass:
                {
                    NekDouble one = 1.0;
                    MatrixKey masskey(StdRegions::eMass, mkey.GetShapeType(), *this);
                    DNekScalBlkMatSharedPtr massStatCond = GetLocStaticCondMatrix(masskey);
                    DNekScalMatSharedPtr A =massStatCond->GetBlock(0,0);

                    DNekScalMatSharedPtr Atmp;
                    DNekMatSharedPtr R=BuildTransformationMatrix(A,mkey.GetMatrixType());

                    returnval = MemoryManager<DNekScalMat>::AllocateSharedPtr(one,R);
                }
                break;
            case StdRegions::ePreconRTMass:
                {
                    NekDouble one = 1.0;
                    MatrixKey masskey(StdRegions::eMass, mkey.GetShapeType(), *this);
                    DNekScalBlkMatSharedPtr massStatCond = GetLocStaticCondMatrix(masskey);
                    DNekScalMatSharedPtr A =massStatCond->GetBlock(0,0);

                    DNekScalMatSharedPtr Atmp;
                    DNekMatSharedPtr RT=BuildTransformationMatrix(A,mkey.GetMatrixType());

                    returnval = MemoryManager<DNekScalMat>::AllocateSharedPtr(one,RT);
                }
                break;
            default:
                {
                    NekDouble        one = 1.0;
                    DNekMatSharedPtr mat = GenMatrix(mkey);

                    returnval = MemoryManager<DNekScalMat>::AllocateSharedPtr(one,mat);
                }
                break;
            }

            return returnval;
        }


        DNekScalBlkMatSharedPtr HexExp::CreateStaticCondMatrix(const MatrixKey &mkey)
        {
            DNekScalBlkMatSharedPtr returnval;

            ASSERTL2(m_metricinfo->GetGtype() != SpatialDomains::eNoGeomType,"Geometric information is not set up");

            // set up block matrix system
            unsigned int nbdry = NumBndryCoeffs();
            unsigned int nint = (unsigned int)(m_ncoeffs - nbdry);
            unsigned int exp_size[] = {nbdry,nint};
            unsigned int nblks = 2;
            returnval = MemoryManager<DNekScalBlkMat>::AllocateSharedPtr(nblks,nblks,exp_size,exp_size); //Really need a constructor which takes Arrays
            NekDouble factor = 1.0;

            switch(mkey.GetMatrixType())
            {
            case StdRegions::eLaplacian:
            case StdRegions::eHelmholtz: // special case since Helmholtz not defined in StdRegions

                // use Deformed case for both regular and deformed geometries
                factor = 1.0;
                goto UseLocRegionsMatrix;
                break;
            default:
                if(m_metricinfo->GetGtype() == SpatialDomains::eDeformed ||
                        mkey.GetNVarCoeff())
                {
                    factor = 1.0;
                    goto UseLocRegionsMatrix;
                }
                else
                {
                    DNekScalMatSharedPtr mat = GetLocMatrix(mkey);
                    factor = mat->Scale();
                    goto UseStdRegionsMatrix;
                }
                break;
            UseStdRegionsMatrix:
                {
                    NekDouble            invfactor = 1.0/factor;
                    NekDouble            one = 1.0;
                    DNekBlkMatSharedPtr  mat = GetStdStaticCondMatrix(mkey);
                    DNekScalMatSharedPtr Atmp;
                    DNekMatSharedPtr     Asubmat;

                    returnval->SetBlock(0,0,Atmp = MemoryManager<DNekScalMat>::AllocateSharedPtr(factor,Asubmat = mat->GetBlock(0,0)));
                    returnval->SetBlock(0,1,Atmp = MemoryManager<DNekScalMat>::AllocateSharedPtr(one,Asubmat = mat->GetBlock(0,1)));
                    returnval->SetBlock(1,0,Atmp = MemoryManager<DNekScalMat>::AllocateSharedPtr(factor,Asubmat = mat->GetBlock(1,0)));
                    returnval->SetBlock(1,1,Atmp = MemoryManager<DNekScalMat>::AllocateSharedPtr(invfactor,Asubmat = mat->GetBlock(1,1)));
                }
                break;
            UseLocRegionsMatrix:
                {
                    int i,j;
                    NekDouble            invfactor = 1.0/factor;
                    NekDouble            one = 1.0;
                    DNekScalMat &mat = *GetLocMatrix(mkey);
                    DNekMatSharedPtr A = MemoryManager<DNekMat>::AllocateSharedPtr(nbdry,nbdry);
                    DNekMatSharedPtr B = MemoryManager<DNekMat>::AllocateSharedPtr(nbdry,nint);
                    DNekMatSharedPtr C = MemoryManager<DNekMat>::AllocateSharedPtr(nint,nbdry);
                    DNekMatSharedPtr D = MemoryManager<DNekMat>::AllocateSharedPtr(nint,nint);

                    Array<OneD,unsigned int> bmap(nbdry);
                    Array<OneD,unsigned int> imap(nint);
                    GetBoundaryMap(bmap);
                    GetInteriorMap(imap);

                    for(i = 0; i < nbdry; ++i)
                    {
                        for(j = 0; j < nbdry; ++j)
                        {
                            (*A)(i,j) = mat(bmap[i],bmap[j]);
                        }

                        for(j = 0; j < nint; ++j)
                        {
                            (*B)(i,j) = mat(bmap[i],imap[j]);
                        }
                    }

                    for(i = 0; i < nint; ++i)
                    {
                        for(j = 0; j < nbdry; ++j)
                        {
                            (*C)(i,j) = mat(imap[i],bmap[j]);
                        }

                        for(j = 0; j < nint; ++j)
                        {
                            (*D)(i,j) = mat(imap[i],imap[j]);
                        }
                    }

                    // Calculate static condensed system
                    if(nint)
                    {
                        D->Invert();
                        (*B) = (*B)*(*D);
                        (*A) = (*A) - (*B)*(*C);
                    }

                    DNekScalMatSharedPtr     Atmp;

                    returnval->SetBlock(0,0,Atmp = MemoryManager<DNekScalMat>::AllocateSharedPtr(factor,A));
                    returnval->SetBlock(0,1,Atmp = MemoryManager<DNekScalMat>::AllocateSharedPtr(one,B));
                    returnval->SetBlock(1,0,Atmp = MemoryManager<DNekScalMat>::AllocateSharedPtr(factor,C));
                    returnval->SetBlock(1,1,Atmp = MemoryManager<DNekScalMat>::AllocateSharedPtr(invfactor,D));

                }
            }
            return returnval;
        }


        DNekScalMatSharedPtr HexExp::v_GetLocMatrix(const MatrixKey &mkey)
        {
            return m_matrixManager[mkey];
        }


        DNekScalBlkMatSharedPtr HexExp::v_GetLocStaticCondMatrix(
                const MatrixKey &mkey)
        {
            return m_staticCondMatrixManager[mkey];
        }

        void HexExp::v_DropLocStaticCondMatrix(const MatrixKey &mkey)
        {
            m_staticCondMatrixManager.DeleteObject(mkey);
        }

        void HexExp::v_LaplacianMatrixOp_MatFree_Kernel(
                const Array<OneD, const NekDouble> &inarray,
                      Array<OneD,       NekDouble> &outarray,
                      Array<OneD,       NekDouble> &wsp)
        {
            // This implementation is only valid when there are no
            // coefficients associated to the Laplacian operator
            if (m_metrics.count(eMetricLaplacian00) == 0)
            {
                ComputeLaplacianMetric();
            }

            int       nquad0  = m_base[0]->GetNumPoints();
            int       nquad1  = m_base[1]->GetNumPoints();
            int       nquad2  = m_base[2]->GetNumPoints();
            int       nqtot   = nquad0*nquad1*nquad2;

            ASSERTL1(wsp.num_elements() >= 6*nqtot,
                     "Insufficient workspace size.");

            const Array<OneD, const NekDouble>& base0  = m_base[0]->GetBdata();
            const Array<OneD, const NekDouble>& base1  = m_base[1]->GetBdata();
            const Array<OneD, const NekDouble>& base2  = m_base[2]->GetBdata();
            const Array<OneD, const NekDouble>& dbase0 = m_base[0]->GetDbdata();
            const Array<OneD, const NekDouble>& dbase1 = m_base[1]->GetDbdata();
            const Array<OneD, const NekDouble>& dbase2 = m_base[2]->GetDbdata();
            const Array<OneD, const NekDouble>& metric00 = m_metrics[eMetricLaplacian00];
            const Array<OneD, const NekDouble>& metric01 = m_metrics[eMetricLaplacian01];
            const Array<OneD, const NekDouble>& metric02 = m_metrics[eMetricLaplacian02];
            const Array<OneD, const NekDouble>& metric11 = m_metrics[eMetricLaplacian11];
            const Array<OneD, const NekDouble>& metric12 = m_metrics[eMetricLaplacian12];
            const Array<OneD, const NekDouble>& metric22 = m_metrics[eMetricLaplacian22];

            // Allocate temporary storage
            Array<OneD,NekDouble> wsp0(wsp);
            Array<OneD,NekDouble> wsp1(wsp+1*nqtot);
            Array<OneD,NekDouble> wsp2(wsp+2*nqtot);
            Array<OneD,NekDouble> wsp3(wsp+3*nqtot);
            Array<OneD,NekDouble> wsp4(wsp+4*nqtot);
            Array<OneD,NekDouble> wsp5(wsp+5*nqtot);

            StdExpansion3D::PhysTensorDeriv(inarray,wsp0,wsp1,wsp2);

            // wsp0 = k = g0 * wsp1 + g1 * wsp2 = g0 * du_dxi1 + g1 * du_dxi2
            // wsp2 = l = g1 * wsp1 + g2 * wsp2 = g0 * du_dxi1 + g1 * du_dxi2
            // where g0, g1 and g2 are the metric terms set up in the GeomFactors class
            // especially for this purpose
            Vmath::Vvtvvtp(nqtot,&metric00[0],1,&wsp0[0],1,&metric01[0],1,&wsp1[0],1,&wsp3[0],1);
            Vmath::Vvtvp  (nqtot,&metric02[0],1,&wsp2[0],1,&wsp3[0],1,&wsp3[0],1);
            Vmath::Vvtvvtp(nqtot,&metric01[0],1,&wsp0[0],1,&metric11[0],1,&wsp1[0],1,&wsp4[0],1);
            Vmath::Vvtvp  (nqtot,&metric12[0],1,&wsp2[0],1,&wsp4[0],1,&wsp4[0],1);
            Vmath::Vvtvvtp(nqtot,&metric02[0],1,&wsp0[0],1,&metric12[0],1,&wsp1[0],1,&wsp5[0],1);
            Vmath::Vvtvp  (nqtot,&metric22[0],1,&wsp2[0],1,&wsp5[0],1,&wsp5[0],1);

            // outarray = m = (D_xi1 * B)^T * k
            // wsp1     = n = (D_xi2 * B)^T * l
            IProductWRTBase_SumFacKernel(dbase0,base1,base2,wsp3,outarray,wsp0,false,true,true);
            IProductWRTBase_SumFacKernel(base0,dbase1,base2,wsp4,wsp2,    wsp0,true,false,true);
            Vmath::Vadd(m_ncoeffs,wsp2.get(),1,outarray.get(),1,outarray.get(),1);
            IProductWRTBase_SumFacKernel(base0,base1,dbase2,wsp5,wsp2,    wsp0,true,true,false);
            Vmath::Vadd(m_ncoeffs,wsp2.get(),1,outarray.get(),1,outarray.get(),1);
        }


        void HexExp::v_ComputeLaplacianMetric()
        {
            if (m_metrics.count(eMetricQuadrature) == 0)
            {
                ComputeQuadratureMetric();
            }

            const SpatialDomains::GeomType type = m_metricinfo->GetGtype();
            const unsigned int nqtot = GetTotPoints();
            const unsigned int dim = 3;
            const MetricType m[3][3] = { {eMetricLaplacian00, eMetricLaplacian01, eMetricLaplacian02},
                                       {eMetricLaplacian01, eMetricLaplacian11, eMetricLaplacian12},
                                       {eMetricLaplacian02, eMetricLaplacian12, eMetricLaplacian22}
            };

            for (unsigned int i = 0; i < dim; ++i)
            {
                for (unsigned int j = i; j < dim; ++j)
                {
                    m_metrics[m[i][j]] = Array<OneD, NekDouble>(nqtot);
                    const Array<TwoD, const NekDouble> &gmat =
                                 m_metricinfo->GetGmat(GetPointsKeys());
                    if (type == SpatialDomains::eDeformed)
                    {
                        Vmath::Vcopy(nqtot, &gmat[i*dim+j][0], 1,
                                            &m_metrics[m[i][j]][0], 1);
                    }
                    else
                    {
                        Vmath::Fill(nqtot, gmat[i*dim+j][0],
                                    &m_metrics[m[i][j]][0], 1);
                    }
                    MultiplyByQuadratureMetric(m_metrics[m[i][j]],
                                               m_metrics[m[i][j]]);

                }
            }
        }

    }//end of namespace
}//end of namespace<|MERGE_RESOLUTION|>--- conflicted
+++ resolved
@@ -706,79 +706,16 @@
                     {
                         outarray[i] = i;
                     }
-<<<<<<< HEAD
-=======
-
-//<<<<<<< HEAD
-                    
->>>>>>> 406973a0
                     break;
                 case 1:
                     nq0 = nquad0;
                     nq1 = nquad2;
-<<<<<<< HEAD
-
                     //Direction A and B positive
                     if(outarray.num_elements()!=nq0*nq1)
-=======
-/*
-=======
-                }
-
-                //interpolate
-                if(orient < StdRegions::eDir1FwdDir2_Dir2FwdDir1)
-                {
-                    LibUtilities::Interp2D(m_base[0]->GetPointsKey(),
-                                           m_base[1]->GetPointsKey(), o_tmp,
-                                           FaceExp->GetBasis(0)->GetPointsKey(),
-                                           FaceExp->GetBasis(1)->GetPointsKey(),
-                                           outarray);
-                }
-                else
-                {
-                    LibUtilities::Interp2D(m_base[1]->GetPointsKey(),
-                                           m_base[0]->GetPointsKey(), o_tmp,
-                                           FaceExp->GetBasis(0)->GetPointsKey(),
-                                           FaceExp->GetBasis(1)->GetPointsKey(),
-                                           outarray);
-                }
-                break;
-            case 1:
-                if(orient == StdRegions::eDir1FwdDir1_Dir2FwdDir2)
-                {
->>>>>>> master*/
-                    //Direction A and B positive
-                    if(outarray.num_elements()!=nq0*nq1)
                     {
                         outarray = Array<OneD, int>(nq0*nq1);
                     }
 
-//<<<<<<< HEAD
-                    
-                    //Direction A and B positive
-                    for (int k = 0; k < nquad2; k++)
-/*
-=======
-
-                }
-                else if(orient == StdRegions::eDir1FwdDir1_Dir2BwdDir2)
-                {
-                    //Direction A positive and B negative
-                    for (int k=0; k<nquad2; k++)
-                    {
-                        Vmath::Vcopy(nquad0,&(inarray[0])+(nquad0*nquad1*(nquad2-1-k)),
-                                     1,&(o_tmp[0])+(k*nquad0),1);
-                    }
-                }
-                else if(orient == StdRegions::eDir1BwdDir1_Dir2BwdDir2)
-                {
-                    //Direction A negative and B negative
-                    for(int k=0; k<nquad2; k++)
->>>>>>> 406973a0
-                    {
-                        outarray = Array<OneD, int>(nq0*nq1);
-                    }
-                    
                     //Direction A and B positive
                     for (int k = 0; k < nquad2; k++)
                     {
@@ -815,222 +752,6 @@
 
                     for (int k = 0; k < nquad2; k++)
                     {
-<<<<<<< HEAD
-=======
-                        Vmath::Vcopy(nquad0,&(inarray[0])+(nquad0*nquad1-1)+(k*nquad0*nquad1),
-                                     -nquad0,&(o_tmp[0])+(k*nquad0),1);
-                    }
-                }
-                else if(orient == StdRegions::eDir1FwdDir1_Dir2BwdDir2)
-                {
-                    //Direction A positive and B negative
-                    for (int k=0; k<nquad2; k++)
-                    {
-                        Vmath::Vcopy(nquad0,&(inarray[0])+(nquad0-1)+(nquad0*nquad1*(nquad2-1-k)),
-                                     nquad0,&(o_tmp[0])+(k*nquad0),1);
-                    }
-                }
-                else if(orient == StdRegions::eDir1BwdDir1_Dir2BwdDir2)
-                {
-                    //Direction A negative and B negative
-                    for (int k=0; k<nquad2; k++)
-                    {
-                        Vmath::Vcopy(nquad0,&(inarray[0])+(nquad0*nquad1-1)+(nquad0*nquad1*(nquad2-1-k)),
-                                     -nquad0,&(o_tmp[0])+(k*nquad0),1);
-                    }
-                }
-		else if(orient == StdRegions::eDir1FwdDir2_Dir2FwdDir1)
-		{
-		    //Transposed, Direction A and B positive
-		    for (int j=0; j<nquad1; j++)
-                    {
-		        Vmath::Vcopy(nquad2,&(inarray[0])+(nquad0-1)+(j*nquad0),
-                                     nquad0*nquad1,&(o_tmp[0])+(j*nquad2),1);
-                    }
-		}
-		else if(orient == StdRegions::eDir1FwdDir2_Dir2BwdDir1)
-		{
-		    //Transposed, Direction A negative and B positive
-		    for (int j=0; j<nquad0; j++)
-                    {
-		        Vmath::Vcopy(nquad2,&(inarray[0])+nquad0*nquad1*(nquad2-1)+nquad0+j*nquad0,
-                                     -nquad0*nquad1,&(o_tmp[0])+(j*nquad2),1);
-                    }
-		} 
-		else if(orient == StdRegions::eDir1BwdDir2_Dir2FwdDir1)
-		{
-		    //Transposed, Direction A positive and B negative
-		    for (int j=0; j<nquad0; j++)
-                    {
-		        Vmath::Vcopy(nquad2,&(inarray[0])+(nquad0*nquad1-1-j*nquad0),
-                                     nquad0*nquad1,&(o_tmp[0])+(j*nquad2),1);
-                    }
-		} 
-		else if(orient == StdRegions::eDir1BwdDir2_Dir2BwdDir1)
-		{
-		    //Transposed, Direction A and B negative
-		    for (int j=0; j<nquad0; j++)
-                    {
-		        Vmath::Vcopy(nquad2,&(inarray[0])+(nquad0*nquad1*nquad2-1-j*nquad0),
-                                     -nquad0*nquad1,&(o_tmp[0])+(j*nquad2),1);
-                    }
-		} 
-                //interpolate
-                if(orient < StdRegions::eDir1FwdDir2_Dir2FwdDir1)
-                {
-                    LibUtilities::Interp2D(m_base[1]->GetPointsKey(),
-                                           m_base[2]->GetPointsKey(), o_tmp,
-                                           FaceExp->GetBasis(0)->GetPointsKey(),
-                                           FaceExp->GetBasis(1)->GetPointsKey(),
-                                           outarray);
-                }
-                else
-                {
-                    LibUtilities::Interp2D(m_base[2]->GetPointsKey(),
-                                           m_base[1]->GetPointsKey(), o_tmp,
-                                           FaceExp->GetBasis(0)->GetPointsKey(),
-                                           FaceExp->GetBasis(1)->GetPointsKey(),
-                                           outarray);
-                }
-                
-                break;
-            case 3:
-	        if(orient == StdRegions::eDir1FwdDir1_Dir2FwdDir2)
-                {
-                    //Directions A and B positive
-                    for (int k=0; k<nquad2; k++)
-                    {
-                        Vmath::Vcopy(nquad0,&(inarray[0])+(nquad0*(nquad1-1))+(k*nquad0*nquad1),
-                                     1,&(o_tmp[0])+(k*nquad0),1);
-                    }
-                }
-                else if(orient == StdRegions::eDir1BwdDir1_Dir2FwdDir2)
-                {
-                    //Direction A negative and B positive
-                    for (int k=0; k<nquad2; k++)
-                    {
-                        Vmath::Vcopy(nquad0,&(inarray[0])+(nquad0*nquad1-1)+(k*nquad0*nquad1),
-                                     -1,&(o_tmp[0])+(k*nquad0),1);
-                    }
-                }
-                else if(orient == StdRegions::eDir1FwdDir1_Dir2BwdDir2)
-                {
-                    //Direction A positive and B negative
-                    for (int k=0; k<nquad2; k++)
-                    {
-                        Vmath::Vcopy(nquad0,&(inarray[0])+(nquad0*(nquad1-1))+(nquad0*nquad1*(nquad2-1-k)),
-                                     1,&(o_tmp[0])+(k*nquad0),1);
-                    }
-                }
-                else if(orient == StdRegions::eDir1BwdDir1_Dir2BwdDir2)
-                {
-                    //Direction A negative and B negative
-                    for (int k=0; k<nquad2; k++)
-                    {
-                        Vmath::Vcopy(nquad0,&(inarray[0])+(nquad0*nquad1-1)+(nquad0*nquad1*(nquad2-1-k)),
-                                     -1,&(o_tmp[0])+(k*nquad0),1);
-                    }
-                }
-		else if(orient == StdRegions::eDir1FwdDir2_Dir2FwdDir1)
-		{
-		    //Transposed, Direction A and B positive
-		    for (int i=0; i<nquad0; i++)
-                    {
-		        Vmath::Vcopy(nquad2,&(inarray[0])+nquad0*(nquad1-1)+i,nquad0*nquad1,
-                                     &(o_tmp[0])+(i*nquad2),1);
-                    }
-		}
-		else if(orient == StdRegions::eDir1FwdDir2_Dir2BwdDir1)
-		{
-		    //Transposed, Direction A negative and B positive
-		    for (int i=0; i<nquad0; i++)
-                    {
-		        Vmath::Vcopy(nquad2,&(inarray[0])+nquad0*(nquad1*nquad2-1)+i,-nquad0*nquad1,
-                                     &(o_tmp[0])+(i*nquad2),1);
-                    }
-		} 
-		else if(orient == StdRegions::eDir1BwdDir2_Dir2FwdDir1)
-		{
-		    //Transposed, Direction A positive and B negative
-		    for (int i=0; i<nquad0; i++)
-                    {
-		        Vmath::Vcopy(nquad2,&(inarray[0])+(nquad0*nquad1-1-i),nquad0*nquad1,
-                                     &(o_tmp[0])+(i*nquad2),1);
-                    }
-		} 
-		else if(orient == StdRegions::eDir1BwdDir2_Dir2BwdDir1)
-		{
-		    //Transposed, Direction A and B negative
-		    for (int i=0; i<nquad0; i++)
-                    {
-		        Vmath::Vcopy(nquad2,&(inarray[0])+(nquad0*nquad1*nquad2-1-i),-nquad0*nquad1,
-                                     &(o_tmp[0])+(i*nquad2),1);
-                    }
-		} 
-                //interpolate
-                if(orient < StdRegions::eDir1FwdDir2_Dir2FwdDir1)
-                {
-                    LibUtilities::Interp2D(m_base[0]->GetPointsKey(),
-                                           m_base[2]->GetPointsKey(), o_tmp,
-                                           FaceExp->GetBasis(0)->GetPointsKey(),
-                                           FaceExp->GetBasis(1)->GetPointsKey(),
-                                           outarray);
-                }
-                else
-                {
-                    LibUtilities::Interp2D(m_base[2]->GetPointsKey(),
-                                           m_base[0]->GetPointsKey(), o_tmp,
-                                           FaceExp->GetBasis(0)->GetPointsKey(),
-                                           FaceExp->GetBasis(1)->GetPointsKey(),
-                                           outarray);
-                }
-                break;
-            case 4:
-                if(orient == StdRegions::eDir1FwdDir1_Dir2FwdDir2)
-                {
-                    //Directions A and B positive
-                    Vmath::Vcopy(nquad0*nquad1,&(inarray[0]),nquad0,&(o_tmp[0]),1);
-                }
-                else if(orient == StdRegions::eDir1BwdDir1_Dir2FwdDir2)
-                {
-                    //Direction A negative and B positive
-                    for (int k=0; k<nquad2; k++)
->>>>>>> master*/
-                    {
-                        for(int i = 0; i < nquad0; ++i)
-                        {
-                            outarray[k*nquad0 + i] = nquad0*nquad1*k + i;
-                        }
-                    }                    
-                    break;
-                case 2:
-                    nq0 = nquad1;
-                    nq1 = nquad2;
-                    
-                    //Direction A and B positive
-                    if(outarray.num_elements()!=nq0*nq1)
-                    {
-                        outarray = Array<OneD, int>(nq0*nq1);
-                    }
-                    
-                    for (int i = 0; i < nquad1*nquad2; i++)
-                    {
-                        outarray[i] = nquad0-1 + i*nquad0;
-                    }
-                    break;
-                case 3:
-                    nq0 = nquad0;
-                    nq1 = nquad2;
-                    
-                    //Direction A and B positive
-                    if(outarray.num_elements()!=nq0*nq1)
-                    {
-                        outarray = Array<OneD, int>(nq0*nq1);
-                    }
-
-                    for (int k = 0; k < nquad2; k++)
-                    {
->>>>>>> 406973a0
                         for (int i = 0; i < nquad0; i++)
                         {
                             outarray[k*nquad0 + i] = (nquad0*(nquad1-1))+(k*nquad0*nquad1) + i;
@@ -1051,45 +772,11 @@
                     {
                         outarray[i] = i*nquad0;
                     }
-<<<<<<< HEAD
-=======
-//<<<<<<< HEAD
-                    
->>>>>>> 406973a0
                     break;
                 case 5:
                     nq0 = nquad0;
                     nq1 = nquad1;
-<<<<<<< HEAD
-
-=======
-/*
-=======
-
-                }
-                //interpolate
-                if(orient < StdRegions::eDir1FwdDir2_Dir2FwdDir1)
-                {
-                    LibUtilities::Interp2D(m_base[1]->GetPointsKey(),
-                                           m_base[2]->GetPointsKey(), o_tmp,
-                                           FaceExp->GetBasis(0)->GetPointsKey(),
-                                           FaceExp->GetBasis(1)->GetPointsKey(),
-                                           outarray);
-                }
-                else
-                {
-                    LibUtilities::Interp2D(m_base[2]->GetPointsKey(),
-                                           m_base[1]->GetPointsKey(), o_tmp,
-                                           FaceExp->GetBasis(0)->GetPointsKey(),
-                                           FaceExp->GetBasis(1)->GetPointsKey(),
-                                           outarray);
-                }
-                break;
-            case 5:
-                if(orient == StdRegions::eDir1FwdDir1_Dir2FwdDir2)
-                {
->>>>>>> master*/
->>>>>>> 406973a0
+
                     //Directions A and B positive
                     if(outarray.num_elements()!=nq0*nq1)
                     {
@@ -1100,50 +787,13 @@
                     {
                         outarray[i] = nquad0*nquad1*(nquad2-1) + i;
                     }
-<<<<<<< HEAD
-=======
-//<<<<<<< HEAD
-                    
->>>>>>> 406973a0
                     break;
                 default:
                     ASSERTL0(false,"face value (> 5) is out of range");
                     break;
-<<<<<<< HEAD
-            }
-
-        }
-=======
-/*
-=======
-                }
-                //interpolate
-                if(orient < StdRegions::eDir1FwdDir2_Dir2FwdDir1)
-                {
-                    LibUtilities::Interp2D(m_base[0]->GetPointsKey(),
-                                           m_base[1]->GetPointsKey(), o_tmp,
-                                           FaceExp->GetBasis(0)->GetPointsKey(),
-                                           FaceExp->GetBasis(1)->GetPointsKey(),
-                                           outarray);
-                }
-                else
-                {
-                    LibUtilities::Interp2D(m_base[1]->GetPointsKey(),
-                                           m_base[0]->GetPointsKey(), o_tmp,
-                                           FaceExp->GetBasis(0)->GetPointsKey(),
-                                           FaceExp->GetBasis(1)->GetPointsKey(),
-                                           outarray);
-                }
-                break;
-            default:
-                ASSERTL0(false,"face value (> 5) is out of range");
-                break;
->>>>>>> master*/
-            }
-
-        }
-
->>>>>>> 406973a0
+            }
+        }
+
         void HexExp::v_ComputeFaceNormal(const int face)
         {
             int i;
