--- conflicted
+++ resolved
@@ -264,17 +264,12 @@
                               Array<OneD,       NekDouble> &outarray,
                         const StdRegions::StdMatrixKey &mkey);
 
-<<<<<<< HEAD
-
             //---------------------------------------
             // Preconditioners
             //---------------------------------------
             LOCAL_REGIONS_EXPORT Array<OneD, unsigned int> 
                 v_GetEdgeInverseBoundaryMap(int eid);
 
-            
-=======
->>>>>>> 94015edc
         private:
             SpatialDomains::Geometry2DSharedPtr  m_geom;
             SpatialDomains::GeomFactorsSharedPtr m_metricinfo;
