--- conflicted
+++ resolved
@@ -259,13 +259,8 @@
                               Array<OneD,       NekDouble> &outarray,
                               Array<OneD,       NekDouble> &wsp);
             LOCAL_REGIONS_EXPORT virtual void v_ReduceOrderCoeffs(
-<<<<<<< HEAD
-                        int numMin,
-                        const Array<OneD, const NekDouble> &inarray,
-=======
                               int numMin,
                               const Array<OneD, const NekDouble> &inarray,
->>>>>>> 3b24f18e
                               Array<OneD, NekDouble> &outarray);
             LOCAL_REGIONS_EXPORT virtual void v_ComputeLaplacianMetric();
 
