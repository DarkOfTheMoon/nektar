--- conflicted
+++ resolved
@@ -128,24 +128,6 @@
                 Array<OneD, int>        &outarray);
 
             LOCAL_REGIONS_EXPORT void v_ComputeFaceNormal(const int face);
-<<<<<<< HEAD
-
-=======
-            LOCAL_REGIONS_EXPORT virtual void v_GetFacePhysVals(
-                const int                                face,
-                const StdRegions::StdExpansionSharedPtr &FaceExp,
-                const Array<OneD, const NekDouble>      &inarray,
-                      Array<OneD,       NekDouble>      &outarray,
-                StdRegions::Orientation                  orient);
-            
-            LOCAL_REGIONS_EXPORT virtual void v_GetTracePhysVals(
-                const int                                face,
-                const StdRegions::StdExpansionSharedPtr &FaceExp,
-                const Array<OneD, const NekDouble>      &inarray,
-                      Array<OneD,       NekDouble>      &outarray,
-                StdRegions::Orientation                  orient);
-            
->>>>>>> 680d616b
             //---------------------------------------
             // Matrix creation functions
             //---------------------------------------
