///////////////////////////////////////////////////////////////////////////////
//
// File PrismExp.cpp
//
// For more information, please see: http://www.nektar.info
//
// The MIT License
//
// Copyright (c) 2006 Division of Applied Mathematics, Brown University (USA),
// Department of Aeronautics, Imperial College London (UK), and Scientific
// Computing and Imaging Institute, University of Utah (USA).
//
// License for the specific language governing rights and limitations under
// Permission is hereby granted, free of charge, to any person obtaining a
// copy of this software and associated documentation files (the "Software"),
// to deal in the Software without restriction, including without limitation
// the rights to use, copy, modify, merge, publish, distribute, sublicense,
// and/or sell copies of the Software, and to permit persons to whom the
// Software is furnished to do so, subject to the following conditions:
//
// The above copyright notice and this permission notice shall be included
// in all copies or substantial portions of the Software.
//
// THE SOFTWARE IS PROVIDED "AS IS", WITHOUT WARRANTY OF ANY KIND, EXPRESS
// OR IMPLIED, INCLUDING BUT NOT LIMITED TO THE WARRANTIES OF MERCHANTABILITY,
// FITNESS FOR A PARTICULAR PURPOSE AND NONINFRINGEMENT. IN NO EVENT SHALL
// THE AUTHORS OR COPYRIGHT HOLDERS BE LIABLE FOR ANY CLAIM, DAMAGES OR OTHER
// LIABILITY, WHETHER IN AN ACTION OF CONTRACT, TORT OR OTHERWISE, ARISING
// FROM, OUT OF OR IN CONNECTION WITH THE SOFTWARE OR THE USE OR OTHER
// DEALINGS IN THE SOFTWARE.
//
// Description:  PrismExp routines
//
///////////////////////////////////////////////////////////////////////////////


#include <LocalRegions/PrismExp.h>
#include <SpatialDomains/SegGeom.h>
#include <LibUtilities/Foundations/InterpCoeff.h>
#include <LibUtilities/Foundations/Interp.h>

namespace Nektar
{
    namespace LocalRegions
    {

        PrismExp::PrismExp(const LibUtilities::BasisKey &Ba,
                           const LibUtilities::BasisKey &Bb,
                           const LibUtilities::BasisKey &Bc,
                           const SpatialDomains::PrismGeomSharedPtr &geom):
            StdExpansion  (LibUtilities::StdPrismData::getNumberOfCoefficients(
                               Ba.GetNumModes(), Bb.GetNumModes(), Bc.GetNumModes()),
                           3, Ba, Bb, Bc),
            StdExpansion3D(LibUtilities::StdPrismData::getNumberOfCoefficients(
                               Ba.GetNumModes(), Bb.GetNumModes(), Bc.GetNumModes()), 
                           Ba, Bb, Bc),
            StdPrismExp   (Ba, Bb, Bc),
            Expansion     (geom),
            Expansion3D   (geom),
            m_matrixManager(
                    boost::bind(&PrismExp::CreateMatrix, this, _1),
                    std::string("PrismExpMatrix")),
            m_staticCondMatrixManager(
                    boost::bind(&PrismExp::CreateStaticCondMatrix, this, _1),
                    std::string("PrismExpStaticCondMatrix"))
        {
        }

        PrismExp::PrismExp(const PrismExp &T):
            StdExpansion(T),
            StdExpansion3D(T),
            StdRegions::StdPrismExp(T),
            Expansion(T),
            Expansion3D(T),
            m_matrixManager(T.m_matrixManager),
            m_staticCondMatrixManager(T.m_staticCondMatrixManager)
        {
        } 

        PrismExp::~PrismExp()
        {
        }


        //-------------------------------
        // Integration Methods
        //-------------------------------
        
        /** 
         * \brief Integrate the physical point list \a inarray over prismatic
         * region and return the value.
         *
         * Inputs:\n
         *
         * - \a inarray: definition of function to be returned at quadrature
         * point of expansion.
         *
         * Outputs:\n
         * 
         * - returns \f$\int^1_{-1}\int^1_{-1}\int^1_{-1} u(\bar \eta_1,
         *  \xi_2, \xi_3) J[i,j,k] d \bar \eta_1 d \xi_2 d \xi_3 \f$ \n \f$ =
         *  \sum_{i=0}^{Q_1 - 1} \sum_{j=0}^{Q_2 - 1} \sum_{k=0}^{Q_3 - 1}
         *  u(\bar \eta_{1i}^{0,0}, \xi_{2j}^{0,0},\xi_{3k}^{1,0})w_{i}^{0,0}
         *  w_{j}^{0,0} \hat w_{k}^{1,0} \f$ \n where \f$ inarray[i,j, k] =
         *  u(\bar \eta_{1i}^{0,0}, \xi_{2j}^{0,0},\xi_{3k}^{1,0}) \f$, \n
         *  \f$\hat w_{i}^{1,0} = \frac {w_{j}^{1,0}} {2} \f$ \n and \f$
         *  J[i,j,k] \f$ is the Jacobian evaluated at the quadrature point.
        */
        NekDouble PrismExp::v_Integral(const Array<OneD, const NekDouble> &inarray)
        {
            int nquad0 = m_base[0]->GetNumPoints();
            int nquad1 = m_base[1]->GetNumPoints();
            int nquad2 = m_base[2]->GetNumPoints();
            Array<OneD, const NekDouble> jac = m_metricinfo->GetJac(GetPointsKeys());
            Array<OneD,       NekDouble> tmp(nquad0*nquad1*nquad2);

            // Multiply inarray with Jacobian
            if(m_metricinfo->GetGtype() == SpatialDomains::eDeformed)
            {
                Vmath::Vmul(nquad0*nquad1*nquad2,&jac[0],1,(NekDouble*)&inarray[0],1,&tmp[0],1);
            }
            else
            {
                Vmath::Smul(nquad0*nquad1*nquad2,(NekDouble)jac[0],(NekDouble*)&inarray[0],1,&tmp[0],1);
            }
            
            // Call StdPrismExp version.
            return StdPrismExp::v_Integral(tmp);
        }


        //----------------------------
        // Differentiation Methods
        //----------------------------
        void PrismExp::v_PhysDeriv(const Array<OneD, const NekDouble>& inarray,
                                         Array<OneD,       NekDouble>& out_d0,
                                         Array<OneD,       NekDouble>& out_d1,
                                         Array<OneD,       NekDouble>& out_d2)
        {
            int nqtot = GetTotPoints();
            
            Array<TwoD, const NekDouble> df =
                            m_metricinfo->GetDerivFactors(GetPointsKeys());
            Array<OneD,       NekDouble> diff0(nqtot);
            Array<OneD,       NekDouble> diff1(nqtot);
            Array<OneD,       NekDouble> diff2(nqtot);

            StdPrismExp::v_PhysDeriv(inarray, diff0, diff1, diff2);
            
            if(m_metricinfo->GetGtype() == SpatialDomains::eDeformed)
            {
                if(out_d0.num_elements())
                {
                    Vmath::Vmul  (nqtot,&df[0][0],1,&diff0[0],1,&out_d0[0],1);
                    Vmath::Vvtvp (nqtot,&df[1][0],1,&diff1[0],1,&out_d0[0],1,&out_d0[0],1);
                    Vmath::Vvtvp (nqtot,&df[2][0],1,&diff2[0],1,&out_d0[0],1,&out_d0[0],1);
                }
                
                if(out_d1.num_elements())
                {
                    Vmath::Vmul  (nqtot,&df[3][0],1,&diff0[0],1,&out_d1[0],1);
                    Vmath::Vvtvp (nqtot,&df[4][0],1,&diff1[0],1,&out_d1[0],1,&out_d1[0],1);
                    Vmath::Vvtvp (nqtot,&df[5][0],1,&diff2[0],1,&out_d1[0],1,&out_d1[0],1);
                }
                
                if(out_d2.num_elements())
                {
                    Vmath::Vmul  (nqtot,&df[6][0],1,&diff0[0],1,&out_d2[0],1);
                    Vmath::Vvtvp (nqtot,&df[7][0],1,&diff1[0],1,&out_d2[0],1,&out_d2[0],1);
                    Vmath::Vvtvp (nqtot,&df[8][0],1,&diff2[0],1,&out_d2[0],1,&out_d2[0],1);
                }
            }
            else // regular geometry
            {
                if(out_d0.num_elements())
                {
                    Vmath::Smul (nqtot,df[0][0],&diff0[0],1,&out_d0[0],1);
                    Blas::Daxpy (nqtot,df[1][0],&diff1[0],1,&out_d0[0],1);
                    Blas::Daxpy (nqtot,df[2][0],&diff2[0],1,&out_d0[0],1);
                }
                
                if(out_d1.num_elements())
                {
                    Vmath::Smul (nqtot,df[3][0],&diff0[0],1,&out_d1[0],1);
                    Blas::Daxpy (nqtot,df[4][0],&diff1[0],1,&out_d1[0],1);
                    Blas::Daxpy (nqtot,df[5][0],&diff2[0],1,&out_d1[0],1);
                }
                
                if(out_d2.num_elements())
                {
                    Vmath::Smul (nqtot,df[6][0],&diff0[0],1,&out_d2[0],1);
                    Blas::Daxpy (nqtot,df[7][0],&diff1[0],1,&out_d2[0],1);
                    Blas::Daxpy (nqtot,df[8][0],&diff2[0],1,&out_d2[0],1);
                }
            }
        }

        //---------------------------------------
        // Transforms
        //---------------------------------------
        
        /** 
         * \brief Forward transform from physical quadrature space stored in
         * \a inarray and evaluate the expansion coefficients and store in \a
         * (this)->m_coeffs
         * 
         * Inputs:\n
         *
         * - \a inarray: array of physical quadrature points to be transformed
         *
         * Outputs:\n
         *
         * - (this)->_coeffs: updated array of expansion coefficients.
         */
        void PrismExp::v_FwdTrans(const Array<OneD, const NekDouble>& inarray,
                                        Array<OneD,       NekDouble>& outarray)
        {
            if(m_base[0]->Collocation() && 
               m_base[1]->Collocation() && 
               m_base[2]->Collocation())
            {
                Vmath::Vcopy(GetNcoeffs(),&inarray[0],1,&outarray[0],1);
            }
            else
            {
                v_IProductWRTBase(inarray, outarray);

                // get Mass matrix inverse
                MatrixKey             masskey(StdRegions::eInvMass,
                                              DetShapeType(),*this);
                DNekScalMatSharedPtr  matsys = m_matrixManager[masskey];

                // copy inarray in case inarray == outarray
                DNekVec in (m_ncoeffs,outarray);
                DNekVec out(m_ncoeffs,outarray,eWrapper);

                out = (*matsys)*in;
            }
        }


        //---------------------------------------
        // Inner product functions
        //---------------------------------------

        /**
         * \brief Calculate the inner product of inarray with respect to the
         * basis B=base0*base1*base2 and put into outarray:
         *            
         * \f$ \begin{array}{rcl} I_{pqr} = (\phi_{pqr}, u)_{\delta} & = &
         * \sum_{i=0}^{nq_0} \sum_{j=0}^{nq_1} \sum_{k=0}^{nq_2} \psi_{p}^{a}
         * (\bar \eta_{1i}) \psi_{q}^{a} (\xi_{2j}) \psi_{pr}^{b} (\xi_{3k})
         * w_i w_j w_k u(\bar \eta_{1,i} \xi_{2,j} \xi_{3,k}) J_{i,j,k}\\ & =
         * & \sum_{i=0}^{nq_0} \psi_p^a(\bar \eta_{1,i}) \sum_{j=0}^{nq_1}
         * \psi_{q}^a(\xi_{2,j}) \sum_{k=0}^{nq_2} \psi_{pr}^b u(\bar
         * \eta_{1i},\xi_{2j},\xi_{3k}) J_{i,j,k} \end{array} \f$ \n
         *  
         * where
         *  
         * \f$ \phi_{pqr} (\xi_1 , \xi_2 , \xi_3) = \psi_p^a (\bar \eta_1)
         * \psi_{q}^a (\xi_2) \psi_{pr}^b (\xi_3) \f$ \n
         * 
         * which can be implemented as \n \f$f_{pr} (\xi_{3k}) =
         * \sum_{k=0}^{nq_3} \psi_{pr}^b u(\bar \eta_{1i},\xi_{2j},\xi_{3k})
         * J_{i,j,k} = {\bf B_3 U} \f$ \n \f$ g_{q} (\xi_{3k}) =
         * \sum_{j=0}^{nq_1} \psi_{q}^a (\xi_{2j}) f_{pr} (\xi_{3k}) = {\bf
         * B_2 F} \f$ \n \f$ (\phi_{pqr}, u)_{\delta} = \sum_{k=0}^{nq_0}
         * \psi_{p}^a (\xi_{3k}) g_{q} (\xi_{3k}) = {\bf B_1 G} \f$
         */
        void PrismExp::v_IProductWRTBase(
            const Array<OneD, const NekDouble>& inarray,
                  Array<OneD,       NekDouble>& outarray)
        {
            v_IProductWRTBase_SumFac(inarray, outarray);
        }

        void PrismExp::v_IProductWRTBase_SumFac(
            const Array<OneD, const NekDouble>& inarray,
                  Array<OneD,       NekDouble>& outarray)
        {
            const int nquad0 = m_base[0]->GetNumPoints();
            const int nquad1 = m_base[1]->GetNumPoints();
            const int nquad2 = m_base[2]->GetNumPoints();
            const int order0 = m_base[0]->GetNumModes();
            const int order1 = m_base[1]->GetNumModes();

            Array<OneD, NekDouble> tmp(nquad0*nquad1*nquad2);
            Array<OneD, NekDouble> wsp(order0*nquad2*(nquad1+order1));

            MultiplyByQuadratureMetric(inarray, tmp);

            IProductWRTBase_SumFacKernel(m_base[0]->GetBdata(),
                                         m_base[1]->GetBdata(),
                                         m_base[2]->GetBdata(),
                                         tmp,outarray,wsp,
                                         true,true,true);
        }

        /**
         * @brief Calculates the inner product \f$ I_{pqr} = (u,
         * \partial_{x_i} \phi_{pqr}) \f$.
         * 
         * The derivative of the basis functions is performed using the chain
         * rule in order to incorporate the geometric factors. Assuming that
         * the basis functions are a tensor product
         * \f$\phi_{pqr}(\eta_1,\eta_2,\eta_3) =
         * \phi_1(\eta_1)\phi_2(\eta_2)\phi_3(\eta_3)\f$, this yields the
         * result
         * 
         * \f[
         * I_{pqr} = \sum_{j=1}^3 \left(u, \frac{\partial u}{\partial \eta_j}
         * \frac{\partial \eta_j}{\partial x_i}\right)
         * \f]
         * 
         * In the tetrahedral element, we must also incorporate a second set
         * of geometric factors which incorporate the collapsed co-ordinate
         * system, so that
         * 
         * \f[ \frac{\partial\eta_j}{\partial x_i} = \sum_{k=1}^3
         * \frac{\partial\eta_j}{\partial\xi_k}\frac{\partial\xi_k}{\partial
         * x_i} \f]
         * 
         * These derivatives can be found on p152 of Sherwin & Karniadakis.
         * 
         * @param dir       Direction in which to take the derivative.
         * @param inarray   The function \f$ u \f$.
         * @param outarray  Value of the inner product.
         */
        void PrismExp::v_IProductWRTDerivBase(
            const int                           dir, 
            const Array<OneD, const NekDouble> &inarray, 
                  Array<OneD,       NekDouble> &outarray)
        {
            v_IProductWRTDerivBase_SumFac(dir, inarray, outarray);
        }

        void PrismExp::v_IProductWRTDerivBase_SumFac(
            const int                           dir, 
            const Array<OneD, const NekDouble> &inarray, 
                  Array<OneD,       NekDouble> &outarray)
        {
            const int nquad0 = m_base[0]->GetNumPoints();
            const int nquad1 = m_base[1]->GetNumPoints();
            const int nquad2 = m_base[2]->GetNumPoints();
            const int order0 = m_base[0]->GetNumModes ();
            const int order1 = m_base[1]->GetNumModes ();
            const int nqtot  = nquad0*nquad1*nquad2;
            int i;
            
            const Array<OneD, const NekDouble> &z0 = m_base[0]->GetZ();
            const Array<OneD, const NekDouble> &z2 = m_base[2]->GetZ();
            
            Array<OneD, NekDouble> gfac0(nquad0   );
            Array<OneD, NekDouble> gfac2(nquad2   );
            Array<OneD, NekDouble> tmp1 (nqtot    );
            Array<OneD, NekDouble> tmp2 (nqtot    );
            Array<OneD, NekDouble> tmp3 (nqtot    );
            Array<OneD, NekDouble> tmp4 (nqtot    );
            Array<OneD, NekDouble> tmp5 (nqtot    );
            Array<OneD, NekDouble> tmp6 (m_ncoeffs);
            Array<OneD, NekDouble> wsp  (order0*nquad2*(nquad1+order1));

            const Array<TwoD, const NekDouble>& df =
                            m_metricinfo->GetDerivFactors(GetPointsKeys());

            MultiplyByQuadratureMetric(inarray, tmp1);

            if(m_metricinfo->GetGtype() == SpatialDomains::eDeformed)
            {
                Vmath::Vmul(nqtot,&df[3*dir][0],  1,tmp1.get(),1,tmp2.get(),1);
                Vmath::Vmul(nqtot,&df[3*dir+1][0],1,tmp1.get(),1,tmp3.get(),1);
                Vmath::Vmul(nqtot,&df[3*dir+2][0],1,tmp1.get(),1,tmp4.get(),1);
            }
            else
            {
                Vmath::Smul(nqtot, df[3*dir][0],  tmp1.get(),1,tmp2.get(), 1);
                Vmath::Smul(nqtot, df[3*dir+1][0],tmp1.get(),1,tmp3.get(), 1);
                Vmath::Smul(nqtot, df[3*dir+2][0],tmp1.get(),1,tmp4.get(), 1);
            }
            
            // set up geometric factor: (1+z0)/2
            for (i = 0; i < nquad0; ++i)
            {
                gfac0[i] = 0.5*(1+z0[i]);
            }
            
            // Set up geometric factor: 2/(1-z2)
            for (i = 0; i < nquad2; ++i)
            {
            	gfac2[i] = 2.0/(1-z2[i]);
            }
            
            const int nq01 = nquad0*nquad1;
            
            for (i = 0; i < nquad2; ++i)
            {
                Vmath::Smul(nq01,gfac2[i],&tmp2[0]+i*nq01,1,&tmp2[0]+i*nq01,1);
                Vmath::Smul(nq01,gfac2[i],&tmp4[0]+i*nq01,1,&tmp5[0]+i*nq01,1);
            }
            
            for(i = 0; i < nquad1*nquad2; ++i)
            {
                Vmath::Vmul(nquad0,&gfac0[0],1,&tmp5[0]+i*nquad0,1,
                            &tmp5[0]+i*nquad0,1);
            }

            Vmath::Vadd(nqtot, &tmp2[0], 1, &tmp5[0], 1, &tmp2[0], 1);

            IProductWRTBase_SumFacKernel(m_base[0]->GetDbdata(),
                                         m_base[1]->GetBdata (),
                                         m_base[2]->GetBdata (),
                                         tmp2,outarray,wsp,
                                         true,true,true);
            
            IProductWRTBase_SumFacKernel(m_base[0]->GetBdata (),
                                         m_base[1]->GetDbdata(),
                                         m_base[2]->GetBdata (),
                                         tmp3,tmp6,wsp,
                                         true,true,true);

            Vmath::Vadd(m_ncoeffs, tmp6, 1, outarray, 1, outarray, 1);
            
            IProductWRTBase_SumFacKernel(m_base[0]->GetBdata (),
                                         m_base[1]->GetBdata (),
                                         m_base[2]->GetDbdata(),
                                         tmp4,tmp6,wsp,
                                         true,true,true);

            Vmath::Vadd(m_ncoeffs, tmp6, 1, outarray, 1, outarray, 1);
        }
        
        //---------------------------------------
        // Evaluation functions
        //---------------------------------------
        
        /**
         * @brief Get the coordinates #coords at the local coordinates
         * #Lcoords.
         */
        void PrismExp::v_GetCoord(const Array<OneD, const NekDouble>& Lcoords, 
                                        Array<OneD,       NekDouble>& coords)
        {
            int i;
            
            ASSERTL1(Lcoords[0] <= -1.0 && Lcoords[0] >= 1.0 && 
                     Lcoords[1] <= -1.0 && Lcoords[1] >= 1.0 &&
                     Lcoords[2] <= -1.0 && Lcoords[2] >= 1.0,
                     "Local coordinates are not in region [-1,1]");

            m_geom->FillGeom();
            
            for(i = 0; i < m_geom->GetCoordim(); ++i)
            {
                coords[i] = m_geom->GetCoord(i,Lcoords);
            }
        }

        void PrismExp::v_GetCoords(
            Array<OneD, NekDouble> &coords_0,
            Array<OneD, NekDouble> &coords_1,
            Array<OneD, NekDouble> &coords_2)
        {
            Expansion::v_GetCoords(coords_0, coords_1, coords_2);
        }

        /**
         * Given the local cartesian coordinate \a Lcoord evaluate the
         * value of physvals at this point by calling through to the
         * StdExpansion method
         */
        NekDouble PrismExp::v_StdPhysEvaluate(
            const Array<OneD, const NekDouble> &Lcoord,
            const Array<OneD, const NekDouble> &physvals)
        {
            // Evaluate point in local (eta) coordinates.
            return StdPrismExp::v_PhysEvaluate(Lcoord,physvals);
        }

        NekDouble PrismExp::v_PhysEvaluate(const Array<OneD, const NekDouble>& coord, 
                                           const Array<OneD, const NekDouble>& physvals)
        {
            Array<OneD, NekDouble> Lcoord(3);

            ASSERTL0(m_geom,"m_geom not defined");
	
            m_geom->GetLocCoords(coord, Lcoord);

            return StdPrismExp::v_PhysEvaluate(Lcoord, physvals);
        }


        //---------------------------------------
        // Helper functions
        //---------------------------------------

        int PrismExp::v_GetCoordim()
        {
            return m_geom->GetCoordim();
        }

        void PrismExp::v_ExtractDataToCoeffs(
                const NekDouble*                  data,
                const std::vector<unsigned int >& nummodes,
                const int                         mode_offset,
                NekDouble*                        coeffs)
        {
            int data_order0 = nummodes[mode_offset];
            int fillorder0  = min(m_base[0]->GetNumModes(),data_order0);
            int data_order1 = nummodes[mode_offset+1];
            int order1      = m_base[1]->GetNumModes();
            int fillorder1  = min(order1,data_order1);
            int data_order2 = nummodes[mode_offset+2];
            int order2      = m_base[2]->GetNumModes();
            int fillorder2  = min(order2,data_order2);

            switch(m_base[0]->GetBasisType())
            {
            case LibUtilities::eModified_A:
                {
                    int i,j;
                    int cnt  = 0;
                    int cnt1 = 0;

                    ASSERTL1(m_base[1]->GetBasisType() ==
                             LibUtilities::eModified_A,
                             "Extraction routine not set up for this basis");
                    ASSERTL1(m_base[2]->GetBasisType() ==
                             LibUtilities::eModified_B,
                             "Extraction routine not set up for this basis");

                    Vmath::Zero(m_ncoeffs,coeffs,1);
                    for(j = 0; j < fillorder0; ++j)
                    {
                        for(i = 0; i < fillorder1; ++i)
                        {
                            Vmath::Vcopy(fillorder2-j, &data[cnt],    1,
                                                       &coeffs[cnt1], 1);
                            cnt  += data_order2-j;
                            cnt1 += order2-j;
                        }

                        // count out data for j iteration
                        for(i = fillorder1; i < data_order1; ++i)
                        {
                            cnt += data_order2-j;
                        }

                        for(i = fillorder1; i < order1; ++i)
                        {
                            cnt1 += order2-j;
                        }
                    }
                }
                break;
            default:
                ASSERTL0(false, "basis is either not set up or not "
                                "hierarchicial");
            }
        }

        ///Returns the physical values at the quadrature points of a face
        void PrismExp::v_GetTracePhysVals(
            const int                                face,
            const StdRegions::StdExpansionSharedPtr &FaceExp,
            const Array<OneD, const NekDouble>      &inarray,
                  Array<OneD,       NekDouble>      &outarray,
            StdRegions::Orientation                  orient)
        {
            v_GetFacePhysVals(face,FaceExp,inarray,outarray,orient);
        }

        void PrismExp::v_GetFacePhysMap(const int               face,
                                        Array<OneD, int>        &outarray)
        {
            int nquad0 = m_base[0]->GetNumPoints();
            int nquad1 = m_base[1]->GetNumPoints();
            int nquad2 = m_base[2]->GetNumPoints();
            
<<<<<<< HEAD
            int nq0 = 0; 
            int nq1 = 0; 
=======
            if (orient == StdRegions::eNoOrientation)
            {
                orient = GetForient(face);
            }
>>>>>>> 47714371

            switch(face)
            {
            case 0:
                nq0 = nquad0;
                nq1 = nquad1;
                if(outarray.num_elements()!=nq0*nq1)
                {
                    outarray = Array<OneD, int>(nq0*nq1);
                }
                
                //Directions A and B positive
                for(int i = 0; i < nquad0*nquad1; ++i)
                {
                    outarray[i] = i;
                }
                break;
	    case 1:

                nq0 = nquad0;
                nq1 = nquad2;
                if(outarray.num_elements()!=nq0*nq1)
                {
                    outarray = Array<OneD, int>(nq0*nq1);
                }
                
                //Direction A and B positive
                for (int k=0; k<nquad2; k++)
                {
                    for(int i = 0; i < nquad0; ++i)
                    {
                        outarray[k*nquad0+i] = (nquad0*nquad1*k)+i;
                    }
                }

                break;
            case 2:

                nq0 = nquad1;
                nq1 = nquad2;
                if(outarray.num_elements()!=nq0*nq1)
                {
                    outarray = Array<OneD, int>(nq0*nq1);
                }

                //Directions A and B positive
                for(int j = 0; j < nquad1*nquad2; ++j)
                {
                    outarray[j] = nquad0-1 + j*nquad0;

                }
                break;
            case 3:
                
                nq0 = nquad0;
                nq1 = nquad2;
                if(outarray.num_elements()!=nq0*nq1)
                {
                    outarray = Array<OneD, int>(nq0*nq1);
                }

                //Direction A and B positive
                for (int k=0; k<nquad2; k++)
                {
                    for(int i = 0; i < nquad0; ++i)
                    {
                        outarray[k*nquad0+i] = nquad0*(nquad1-1) + (nquad0*nquad1*k)+i;
                    }
                }
                break;
            case 4:

                nq0 = nquad1;
                nq1 = nquad2;
                if(outarray.num_elements()!=nq0*nq1)
                {
                    outarray = Array<OneD, int>(nq0*nq1);
                }

                //Directions A and B positive
                for(int j = 0; j < nquad1*nquad2; ++j)
                {
                    outarray[j] = j*nquad0;

                }
                break;
            default:
                ASSERTL0(false,"face value (> 4) is out of range");
                break;
	    }

        }

        void PrismExp::v_ComputeFaceNormal(const int face)
        {
            const SpatialDomains::GeomFactorsSharedPtr &geomFactors =
                GetGeom()->GetMetricInfo();
            LibUtilities::PointsKeyVector ptsKeys = GetPointsKeys();
            SpatialDomains::GeomType type            = geomFactors->GetGtype();
            const Array<TwoD, const NekDouble> &df   = geomFactors->GetDerivFactors(ptsKeys);
            const Array<OneD, const NekDouble> &jac  = geomFactors->GetJac(ptsKeys);

            // Number of quadrature points in face expansion.
            int nq        = m_base[0]->GetNumPoints()*m_base[0]->GetNumPoints();
            int vCoordDim = GetCoordim();
            int i;

            m_faceNormals[face] = Array<OneD, Array<OneD, NekDouble> >(vCoordDim);
            Array<OneD, Array<OneD, NekDouble> > &normal = m_faceNormals[face];
            for (i = 0; i < vCoordDim; ++i)
            {
                normal[i] = Array<OneD, NekDouble>(nq);
            }

            // Regular geometry case
            if (type == SpatialDomains::eRegular      ||
                type == SpatialDomains::eMovingRegular)
            {
                NekDouble fac;
                // Set up normals
                switch(face)
                {
                    case 0:
                    {
                        for(i = 0; i < vCoordDim; ++i)
                        {
                            Vmath::Fill(nq,-df[3*i+2][0],normal[i],1);
                        }
                        break;
                    }
                    case 1:
                    {
                        for(i = 0; i < vCoordDim; ++i)
                        {
                            Vmath::Fill(nq,-df[3*i+1][0],normal[i],1);
                        }
                        break;
                    }
                    case 2:
                    {
                        for(i = 0; i < vCoordDim; ++i)
                        {
                            Vmath::Fill(nq,df[3*i][0]+df[3*i+2][0],normal[i],1);
                        }
                        break;
                    }
                    case 3:
                    {
                        for(i = 0; i < vCoordDim; ++i)
                        {
                            Vmath::Fill(nq,df[3*i+1][0],normal[i],1);
                        }
                        break;
                    }
                    case 4:
                    {
                        for(i = 0; i < vCoordDim; ++i)
                        {
                            Vmath::Fill(nq,-df[3*i][0],normal[i],1);
                        }
                        break;
                    }
                    default:
                        ASSERTL0(false,"face is out of range (face < 4)");
                }

                // Normalise resulting vector.
                fac = 0.0;
                for(i = 0; i < vCoordDim; ++i)
                {
                    fac += normal[i][0]*normal[i][0];
                }
                fac = 1.0/sqrt(fac);
                for (i = 0; i < vCoordDim; ++i)
                {
                    Vmath::Smul(nq,fac,normal[i],1,normal[i],1);
                }
            }
            else
            {
                // Set up deformed normals.
                int j, k;

                int nq0  = ptsKeys[0].GetNumPoints();
                int nq1  = ptsKeys[1].GetNumPoints();
                int nq2  = ptsKeys[2].GetNumPoints();
                int nq01 = nq0*nq1;
                int nqtot;

                // Determine number of quadrature points on the face.
                if (face == 0)
                {
                    nqtot = nq0*nq1;
                }
                else if (face == 1 || face == 3)
                {
                    nqtot = nq0*nq2;
                }
                else
                {
                    nqtot = nq1*nq2;
                }

                LibUtilities::PointsKey points0;
                LibUtilities::PointsKey points1;

                Array<OneD, NekDouble> work   (nq,             0.0);
                Array<OneD, NekDouble> normals(vCoordDim*nqtot,0.0);

                // Extract Jacobian along face and recover local derivatives
                // (dx/dr) for polynomial interpolation by multiplying m_gmat by
                // jacobian
                switch(face)
                {
                    case 0:
                    {
                        for(j = 0; j < nq01; ++j)
                        {
                            normals[j]         = -df[2][j]*jac[j];
                            normals[nqtot+j]   = -df[5][j]*jac[j];
                            normals[2*nqtot+j] = -df[8][j]*jac[j];
                        }

                        points0 = ptsKeys[0];
                        points1 = ptsKeys[1];
                        break;
                    }

                    case 1:
                    {
                        for (j = 0; j < nq0; ++j)
                        {
                            for(k = 0; k < nq2; ++k)
                            {
                                int tmp = j+nq01*k;
                                normals[j+k*nq0]          =
                                    -df[1][tmp]*jac[tmp];
                                normals[nqtot+j+k*nq0]    =
                                    -df[4][tmp]*jac[tmp];
                                normals[2*nqtot+j+k*nq0]  =
                                    -df[7][tmp]*jac[tmp];
                            }
                        }

                        points0 = ptsKeys[0];
                        points1 = ptsKeys[2];
                        break;
                    }

                    case 2:
                    {
                        for (j = 0; j < nq1; ++j)
                        {
                            for(k = 0; k < nq2; ++k)
                            {
                                int tmp = nq0-1+nq0*j+nq01*k;
                                normals[j+k*nq1]         =
                                    (df[0][tmp]+df[2][tmp])*jac[tmp];
                                normals[nqtot+j+k*nq1]   =
                                    (df[3][tmp]+df[5][tmp])*jac[tmp];
                                normals[2*nqtot+j+k*nq1] =
                                    (df[6][tmp]+df[8][tmp])*jac[tmp];
                            }
                        }

                        points0 = ptsKeys[1];
                        points1 = ptsKeys[2];
                        break;
                    }

                    case 3:
                    {
                        for (j = 0; j < nq0; ++j)
                        {
                            for(k = 0; k < nq2; ++k)
                            {
                                int tmp = nq0*(nq1-1) + j + nq01*k;
                                normals[j+k*nq0]         =
                                    df[1][tmp]*jac[tmp];
                                normals[nqtot+j+k*nq0]   =
                                    df[4][tmp]*jac[tmp];
                                normals[2*nqtot+j+k*nq0] =
                                    df[7][tmp]*jac[tmp];
                            }
                        }

                        points0 = ptsKeys[0];
                        points1 = ptsKeys[2];
                        break;
                    }

                    case 4:
                    {
                        for (j = 0; j < nq1; ++j)
                        {
                            for(k = 0; k < nq2; ++k)
                            {
                                int tmp = j*nq0+nq01*k;
                                normals[j+k*nq1]         =
                                    -df[0][tmp]*jac[tmp];
                                normals[nqtot+j+k*nq1]   =
                                    -df[3][tmp]*jac[tmp];
                                normals[2*nqtot+j+k*nq1] =
                                    -df[6][tmp]*jac[tmp];
                            }
                        }

                        points0 = ptsKeys[1];
                        points1 = ptsKeys[2];
                        break;
                    }

                    default:
                        ASSERTL0(false,"face is out of range (face < 4)");
                }

                // Interpolate Jacobian and invert
                LibUtilities::Interp2D(points0, points1, jac,
                                       m_base[0]->GetPointsKey(),
                                       m_base[0]->GetPointsKey(),
                                       work);
                Vmath::Sdiv(nq, 1.0, &work[0], 1, &work[0], 1);

                // Interpolate normal and multiply by inverse Jacobian.
                for(i = 0; i < vCoordDim; ++i)
                {
                    LibUtilities::Interp2D(points0, points1,
                                           &normals[i*nqtot],
                                           m_base[0]->GetPointsKey(),
                                           m_base[0]->GetPointsKey(),
                                           &normal[i][0]);
                    Vmath::Vmul(nq,work,1,normal[i],1,normal[i],1);
                }

                // Normalise to obtain unit normals.
                Vmath::Zero(nq,work,1);
                for(i = 0; i < GetCoordim(); ++i)
                {
                    Vmath::Vvtvp(nq,normal[i],1,normal[i],1,work,1,work,1);
                }

                Vmath::Vsqrt(nq,work,1,work,1);
                Vmath::Sdiv (nq,1.0,work,1,work,1);

                for(i = 0; i < GetCoordim(); ++i)
                {
                    Vmath::Vmul(nq,normal[i],1,work,1,normal[i],1);
                }
            }
        }

        void PrismExp::v_MassMatrixOp(
            const Array<OneD, const NekDouble> &inarray,
                  Array<OneD,       NekDouble> &outarray,
            const StdRegions::StdMatrixKey     &mkey)
        {
            StdExpansion::MassMatrixOp_MatFree(inarray,outarray,mkey);
        }

        void PrismExp::v_LaplacianMatrixOp(
            const Array<OneD, const NekDouble> &inarray,
                  Array<OneD,       NekDouble> &outarray,
            const StdRegions::StdMatrixKey     &mkey)
        {
            PrismExp::LaplacianMatrixOp_MatFree(inarray,outarray,mkey);
        }

        void PrismExp::v_LaplacianMatrixOp(
            const int                           k1, 
            const int                           k2,
            const Array<OneD, const NekDouble> &inarray,
                  Array<OneD,       NekDouble> &outarray,
            const StdRegions::StdMatrixKey     &mkey)
        {
            StdExpansion::LaplacianMatrixOp_MatFree(k1,k2,inarray,outarray,mkey);
        }

        void PrismExp::v_HelmholtzMatrixOp(
            const Array<OneD, const NekDouble> &inarray,
                  Array<OneD,       NekDouble> &outarray,
            const StdRegions::StdMatrixKey     &mkey)
        {
            PrismExp::v_HelmholtzMatrixOp_MatFree(inarray,outarray,mkey);
        }

        void PrismExp::v_GeneralMatrixOp_MatOp(
            const Array<OneD, const NekDouble> &inarray,
                  Array<OneD,       NekDouble> &outarray,
            const StdRegions::StdMatrixKey     &mkey)
        {
            DNekScalMatSharedPtr   mat = GetLocMatrix(mkey);

            if(inarray.get() == outarray.get())
            {
                Array<OneD,NekDouble> tmp(m_ncoeffs);
                Vmath::Vcopy(m_ncoeffs,inarray.get(),1,tmp.get(),1);

                Blas::Dgemv('N',m_ncoeffs,m_ncoeffs,mat->Scale(),(mat->GetOwnedMatrix())->GetPtr().get(),
                            m_ncoeffs, tmp.get(), 1, 0.0, outarray.get(), 1);
            }
            else
            {
                Blas::Dgemv('N',m_ncoeffs,m_ncoeffs,mat->Scale(),(mat->GetOwnedMatrix())->GetPtr().get(),
                            m_ncoeffs, inarray.get(), 1, 0.0, outarray.get(), 1);
            }
        }
        
        void PrismExp::v_ReduceOrderCoeffs(
            int                                 numMin,
            const Array<OneD, const NekDouble> &inarray,
                  Array<OneD,       NekDouble> &outarray)
        {
            int n_coeffs = inarray.num_elements();
            int nquad0   = m_base[0]->GetNumPoints();
            int nquad1   = m_base[1]->GetNumPoints();
            int nquad2   = m_base[2]->GetNumPoints();
            int nqtot    = nquad0*nquad1*nquad2;
            int nmodes0  = m_base[0]->GetNumModes();
            int nmodes1  = m_base[1]->GetNumModes();
            int nmodes2  = m_base[2]->GetNumModes();
            int numMax   = nmodes0;

            Array<OneD, NekDouble> coeff     (n_coeffs);
            Array<OneD, NekDouble> coeff_tmp1(n_coeffs,        0.0);
            Array<OneD, NekDouble> coeff_tmp2(n_coeffs,        0.0);
            Array<OneD, NekDouble> phys_tmp(nqtot,0.0);
            Array<OneD, NekDouble> tmp, tmp2, tmp3, tmp4;

            Vmath::Vcopy(n_coeffs,inarray,1,coeff_tmp2,1);

            const LibUtilities::PointsKey Pkey0 = m_base[0]->GetPointsKey();
            const LibUtilities::PointsKey Pkey1 = m_base[1]->GetPointsKey();
            const LibUtilities::PointsKey Pkey2 = m_base[2]->GetPointsKey();

            LibUtilities::BasisKey b0 = m_base[0]->GetBasisKey();
            LibUtilities::BasisKey b1 = m_base[1]->GetBasisKey();
            LibUtilities::BasisKey b2 = m_base[2]->GetBasisKey();

            LibUtilities::BasisKey bortho0(
                LibUtilities::eOrtho_A,    nmodes0, Pkey0);
            LibUtilities::BasisKey bortho1(
                LibUtilities::eOrtho_A,    nmodes1, Pkey1);
            LibUtilities::BasisKey bortho2(
                LibUtilities::eOrtho_B,    nmodes2, Pkey2);

            Vmath::Zero(n_coeffs, coeff_tmp2, 1);

            int cnt  = 0;

            StdRegions::StdPrismExpSharedPtr m_OrthoPrismExp;
            StdRegions::StdPrismExpSharedPtr m_PrismExp;

            m_PrismExp      = MemoryManager<StdRegions::StdPrismExp>
            ::AllocateSharedPtr(b0, b1, b2);
            m_OrthoPrismExp = MemoryManager<StdRegions::StdPrismExp>
            ::AllocateSharedPtr(bortho0, bortho1, bortho2);

            m_PrismExp     ->BwdTrans(inarray,phys_tmp);
            m_OrthoPrismExp->FwdTrans(phys_tmp, coeff);

            Vmath::Zero(m_ncoeffs,outarray,1);

            // filtering
            for (int u = 0; u < numMax; ++u)
            {
                for (int i = 0; i < numMax-u; ++i)
                {
                    Vmath::Vcopy(numMin-u,
                                 tmp  = coeff+cnt,1,
                                 tmp2 = coeff_tmp1+cnt,1);

                    cnt   += numMax - u;
                }
            }

            m_OrthoPrismExp->BwdTrans(coeff_tmp1,phys_tmp);
            m_PrismExp     ->FwdTrans(phys_tmp, outarray);
        }
        
        //---------------------------------------
        // Matrix creation functions
        //---------------------------------------
        
        DNekMatSharedPtr PrismExp::v_GenMatrix(const StdRegions::StdMatrixKey &mkey)
        {
            DNekMatSharedPtr returnval;
            
            switch(mkey.GetMatrixType())
            {
                case StdRegions::eHybridDGHelmholtz:
                case StdRegions::eHybridDGLamToU:
                case StdRegions::eHybridDGLamToQ0:
                case StdRegions::eHybridDGLamToQ1:
                case StdRegions::eHybridDGLamToQ2:
                case StdRegions::eHybridDGHelmBndLam:
                case StdRegions::eInvLaplacianWithUnityMean:
                    returnval = Expansion3D::v_GenMatrix(mkey);
                    break;
                default:
                    returnval = StdPrismExp::v_GenMatrix(mkey);
                    break;
            }
            
            return returnval;            
        }
        
        DNekMatSharedPtr PrismExp::v_CreateStdMatrix(const StdRegions::StdMatrixKey &mkey)
        {
            LibUtilities::BasisKey bkey0 = m_base[0]->GetBasisKey();
            LibUtilities::BasisKey bkey1 = m_base[1]->GetBasisKey();
            LibUtilities::BasisKey bkey2 = m_base[2]->GetBasisKey();
            StdRegions::StdPrismExpSharedPtr tmp = 
                MemoryManager<StdPrismExp>::AllocateSharedPtr(bkey0, bkey1, bkey2);
            
            return tmp->GetStdMatrix(mkey); 
        }

        DNekScalMatSharedPtr PrismExp::v_GetLocMatrix(const MatrixKey &mkey)
        {
            return m_matrixManager[mkey];
        }

        DNekScalBlkMatSharedPtr PrismExp::v_GetLocStaticCondMatrix(const MatrixKey &mkey)
        {
            return m_staticCondMatrixManager[mkey];
        }

        void PrismExp::v_DropLocStaticCondMatrix(const MatrixKey &mkey)
        {
            m_staticCondMatrixManager.DeleteObject(mkey);
        }

        DNekScalMatSharedPtr PrismExp::CreateMatrix(const MatrixKey &mkey)
        {
            DNekScalMatSharedPtr returnval;
            LibUtilities::PointsKeyVector ptsKeys = GetPointsKeys();

            ASSERTL2(m_metricinfo->GetGtype() != SpatialDomains::eNoGeomType,
                     "Geometric information is not set up");
            
            switch(mkey.GetMatrixType())
            {
                case StdRegions::eMass:
                {
                    if(m_metricinfo->GetGtype() == SpatialDomains::eDeformed)
                    {   
                        NekDouble one = 1.0;
                        DNekMatSharedPtr mat = GenMatrix(mkey);
                        returnval = MemoryManager<DNekScalMat>::AllocateSharedPtr(one,mat);
                    }
                    else
                    {
                        NekDouble jac = (m_metricinfo->GetJac(ptsKeys))[0];
                        DNekMatSharedPtr mat = GetStdMatrix(mkey);
                        returnval = MemoryManager<DNekScalMat>::AllocateSharedPtr(jac,mat);
                    }
                    break;
                }
                
                case StdRegions::eInvMass:
                {
                    if(m_metricinfo->GetGtype() == SpatialDomains::eDeformed)
                    {
                        NekDouble one = 1.0;
                        StdRegions::StdMatrixKey masskey(StdRegions::eMass,DetShapeType(),*this);
                        DNekMatSharedPtr mat = GenMatrix(masskey);
                        mat->Invert();

                        returnval = MemoryManager<DNekScalMat>::AllocateSharedPtr(one,mat);
                    }
                    else
                    {
                        NekDouble fac = 1.0/(m_metricinfo->GetJac(ptsKeys))[0];
                        DNekMatSharedPtr mat = GetStdMatrix(mkey);
                        returnval = MemoryManager<DNekScalMat>::AllocateSharedPtr(fac,mat);                        
                    }
                    break;
                }
                
                case StdRegions::eWeakDeriv0:
                case StdRegions::eWeakDeriv1:
                case StdRegions::eWeakDeriv2:
                {
                    if(m_metricinfo->GetGtype() == SpatialDomains::eDeformed)
                    {
                        NekDouble one = 1.0;
                        DNekMatSharedPtr mat = GenMatrix(mkey);
                        
                        returnval = MemoryManager<DNekScalMat>::AllocateSharedPtr(one,mat);
                    }
                    else
                    {
                        NekDouble jac = (m_metricinfo->GetJac(ptsKeys))[0];
                        Array<TwoD, const NekDouble> df =
                                        m_metricinfo->GetDerivFactors(ptsKeys);
                        int dir = 0;

                        switch(mkey.GetMatrixType())
                        {
                            case StdRegions::eWeakDeriv0:
                                dir = 0;
                                break;
                            case StdRegions::eWeakDeriv1:
                                dir = 1;
                                break;
                            case StdRegions::eWeakDeriv2:
                                dir = 2;
                                break;
                            default:
                                break;
                        }

                        MatrixKey deriv0key(StdRegions::eWeakDeriv0,
                                            mkey.GetShapeType(), *this);  
                        MatrixKey deriv1key(StdRegions::eWeakDeriv1,
                                            mkey.GetShapeType(), *this);
                        MatrixKey deriv2key(StdRegions::eWeakDeriv2,
                                            mkey.GetShapeType(), *this);

                        DNekMat &deriv0 = *GetStdMatrix(deriv0key);
                        DNekMat &deriv1 = *GetStdMatrix(deriv1key);
                        DNekMat &deriv2 = *GetStdMatrix(deriv2key);
                        
                        int rows = deriv0.GetRows();
                        int cols = deriv1.GetColumns();

                        DNekMatSharedPtr WeakDeriv = MemoryManager<DNekMat>
                            ::AllocateSharedPtr(rows,cols);

                        (*WeakDeriv) = df[3*dir  ][0]*deriv0
                                     + df[3*dir+1][0]*deriv1
                                     + df[3*dir+2][0]*deriv2;

                        returnval = MemoryManager<DNekScalMat>
                            ::AllocateSharedPtr(jac,WeakDeriv);
                    }
                    break;
                }
                
                case StdRegions::eLaplacian:
                {
                    if (m_metricinfo->GetGtype() == SpatialDomains::eDeformed ||
                        mkey.GetNVarCoeff() > 0 ||
                        mkey.ConstFactorExists(
                                StdRegions::eFactorSVVCutoffRatio))
                    {
                        NekDouble one = 1.0;
                        DNekMatSharedPtr mat = GenMatrix(mkey);
                        returnval = MemoryManager<DNekScalMat>::AllocateSharedPtr(one,mat);
                    }
                    else
                    {
                        MatrixKey lap00key(StdRegions::eLaplacian00,
                                           mkey.GetShapeType(), *this);
                        MatrixKey lap01key(StdRegions::eLaplacian01,
                                           mkey.GetShapeType(), *this);
                        MatrixKey lap02key(StdRegions::eLaplacian02,
                                           mkey.GetShapeType(), *this);
                        MatrixKey lap11key(StdRegions::eLaplacian11,
                                           mkey.GetShapeType(), *this);
                        MatrixKey lap12key(StdRegions::eLaplacian12,
                                           mkey.GetShapeType(), *this);
                        MatrixKey lap22key(StdRegions::eLaplacian22,
                                           mkey.GetShapeType(), *this);

                        DNekMat &lap00 = *GetStdMatrix(lap00key);
                        DNekMat &lap01 = *GetStdMatrix(lap01key);
                        DNekMat &lap02 = *GetStdMatrix(lap02key);
                        DNekMat &lap11 = *GetStdMatrix(lap11key);
                        DNekMat &lap12 = *GetStdMatrix(lap12key);
                        DNekMat &lap22 = *GetStdMatrix(lap22key);

                        NekDouble jac = (m_metricinfo->GetJac(ptsKeys))[0];
                        Array<TwoD, const NekDouble> gmat
                                            = m_metricinfo->GetGmat(ptsKeys);

                        int rows = lap00.GetRows();
                        int cols = lap00.GetColumns();

                        DNekMatSharedPtr lap = MemoryManager<DNekMat>
                                                ::AllocateSharedPtr(rows,cols);

                        (*lap)  = gmat[0][0]*lap00
                                + gmat[4][0]*lap11
                                + gmat[8][0]*lap22
                                + gmat[3][0]*(lap01 + Transpose(lap01))
                                + gmat[6][0]*(lap02 + Transpose(lap02))
                                + gmat[7][0]*(lap12 + Transpose(lap12));

                        returnval = MemoryManager<DNekScalMat>
                                                ::AllocateSharedPtr(jac,lap);
                    }
                    break;
                }
                
                case StdRegions::eHelmholtz:
                {
                    NekDouble factor = mkey.GetConstFactor(StdRegions::eFactorLambda);
                    MatrixKey masskey(StdRegions::eMass,
                                      mkey.GetShapeType(), *this);    
                    DNekScalMat &MassMat = *(this->m_matrixManager[masskey]);
                    MatrixKey lapkey(StdRegions::eLaplacian,
                                     mkey.GetShapeType(), *this, mkey.GetConstFactors(), mkey.GetVarCoeffs());
                    DNekScalMat &LapMat = *(this->m_matrixManager[lapkey]);

                    int rows = LapMat.GetRows();
                    int cols = LapMat.GetColumns();

                    DNekMatSharedPtr helm = MemoryManager<DNekMat>::AllocateSharedPtr(rows,cols);

                    NekDouble one = 1.0;
                    (*helm) = LapMat + factor*MassMat;
                    
                    returnval = MemoryManager<DNekScalMat>::AllocateSharedPtr(one,helm);            
                    break;
                }
                case StdRegions::eHybridDGHelmholtz:
                case StdRegions::eHybridDGLamToU:
                case StdRegions::eHybridDGLamToQ0:
                case StdRegions::eHybridDGLamToQ1:
                case StdRegions::eHybridDGHelmBndLam:
                case StdRegions::eInvLaplacianWithUnityMean:
                {
                    NekDouble one    = 1.0;
                    
                    DNekMatSharedPtr mat = GenMatrix(mkey);
                    returnval = MemoryManager<DNekScalMat>::AllocateSharedPtr(one,mat);
                    
                    break;
                }
                
                case StdRegions::eInvHybridDGHelmholtz:
                {
                    NekDouble one = 1.0;
                    
                    MatrixKey hkey(StdRegions::eHybridDGHelmholtz, DetShapeType(), *this, mkey.GetConstFactors(), mkey.GetVarCoeffs());
//                    StdRegions::StdMatrixKey hkey(StdRegions::eHybridDGHelmholtz,
//                                                  DetExpansionType(),*this,
//                                                  mkey.GetConstant(0),
//                                                  mkey.GetConstant(1));
                    DNekMatSharedPtr mat = GenMatrix(hkey);

                    mat->Invert();
                    returnval = MemoryManager<DNekScalMat>::AllocateSharedPtr(one,mat);
                    break;
                }
                
                case StdRegions::eIProductWRTBase:
                {
                    if(m_metricinfo->GetGtype() == SpatialDomains::eDeformed)
                    {
                        NekDouble one = 1.0;
                        DNekMatSharedPtr mat = GenMatrix(mkey);
                        returnval = MemoryManager<DNekScalMat>::AllocateSharedPtr(one,mat);
                    }
                    else
                    {
                        NekDouble jac = (m_metricinfo->GetJac(ptsKeys))[0];
                        DNekMatSharedPtr mat = GetStdMatrix(mkey);
                        returnval = MemoryManager<DNekScalMat>::AllocateSharedPtr(jac,mat);
                    }
                    break;
                }
            case StdRegions::ePreconLinearSpace:
                {
                    NekDouble one = 1.0;
                    MatrixKey helmkey(StdRegions::eHelmholtz, mkey.GetShapeType(), *this, mkey.GetConstFactors(), mkey.GetVarCoeffs());
                    DNekScalBlkMatSharedPtr helmStatCond = GetLocStaticCondMatrix(helmkey);
                    DNekScalMatSharedPtr A =helmStatCond->GetBlock(0,0);
                    DNekMatSharedPtr R=BuildVertexMatrix(A);
                    
                    returnval = MemoryManager<DNekScalMat>::AllocateSharedPtr(one,R);
                }
                break;
            case StdRegions::ePreconLinearSpaceMass:
                {
                    NekDouble one = 1.0;
                    MatrixKey masskey(StdRegions::eMass, mkey.GetShapeType(), *this);
                    DNekScalBlkMatSharedPtr massStatCond = GetLocStaticCondMatrix(masskey);
                    DNekScalMatSharedPtr A =massStatCond->GetBlock(0,0);
                    DNekMatSharedPtr R=BuildVertexMatrix(A);
                    
                    returnval = MemoryManager<DNekScalMat>::AllocateSharedPtr(one,R);
                }
                break;
            case StdRegions::ePreconR:
                {
                    NekDouble one = 1.0;
                    MatrixKey helmkey(StdRegions::eHelmholtz, mkey.GetShapeType(), *this,mkey.GetConstFactors(), mkey.GetVarCoeffs());
                    DNekScalBlkMatSharedPtr helmStatCond = GetLocStaticCondMatrix(helmkey);
                    DNekScalMatSharedPtr A =helmStatCond->GetBlock(0,0);
                    
                    DNekScalMatSharedPtr Atmp;
                    DNekMatSharedPtr R=BuildTransformationMatrix(A,mkey.GetMatrixType());

                    returnval = MemoryManager<DNekScalMat>::AllocateSharedPtr(one,R);
                }
                break;
            case StdRegions::ePreconRT:
                {
                    NekDouble one = 1.0;
                    MatrixKey helmkey(StdRegions::eHelmholtz, mkey.GetShapeType(), *this,mkey.GetConstFactors(), mkey.GetVarCoeffs());
                    DNekScalBlkMatSharedPtr helmStatCond = GetLocStaticCondMatrix(helmkey);
                    DNekScalMatSharedPtr A =helmStatCond->GetBlock(0,0);

                    DNekScalMatSharedPtr Atmp;
                    DNekMatSharedPtr R=BuildTransformationMatrix(A,mkey.GetMatrixType());

                    returnval = MemoryManager<DNekScalMat>::AllocateSharedPtr(one,R);
                }
                break;
            case StdRegions::ePreconRMass:
                {
                    NekDouble one = 1.0;
                    MatrixKey masskey(StdRegions::eMass, mkey.GetShapeType(), *this);
                    DNekScalBlkMatSharedPtr massStatCond = GetLocStaticCondMatrix(masskey);
                    DNekScalMatSharedPtr A =massStatCond->GetBlock(0,0);
                    
                    DNekScalMatSharedPtr Atmp;
                    DNekMatSharedPtr R=BuildTransformationMatrix(A,mkey.GetMatrixType());

                    returnval = MemoryManager<DNekScalMat>::AllocateSharedPtr(one,R);
                }
                break;
            case StdRegions::ePreconRTMass:
                {
                    NekDouble one = 1.0;
                    MatrixKey masskey(StdRegions::eMass, mkey.GetShapeType(), *this);
                    DNekScalBlkMatSharedPtr massStatCond = GetLocStaticCondMatrix(masskey);
                    DNekScalMatSharedPtr A =massStatCond->GetBlock(0,0);

                    DNekScalMatSharedPtr Atmp;
                    DNekMatSharedPtr R=BuildTransformationMatrix(A,mkey.GetMatrixType());

                    returnval = MemoryManager<DNekScalMat>::AllocateSharedPtr(one,R);
                }
                break;
            default:
                {
                    NekDouble        one = 1.0;
                    DNekMatSharedPtr mat = GenMatrix(mkey);

                    returnval = MemoryManager<DNekScalMat>::AllocateSharedPtr(one,mat);
                }
            }
                
            return returnval;
        }

        DNekScalBlkMatSharedPtr PrismExp::CreateStaticCondMatrix(const MatrixKey &mkey)
        {
            DNekScalBlkMatSharedPtr returnval;

            ASSERTL2(m_metricinfo->GetGtype() != SpatialDomains::eNoGeomType,"Geometric information is not set up");

            // set up block matrix system
            unsigned int nbdry = NumBndryCoeffs();
            unsigned int nint = (unsigned int)(m_ncoeffs - nbdry);
            unsigned int exp_size[] = {nbdry, nint};
            unsigned int nblks=2;
            returnval = MemoryManager<DNekScalBlkMat>::AllocateSharedPtr(nblks, nblks, exp_size, exp_size); 
            NekDouble factor = 1.0;

            switch(mkey.GetMatrixType())
            {
            case StdRegions::eLaplacian:
            case StdRegions::eHelmholtz: // special case since Helmholtz not defined in StdRegions
                // use Deformed case for both regular and deformed geometries
                factor = 1.0;
                goto UseLocRegionsMatrix;
                break;
            default:
                if(m_metricinfo->GetGtype() == SpatialDomains::eDeformed)
                {
                    factor = 1.0;
                    goto UseLocRegionsMatrix;
                }
                else
                {
                    DNekScalMatSharedPtr mat = GetLocMatrix(mkey);
                    factor = mat->Scale();
                    goto UseStdRegionsMatrix;
                }
                break;
            UseStdRegionsMatrix:
                {
                    NekDouble            invfactor = 1.0/factor;
                    NekDouble            one = 1.0;
                    DNekBlkMatSharedPtr  mat = GetStdStaticCondMatrix(mkey);
                    DNekScalMatSharedPtr Atmp;
                    DNekMatSharedPtr     Asubmat;

                    //TODO: check below
                    returnval->SetBlock(0,0,Atmp = MemoryManager<DNekScalMat>::AllocateSharedPtr(factor,Asubmat = mat->GetBlock(0,0)));
                    returnval->SetBlock(0,1,Atmp = MemoryManager<DNekScalMat>::AllocateSharedPtr(one,Asubmat = mat->GetBlock(0,1)));
                    returnval->SetBlock(1,0,Atmp = MemoryManager<DNekScalMat>::AllocateSharedPtr(factor,Asubmat = mat->GetBlock(1,0)));
                    returnval->SetBlock(1,1,Atmp = MemoryManager<DNekScalMat>::AllocateSharedPtr(invfactor,Asubmat = mat->GetBlock(1,1)));
                }
                break;
            UseLocRegionsMatrix:
                {
                    int i,j;
                    NekDouble            invfactor = 1.0/factor;
                    NekDouble            one = 1.0;
                    DNekScalMat &mat = *GetLocMatrix(mkey);
                    DNekMatSharedPtr A = MemoryManager<DNekMat>::AllocateSharedPtr(nbdry,nbdry);
                    DNekMatSharedPtr B = MemoryManager<DNekMat>::AllocateSharedPtr(nbdry,nint);
                    DNekMatSharedPtr C = MemoryManager<DNekMat>::AllocateSharedPtr(nint,nbdry);
                    DNekMatSharedPtr D = MemoryManager<DNekMat>::AllocateSharedPtr(nint,nint);

                    Array<OneD,unsigned int> bmap(nbdry);
                    Array<OneD,unsigned int> imap(nint);
                    GetBoundaryMap(bmap);
                    GetInteriorMap(imap);

                    for(i = 0; i < nbdry; ++i)
                    {
                        for(j = 0; j < nbdry; ++j)
                        {
                            (*A)(i,j) = mat(bmap[i],bmap[j]);
                        }

                        for(j = 0; j < nint; ++j)
                        {
                            (*B)(i,j) = mat(bmap[i],imap[j]);
                        }
                    }

                    for(i = 0; i < nint; ++i)
                    {
                        for(j = 0; j < nbdry; ++j)
                        {
                            (*C)(i,j) = mat(imap[i],bmap[j]);
                        }

                        for(j = 0; j < nint; ++j)
                        {
                            (*D)(i,j) = mat(imap[i],imap[j]);
                        }
                    }

                    // Calculate static condensed system
                    if(nint)
                    {
                        D->Invert();
                        (*B) = (*B)*(*D);
                        (*A) = (*A) - (*B)*(*C);
                    }

                    DNekScalMatSharedPtr     Atmp;

                    returnval->SetBlock(0,0,Atmp = MemoryManager<DNekScalMat>::AllocateSharedPtr(factor,A));
                    returnval->SetBlock(0,1,Atmp = MemoryManager<DNekScalMat>::AllocateSharedPtr(one,B));
                    returnval->SetBlock(1,0,Atmp = MemoryManager<DNekScalMat>::AllocateSharedPtr(factor,C));
                    returnval->SetBlock(1,1,Atmp = MemoryManager<DNekScalMat>::AllocateSharedPtr(invfactor,D));

                }
                break;
            }
            return returnval;
        }
        
        
        /**
         * @brief Calculate the Laplacian multiplication in a matrix-free
         * manner.
         * 
         * This function is the kernel of the Laplacian matrix-free operator,
         * and is used in #v_HelmholtzMatrixOp_MatFree to determine the effect
         * of the Helmholtz operator in a similar fashion.
         * 
         * The majority of the calculation is precisely the same as in the
         * hexahedral expansion; however the collapsed co-ordinate system must
         * be taken into account when constructing the geometric factors. How
         * this is done is detailed more exactly in the tetrahedral expansion.
         * On entry to this function, the input #inarray must be in its
         * backwards-transformed state (i.e. \f$\mathbf{u} =
         * \mathbf{B}\hat{\mathbf{u}}\f$). The output is in coefficient space.
         * 
         * @see %TetExp::v_HelmholtzMatrixOp_MatFree
         */
        void PrismExp::v_LaplacianMatrixOp_MatFree_Kernel(
            const Array<OneD, const NekDouble> &inarray,
                  Array<OneD,       NekDouble> &outarray,
                  Array<OneD,       NekDouble> &wsp)
        {
            int nquad0  = m_base[0]->GetNumPoints();
            int nquad1  = m_base[1]->GetNumPoints();
            int nquad2  = m_base[2]->GetNumPoints();
            int nqtot   = nquad0*nquad1*nquad2;
            int i;
            
            // Set up temporary storage.
            Array<OneD,NekDouble> alloc(11*nqtot,0.0);
            Array<OneD,NekDouble> wsp1 (alloc        );  // TensorDeriv 1
            Array<OneD,NekDouble> wsp2 (alloc+ 1*nqtot); // TensorDeriv 2
            Array<OneD,NekDouble> wsp3 (alloc+ 2*nqtot); // TensorDeriv 3
            Array<OneD,NekDouble> g0   (alloc+ 3*nqtot); // g0
            Array<OneD,NekDouble> g1   (alloc+ 4*nqtot); // g1
            Array<OneD,NekDouble> g2   (alloc+ 5*nqtot); // g2
            Array<OneD,NekDouble> g3   (alloc+ 6*nqtot); // g3
            Array<OneD,NekDouble> g4   (alloc+ 7*nqtot); // g4
            Array<OneD,NekDouble> g5   (alloc+ 8*nqtot); // g5
            Array<OneD,NekDouble> h0   (alloc+ 3*nqtot); // h0   == g0
            Array<OneD,NekDouble> h1   (alloc+ 6*nqtot); // h1   == g3
            Array<OneD,NekDouble> wsp4 (alloc+ 4*nqtot); // wsp4 == g1
            Array<OneD,NekDouble> wsp5 (alloc+ 5*nqtot); // wsp5 == g2
            Array<OneD,NekDouble> wsp6 (alloc+ 8*nqtot); // wsp6 == g5
            Array<OneD,NekDouble> wsp7 (alloc+ 3*nqtot); // wsp7 == g0
            Array<OneD,NekDouble> wsp8 (alloc+ 9*nqtot); // wsp8
            Array<OneD,NekDouble> wsp9 (alloc+10*nqtot); // wsp9
                    
            const Array<OneD, const NekDouble>& base0  = m_base[0]->GetBdata();
            const Array<OneD, const NekDouble>& base1  = m_base[1]->GetBdata();
            const Array<OneD, const NekDouble>& base2  = m_base[2]->GetBdata();
            const Array<OneD, const NekDouble>& dbase0 = m_base[0]->GetDbdata();
            const Array<OneD, const NekDouble>& dbase1 = m_base[1]->GetDbdata();
            const Array<OneD, const NekDouble>& dbase2 = m_base[2]->GetDbdata();
            
            // Step 1. LAPLACIAN MATRIX OPERATION
            // wsp1 = du_dxi1 = D_xi1 * wsp0 = D_xi1 * u
            // wsp2 = du_dxi2 = D_xi2 * wsp0 = D_xi2 * u
            // wsp3 = du_dxi3 = D_xi3 * wsp0 = D_xi3 * u
            StdExpansion3D::PhysTensorDeriv(inarray,wsp1,wsp2,wsp3);

            const Array<TwoD, const NekDouble>& df =
                                m_metricinfo->GetDerivFactors(GetPointsKeys());
            const Array<OneD, const NekDouble>& z0   = m_base[0]->GetZ();
            const Array<OneD, const NekDouble>& z2   = m_base[2]->GetZ();
            
            // Step 2. Calculate the metric terms of the collapsed
            // coordinate transformation (Spencer's book P152)
            for (i = 0; i < nquad2; ++i)
            {
                Vmath::Fill(nquad0*nquad1, 2.0/(1.0-z2[i]), &h0[0]+i*nquad0*nquad1,1);
                Vmath::Fill(nquad0*nquad1, 2.0/(1.0-z2[i]), &h1[0]+i*nquad0*nquad1,1);
            }
            for (i = 0; i < nquad0; i++)
            {
                Blas::Dscal(nquad1*nquad2, 0.5*(1+z0[i]), &h1[0]+i, nquad0);
            }
            
            // Step 3. Construct combined metric terms for physical space to
            // collapsed coordinate system.  Order of construction optimised
            // to minimise temporary storage
            if (m_metricinfo->GetGtype() == SpatialDomains::eDeformed)
            {
                // wsp4 = d eta_1/d x_1
                Vmath::Vvtvvtp(nqtot, &df[0][0], 1, &h0[0], 1, &df[2][0], 1, &h1[0], 1, &wsp4[0], 1);
                // wsp5 = d eta_2/d x_1
                Vmath::Vvtvvtp(nqtot, &df[3][0], 1, &h0[0], 1, &df[5][0], 1, &h1[0], 1, &wsp5[0], 1);
                // wsp6 = d eta_3/d x_1d
                Vmath::Vvtvvtp(nqtot, &df[6][0], 1, &h0[0], 1, &df[8][0], 1, &h1[0], 1, &wsp6[0], 1);
                
                // g0 (overwrites h0)
                Vmath::Vvtvvtp(nqtot, &wsp4[0], 1, &wsp4[0], 1, &wsp5[0], 1, &wsp5[0], 1, &g0[0], 1);
                Vmath::Vvtvp  (nqtot, &wsp6[0], 1, &wsp6[0], 1, &g0[0],   1, &g0[0],   1);
                
                // g3 (overwrites h1)
                Vmath::Vvtvvtp(nqtot, &df[1][0], 1, &wsp4[0], 1, &df[4][0], 1, &wsp5[0], 1, &g3[0], 1);
                Vmath::Vvtvp  (nqtot, &df[7][0], 1, &wsp6[0], 1, &g3[0], 1, &g3[0], 1);
                
                // g4
                Vmath::Vvtvvtp(nqtot, &df[2][0], 1, &wsp4[0], 1, &df[5][0], 1, &wsp5[0], 1, &g4[0], 1);
                Vmath::Vvtvp  (nqtot, &df[8][0], 1, &wsp6[0], 1, &g4[0], 1, &g4[0], 1);

                // Overwrite wsp4/5/6 with g1/2/5
                // g1
                Vmath::Vvtvvtp(nqtot, &df[1][0], 1, &df[1][0], 1, &df[4][0], 1, &df[4][0], 1, &g1[0], 1);
                Vmath::Vvtvp  (nqtot, &df[7][0], 1, &df[7][0], 1, &g1[0], 1, &g1[0], 1);
                
                // g2
                Vmath::Vvtvvtp(nqtot, &df[2][0], 1, &df[2][0], 1, &df[5][0], 1, &df[5][0], 1, &g2[0], 1);
                Vmath::Vvtvp  (nqtot, &df[8][0], 1, &df[8][0], 1, &g2[0], 1, &g2[0], 1);
                
                // g5
                Vmath::Vvtvvtp(nqtot, &df[1][0], 1, &df[2][0], 1, &df[4][0], 1, &df[5][0], 1, &g5[0], 1);
                Vmath::Vvtvp  (nqtot, &df[7][0], 1, &df[8][0], 1, &g5[0], 1, &g5[0], 1);
            }
            else
            {
                // wsp4 = d eta_1/d x_1
                Vmath::Svtsvtp(nqtot, df[0][0], &h0[0], 1, df[2][0], &h1[0], 1, &wsp4[0], 1);
                // wsp5 = d eta_2/d x_1
                Vmath::Svtsvtp(nqtot, df[3][0], &h0[0], 1, df[5][0], &h1[0], 1, &wsp5[0], 1);
                // wsp6 = d eta_3/d x_1
                Vmath::Svtsvtp(nqtot, df[6][0], &h0[0], 1, df[8][0], &h1[0], 1, &wsp6[0], 1);
                
                // g0 (overwrites h0)
                Vmath::Vvtvvtp(nqtot, &wsp4[0], 1, &wsp4[0], 1, &wsp5[0], 1, &wsp5[0], 1, &g0[0], 1);
                Vmath::Vvtvp  (nqtot, &wsp6[0], 1, &wsp6[0], 1, &g0[0],   1, &g0[0],   1);
                
                // g3 (overwrites h1)
                Vmath::Svtsvtp(nqtot, df[1][0], &wsp4[0], 1, df[4][0], &wsp5[0], 1, &g3[0], 1);
                Vmath::Svtvp  (nqtot, df[7][0], &wsp6[0], 1, &g3[0], 1, &g3[0], 1);
                
                // g4
                Vmath::Svtsvtp(nqtot, df[2][0], &wsp4[0], 1, df[5][0], &wsp5[0], 1, &g4[0], 1);
                Vmath::Svtvp  (nqtot, df[8][0], &wsp6[0], 1, &g4[0], 1, &g4[0], 1);
                
                // Overwrite wsp4/5/6 with g1/2/5
                // g1
                Vmath::Fill(nqtot, df[1][0]*df[1][0] + df[4][0]*df[4][0] + df[7][0]*df[7][0], &g1[0], 1);
                        
                // g2
                Vmath::Fill(nqtot, df[2][0]*df[2][0] + df[5][0]*df[5][0] + df[8][0]*df[8][0], &g2[0], 1);
                
                // g5
                Vmath::Fill(nqtot, df[1][0]*df[2][0] + df[4][0]*df[5][0] + df[7][0]*df[8][0], &g5[0], 1);
            }
            // Compute component derivatives into wsp7, 8, 9 (wsp7 overwrites
            // g0).
            Vmath::Vvtvvtp(nqtot,&g0[0],1,&wsp1[0],1,&g3[0],1,&wsp2[0],1,&wsp7[0],1);
            Vmath::Vvtvp  (nqtot,&g4[0],1,&wsp3[0],1,&wsp7[0],1,&wsp7[0],1);
            Vmath::Vvtvvtp(nqtot,&g1[0],1,&wsp2[0],1,&g3[0],1,&wsp1[0],1,&wsp8[0],1);
            Vmath::Vvtvp  (nqtot,&g5[0],1,&wsp3[0],1,&wsp8[0],1,&wsp8[0],1);
            Vmath::Vvtvvtp(nqtot,&g2[0],1,&wsp3[0],1,&g4[0],1,&wsp1[0],1,&wsp9[0],1);
            Vmath::Vvtvp  (nqtot,&g5[0],1,&wsp2[0],1,&wsp9[0],1,&wsp9[0],1);
            
            // Step 4.
            // Multiply by quadrature metric
            MultiplyByQuadratureMetric(wsp7,wsp7);
            MultiplyByQuadratureMetric(wsp8,wsp8);
            MultiplyByQuadratureMetric(wsp9,wsp9);
            
            // Perform inner product w.r.t derivative bases.
            IProductWRTBase_SumFacKernel(dbase0,base1,base2,wsp7,wsp1,    wsp,false,true,true);
            IProductWRTBase_SumFacKernel(base0,dbase1,base2,wsp8,wsp2,    wsp,true,false,true);
            IProductWRTBase_SumFacKernel(base0,base1,dbase2,wsp9,outarray,wsp,true,true,false);
            
            // Step 5.
            // Sum contributions from wsp1, wsp2 and outarray.
            Vmath::Vadd(m_ncoeffs,wsp1.get(),1,outarray.get(),1,outarray.get(),1);
            Vmath::Vadd(m_ncoeffs,wsp2.get(),1,outarray.get(),1,outarray.get(),1);
        }

    }//end of namespace
}//end of namespace<|MERGE_RESOLUTION|>--- conflicted
+++ resolved
@@ -576,15 +576,8 @@
             int nquad1 = m_base[1]->GetNumPoints();
             int nquad2 = m_base[2]->GetNumPoints();
             
-<<<<<<< HEAD
             int nq0 = 0; 
             int nq1 = 0; 
-=======
-            if (orient == StdRegions::eNoOrientation)
-            {
-                orient = GetForient(face);
-            }
->>>>>>> 47714371
 
             switch(face)
             {
