--- conflicted
+++ resolved
@@ -82,15 +82,10 @@
                                                                 &bndConditions,
                 const PeriodicMap &periodicVerts,
                 const PeriodicMap &periodicEdges,
-<<<<<<< HEAD
                 const PeriodicMap &periodicFaces,
                 const bool checkIfSystemSingular,
                 const std::string variable):
             AssemblyMapCG(pSession,variable)
-=======
-                const PeriodicMap &periodicFaces):
-            AssemblyMapCG(pSession)
->>>>>>> a8ce414e
         {
             SetUp3DExpansionC0ContMap(numLocalCoeffs,
                                       locExp,
@@ -98,13 +93,8 @@
                                       bndConditions,
                                       periodicVerts,
                                       periodicEdges,
-<<<<<<< HEAD
                                       periodicFaces,
                                       checkIfSystemSingular);
-=======
-                                      periodicFaces);
->>>>>>> a8ce414e
-
             CalculateBndSystemBandWidth();
             CalculateFullSystemBandWidth();
         }
@@ -181,12 +171,8 @@
             const Array<OneD, const SpatialDomains::BoundaryConditionShPtr> &bndConditions,
             const PeriodicMap &periodicVerts,
             const PeriodicMap &periodicEdges,
-<<<<<<< HEAD
             const PeriodicMap &periodicFaces,
             const bool checkIfSystemSingular)
-=======
-            const PeriodicMap &periodicFaces)
->>>>>>> a8ce414e
         {
             int i,j,k,l;
             int cnt = 0;
@@ -609,7 +595,6 @@
                     }
                     continue;
                 }
-<<<<<<< HEAD
 
                 // One of the attached vertices is Dirichlet.
                 bool isDirichlet = false;
@@ -633,31 +618,6 @@
                     vertReorderedGraphVertId[meshVertId] =
                         vertReorderedGraphVertId[pIt->second[i].id];
 
-=======
-
-                // One of the attached vertices is Dirichlet.
-                bool isDirichlet = false;
-                for (i = 0; i < pIt->second.size(); ++i)
-                {
-                    if (!pIt->second[i].isLocal)
-                    {
-                        continue;
-                    }
-
-                    meshVertId2 = pIt->second[i].id;
-                    if (vertReorderedGraphVertId.count(meshVertId2) > 0)
-                    {
-                        isDirichlet = true;
-                        break;
-                    }
-                }
-
-                if (isDirichlet)
-                {
-                    vertReorderedGraphVertId[meshVertId] =
-                        vertReorderedGraphVertId[pIt->second[i].id];
-
->>>>>>> a8ce414e
                     for (j = 0; j < pIt->second.size(); ++j)
                     {
                         meshVertId2 = pIt->second[i].id;
@@ -670,17 +630,10 @@
                         vertReorderedGraphVertId[meshVertId2] =
                             vertReorderedGraphVertId[pIt->second[i].id];
                     }
-<<<<<<< HEAD
 
                     continue;
                 }
 
-=======
-
-                    continue;
-                }
-
->>>>>>> a8ce414e
                 // Otherwise, see if a vertex ID has already been set.
                 for (i = 0; i < pIt->second.size(); ++i)
                 {
@@ -771,21 +724,12 @@
                     if (!pIt->second[i].isLocal)
                     {
                         continue;
-<<<<<<< HEAD
                     }
 
                     if (edgeTempGraphVertId.count(pIt->second[i].id) > 0)
                     {
                         break;
                     }
-=======
-                    }
-
-                    if (edgeTempGraphVertId.count(pIt->second[i].id) > 0)
-                    {
-                        break;
-                    }
->>>>>>> a8ce414e
                 }
 
                 if (i == pIt->second.size())
