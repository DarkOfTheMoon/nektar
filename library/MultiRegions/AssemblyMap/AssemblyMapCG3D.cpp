///////////////////////////////////////////////////////////////////////////////
//
// File AssemblyMapCG3D.cpp
//
// For more information, please see: http://www.nektar.info
//
// The MIT License
//
// Copyright (c) 2006 Division of Applied Mathematics, Brown University (USA),
// Department of Aeronautics, Imperial College London (UK), and Scientific
// Computing and Imaging Institute, University of Utah (USA).
//
// License for the specific language governing rights and limitations under
// Permission is hereby granted, free of charge, to any person obtaining a
// copy of this software and associated documentation files (the "Software"),
// to deal in the Software without restriction, including without limitation
// the rights to use, copy, modify, merge, publish, distribute, sublicense,
// and/or sell copies of the Software, and to permit persons to whom the
// Software is furnished to do so, subject to the following conditions:
//
// The above copyright notice and this permission notice shall be included
// in all copies or substantial portions of the Software.
//
// THE SOFTWARE IS PROVIDED "AS IS", WITHOUT WARRANTY OF ANY KIND, EXPRESS
// OR IMPLIED, INCLUDING BUT NOT LIMITED TO THE WARRANTIES OF MERCHANTABILITY,
// FITNESS FOR A PARTICULAR PURPOSE AND NONINFRINGEMENT. IN NO EVENT SHALL
// THE AUTHORS OR COPYRIGHT HOLDERS BE LIABLE FOR ANY CLAIM, DAMAGES OR OTHER
// LIABILITY, WHETHER IN AN ACTION OF CONTRACT, TORT OR OTHERWISE, ARISING
// FROM, OUT OF OR IN CONNECTION WITH THE SOFTWARE OR THE USE OR OTHER
// DEALINGS IN THE SOFTWARE.
//
// Description: C0-continuous assembly mappings specific to 3D
//
///////////////////////////////////////////////////////////////////////////////

#include <MultiRegions/MultiRegions.hpp>
#include <MultiRegions/AssemblyMap/AssemblyMapCG3D.h>

#include <boost/config.hpp>
#include <boost/graph/adjacency_list.hpp>
#include <boost/graph/cuthill_mckee_ordering.hpp>
#include <boost/graph/properties.hpp>
#include <boost/graph/bandwidth.hpp>

namespace Nektar
{
    namespace MultiRegions
    {
        /**
         * @class AssemblyMapCG3D
         * Mappings are created for three possible global solution types:
         *  - Direct full matrix
         *  - Direct static condensation
         *  - Direct multi-level static condensation
         * In the latter case, mappings are created recursively for the
         * different levels of static condensation.
         *
         * These mappings are used by GlobalLinSys to generate the global
         * system.
         */

        /**
         *
         */
        AssemblyMapCG3D::AssemblyMapCG3D(
                const LibUtilities::SessionReaderSharedPtr &pSession):
            AssemblyMapCG(pSession)
        {
        }



        /**
         *
         */
        AssemblyMapCG3D::AssemblyMapCG3D(
                const LibUtilities::SessionReaderSharedPtr &pSession,
                const int numLocalCoeffs,
                const ExpList &locExp,
                const Array<OneD, const ExpListSharedPtr> &bndCondExp,
                const Array<OneD, const SpatialDomains::BoundaryConditionShPtr>
                                                                &bndConditions,
                const map<int,int>& periodicVerticesId,
                const map<int,int>& periodicEdgesId,
                const map<int,pair<int, StdRegions::Orientation> >& periodicFacesId):
            AssemblyMapCG(pSession)
        {
            SetUp3DExpansionC0ContMap(numLocalCoeffs,
                                      locExp,
                                      bndCondExp,
                                      bndConditions,
                                      periodicVerticesId,
                                      periodicEdgesId,
                                      periodicFacesId);

            CalculateBndSystemBandWidth();
            CalculateFullSystemBandWidth();
        }


        /**
         *
         */
        AssemblyMapCG3D::AssemblyMapCG3D(
                const LibUtilities::SessionReaderSharedPtr &pSession,
                const int numLocalCoeffs,
                const ExpList &locExp):
            AssemblyMapCG(pSession)
        {
            SetUp3DExpansionC0ContMap(numLocalCoeffs, locExp);
            CalculateBndSystemBandWidth();
            CalculateFullSystemBandWidth();
        }


        /**
         *
         */
        AssemblyMapCG3D::~AssemblyMapCG3D()
        {
        }




        /**
         * Construction of the local->global map is achieved in several stages.
         * A mesh vertex, mesh edge and mesh face renumbering is constructed
         * in #vertReorderedGraphVertId, #edgeReorderedGraphVertId and
         * #faceReorderedGraphVertId
         *
         * The only unique identifiers of the vertices, edges and faces of the
         * mesh are the vertex id and the mesh id (stored in their corresponding
         * Geometry object).  However, setting up a global numbering based on
         * these id's will not lead to a suitable or optimal numbering. Mainly
         * because:
         *  - we want the Dirichlet DOF's to be listed first
         *  - we want an optimal global numbering of the remaining DOF's
         *    (strategy still need to be defined but can for example be:
         *    minimum bandwith or minimum fill-in of the resulting global
         *    system matrix)
         *
         * That's why the vertices, edges and faces will be rearranged. This is
         * done in the following way: The vertices, edges and faces of the mesh
         * are considered as vertices of a graph (in a computer science way)
         * (equivalently, they can also be considered as boundary degrees of
         * freedom, whereby all boundary modes of a single edge are considered
         * as a single DOF). We then will use algorithms to reorder these
         * graph-vertices (or boundary DOF's).
         *
         * We will use a boost graph object to store this graph the first
         * template parameter (=OutEdgeList) is chosen to be of type std::set
         * as in the set up of the adjacency, a similar edge might be created
         * multiple times.  And to prevent the definition of parallel edges,
         * we use std::set (=boost::setS) rather than std::vector
         * (=boost::vecS).
         *
         * Two different containers are used to store the graph vertex id's of
         * the different mesh vertices and edges. They are implemented as a STL
         * map such that the graph vertex id can later be retrieved by the
         * unique mesh vertex or edge id's which serve as the key of the map.
         *
         * Therefore, the algorithm proceeds as follows:
         */
        void AssemblyMapCG3D::SetUp3DExpansionC0ContMap(
            const int numLocalCoeffs,
            const ExpList &locExp,
            const Array<OneD, const ExpListSharedPtr> &bndCondExp,
            const Array<OneD, const SpatialDomains::BoundaryConditionShPtr> &bndConditions,
            const map<int,int>& periodicVerticesId,
            const map<int,int>& periodicEdgesId,
            const map<int,pair<int, StdRegions::Orientation> >& periodicFacesId)
        {
            int i,j,k,l;
            int cnt = 0;
            int intDofCnt;
            int meshVertId;
            int meshVertId2;
            int meshEdgeId;
            int meshEdgeId2;
            int meshFaceId;
            int meshFaceId2;
            int globalId;
            int nEdgeInteriorCoeffs;
            int nFaceInteriorCoeffs;
            int firstNonDirGraphVertId;
            int nLocBndCondDofs = 0;
            int nLocDirBndCondDofs = 0;
            int graphVertId = 0;
            StdRegions::StdExpansion3DSharedPtr locExpansion;
            StdRegions::StdExpansion2DSharedPtr bndCondFaceExp;
            LibUtilities::BasisType             bType;
            StdRegions::Orientation             edgeOrient;
            StdRegions::Orientation             faceOrient;
            Array<OneD, unsigned int>           edgeInteriorMap;
            Array<OneD, int>                    edgeInteriorSign;
            Array<OneD, unsigned int>           faceInteriorMap;
            Array<OneD, int>                    faceInteriorSign;

            const StdRegions::StdExpansionVector &locExpVector = *(locExp.GetExp());

            m_signChange = false;
            //m_systemSingular = false;

            map<int,int> vertReorderedGraphVertId;
            map<int,int> edgeReorderedGraphVertId;
            map<int,int> faceReorderedGraphVertId;
            map<int,int>::iterator mapIt;
            map<int,int>::const_iterator mapConstIt;
            map<int,pair<int, StdRegions::Orientation> >::const_iterator mapFaceIt;

            bool systemSingular = true;

            /**
             * STEP 1: Order the Dirichlet vertices and edges first
             */
            for(i = 0; i < bndCondExp.num_elements(); i++)
            {
                // Check to see if any value on face has Dirichlet value.
                cnt = 0;
                for(j = 0; j < bndCondExp[i]->GetNumElmts(); j++)
                {
                    bndCondFaceExp = boost::dynamic_pointer_cast<
                        StdRegions::StdExpansion2D>(
                            bndCondExp[i]->GetExp(j));
                    if (bndConditions[i]->GetBoundaryConditionType() == 
                        SpatialDomains::eDirichlet)
                    {
                        for(k = 0; k < bndCondFaceExp->GetNverts(); k++)
                        {
                            meshVertId = (bndCondFaceExp->GetGeom2D())->GetVid(k);
                            if(vertReorderedGraphVertId.count(meshVertId) == 0)
                            {
                                vertReorderedGraphVertId[meshVertId] = graphVertId++;
                            }
                        }

                        for(k = 0; k < bndCondFaceExp->GetNedges(); k++)
                        {
                            meshEdgeId = (bndCondFaceExp->GetGeom2D())->GetEid(k);
                            if(edgeReorderedGraphVertId.count(meshEdgeId) == 0)
                            {
                                edgeReorderedGraphVertId[meshEdgeId] = graphVertId++;
                            }
                        }
                        meshFaceId = (bndCondFaceExp->GetGeom2D())->GetFid();
                        faceReorderedGraphVertId[meshFaceId] = graphVertId++;
                        nLocDirBndCondDofs += bndCondFaceExp->GetNcoeffs();
                    }
                    if (bndConditions[i]->GetBoundaryConditionType() !=
                        SpatialDomains::eNeumann)
                    {
                        systemSingular = false;
                    }
                    nLocBndCondDofs += bndCondFaceExp->GetNcoeffs();
                }
            }

            // Number of dirichlet edges and faces
            m_numDirEdges=edgeReorderedGraphVertId.size();
            m_numDirFaces=faceReorderedGraphVertId.size();

            /**
             * STEP 1.5: Exchange Dirichlet mesh vertices between processes and
             * check for singular problems.
             */
            
            // Collate information on Dirichlet vertices from all processes
            int n = m_comm->GetSize();
            int p = m_comm->GetRank();

            Array<OneD, int> vertcounts (n, 0);
            Array<OneD, int> vertoffsets(n, 0);
            Array<OneD, int> edgecounts (n, 0);
            Array<OneD, int> edgeoffsets(n, 0);
            vertcounts[p] = vertReorderedGraphVertId.size();
            edgecounts[p] = edgeReorderedGraphVertId.size();
            m_comm->AllReduce(vertcounts, LibUtilities::ReduceSum);
            m_comm->AllReduce(edgecounts, LibUtilities::ReduceSum);

            for (i = 1; i < n; ++i)
            {
                vertoffsets[i] = vertoffsets[i-1] + vertcounts[i-1];
                edgeoffsets[i] = edgeoffsets[i-1] + edgecounts[i-1];
            }

            int nTotVerts = Vmath::Vsum(n,vertcounts,1);
            int nTotEdges = Vmath::Vsum(n,edgecounts,1);
            
            Array<OneD, int> vertlist(nTotVerts, 0);
            Array<OneD, int> edgelist(nTotEdges, 0);
            std::map<int, int>::iterator it;
            for (it  = vertReorderedGraphVertId.begin(), i = 0;
                 it != vertReorderedGraphVertId.end();
                 ++it, ++i)
            {
                vertlist[vertoffsets[p] + i] = it->first;
            }
            
            for (it  = edgeReorderedGraphVertId.begin(), i = 0;
                 it != edgeReorderedGraphVertId.end();
                 ++it, ++i)
            {
                edgelist[edgeoffsets[p] + i] = it->first;
            }
            m_comm->AllReduce(vertlist, LibUtilities::ReduceSum);
            m_comm->AllReduce(edgelist, LibUtilities::ReduceSum);
            
            int nExtraDirichlet = 0;
            map<int, int> extraDirVertIds, extraDirEdgeIds;
            
            // Ensure Dirchlet vertices are consistently recorded between
            // processes (e.g. Dirichlet region meets Neumann region across a
            // partition boundary requires vertex on partition to be Dirichlet).
            for (i = 0; i < n; ++i)
            {
                if (i == p)
                {
                    continue;
                }
                
                for(j = 0; j < locExpVector.size(); j++)
                {
                    locExpansion = boost::dynamic_pointer_cast<
                    StdRegions::StdExpansion3D>(
                            locExpVector[locExp.GetOffset_Elmt_Id(j)]);
                    
                    for(k = 0; k < locExpansion->GetNverts(); k++)
                    {
                        meshVertId = locExpansion->GetGeom3D()->GetVid(k);
                        if(vertReorderedGraphVertId.count(meshVertId) == 0)
                        {
                            for (l = 0; l < vertcounts[i]; ++l)
                            {
                                if (vertlist[vertoffsets[i]+l] == meshVertId)
                                {
                                    extraDirVertIds[meshVertId] = i;
                                    vertReorderedGraphVertId[meshVertId] = graphVertId++;
                                    nExtraDirichlet++;
                                }
                            }
                        }
                    }
                    
                    for(k = 0; k < locExpansion->GetNedges(); k++)
                    {
                        meshEdgeId = locExpansion->GetGeom3D()->GetEid(k);
                        if(edgeReorderedGraphVertId.count(meshEdgeId) == 0)
                        {
                            for (l = 0; l < edgecounts[i]; ++l)
                            {
                                if (edgelist[edgeoffsets[i]+l] == meshEdgeId)
                                {
                                    extraDirEdgeIds[meshEdgeId] = i;
                                    edgeReorderedGraphVertId[meshEdgeId] = graphVertId++;
                                    nExtraDirichlet += locExpansion->GetEdgeNcoeffs(k) - 2;
                                }
                            }
                        }
                    }
                }
            }

            //Low Energy preconditioner needs to know how many extra dirichlet
            //edges are on this process
            int m_extradiredges=extraDirEdgeIds.size();
            m_extraDirEdges = Array<OneD, int>(m_extradiredges,-1);
            i=0;
            for(mapConstIt  = extraDirEdgeIds.begin(); 
                mapConstIt != extraDirEdgeIds.end(); mapConstIt++)
            {
                meshEdgeId=mapConstIt->first;
                m_extraDirEdges[i++]=meshEdgeId;
            }

            for (i = 0; i < n; ++i)
            {
                vertcounts [i] = 0;
                vertoffsets[i] = 0;
                edgecounts [i] = 0;
                edgeoffsets[i] = 0;
            }
            
            vertcounts[p] = extraDirVertIds.size();
            edgecounts[p] = extraDirEdgeIds.size();
            m_comm->AllReduce(vertcounts, LibUtilities::ReduceSum);
            m_comm->AllReduce(edgecounts, LibUtilities::ReduceSum);
            nTotVerts = Vmath::Vsum(n, vertcounts, 1);
            nTotEdges = Vmath::Vsum(n, edgecounts, 1);
            
            vertoffsets[0] = edgeoffsets[0] = 0;
            
            for (i = 1; i < n; ++i)
            {
                vertoffsets[i] = vertoffsets[i-1] + vertcounts[i-1];
                edgeoffsets[i] = edgeoffsets[i-1] + edgecounts[i-1];
            }

            Array<OneD, int> vertids  (nTotVerts, 0);
            Array<OneD, int> edgeids  (nTotEdges, 0);
            Array<OneD, int> vertprocs(nTotVerts, 0);
            Array<OneD, int> edgeprocs(nTotEdges, 0);
            
            for (it  = extraDirVertIds.begin(), i = 0; 
                 it != extraDirVertIds.end(); ++it, ++i)
            {
                vertids  [vertoffsets[p]+i] = it->first;
                vertprocs[vertoffsets[p]+i] = it->second;
            }

            for (it  = extraDirEdgeIds.begin(), i = 0; 
                 it != extraDirEdgeIds.end(); ++it, ++i)
            {
                edgeids  [edgeoffsets[p]+i] = it->first;
                edgeprocs[edgeoffsets[p]+i] = it->second;
            }

            m_comm->AllReduce(vertids,   LibUtilities::ReduceSum);
            m_comm->AllReduce(vertprocs, LibUtilities::ReduceSum);
            m_comm->AllReduce(edgeids,   LibUtilities::ReduceSum);
            m_comm->AllReduce(edgeprocs, LibUtilities::ReduceSum);
            
            set<int> extraDirVerts;
            set<int> extraDirEdges;

            for (i = 0; i < nTotVerts; ++i)
            {
                if (m_comm->GetRank() != vertprocs[i])
                {
                    continue;
                }
                
                extraDirVerts.insert(vertids[i]);
            }
            
            for (i = 0; i < nTotEdges; ++i)
            {
                if (m_comm->GetRank() != edgeprocs[i])
                {
                    continue;
                }
                
                extraDirEdges.insert(edgeids[i]);
            }

            // Check between processes if the whole system is singular
            int s = (systemSingular ? 1 : 0);
            m_comm->AllReduce(s, LibUtilities::ReduceMin);
            systemSingular = (s == 1 ? true : false);

            // Count the number of boundary regions on each process
            Array<OneD, int> bccounts(n, 0);
            bccounts[p] = bndCondExp.num_elements();
            m_comm->AllReduce(bccounts, LibUtilities::ReduceSum);

            // Find the process rank with the maximum number of boundary regions
            int maxBCIdx = Vmath::Imax(n, bccounts, 1);

            // If the system is singular, the process with the maximum number of
            // BCs will set a Dirichlet vertex to make system non-singular.
            // Note: we find the process with maximum boundary regions to ensure
            // we do not try to set a Dirichlet vertex on a partition with no
            // intersection with the boundary.
            if(systemSingular == true && maxBCIdx == p)
            {
                if(m_session->DefinesParameter("SingularElement"))
                {
                    int s_eid;
                    m_session->LoadParameter("SingularElement", s_eid);

                    ASSERTL1(s_eid < locExpVector.size(),
                             "SingularElement Parameter is too large");
                    
                    meshVertId = locExpVector[s_eid]->GetGeom2D()->GetVid(0);
                }
                else
                {
                    //last region i and j=0 edge
                    bndCondFaceExp = boost::dynamic_pointer_cast<
                        StdRegions::StdExpansion2D>(
                            bndCondExp[bndCondExp.num_elements()-1]->GetExp(0));
                    
                    //first vertex 0 of the edge
                    meshVertId = bndCondFaceExp->GetGeom2D()->GetVid(0);
                }

                if(vertReorderedGraphVertId.count(meshVertId) == 0)
                {
                    vertReorderedGraphVertId[meshVertId] = graphVertId++;
                }
            }
            

            m_numLocalDirBndCoeffs = nLocDirBndCondDofs + nExtraDirichlet;
            firstNonDirGraphVertId = graphVertId;

            /**
             * STEP 2: Now order all other vertices and edges in the graph and
             * create a temporary numbering of domain-interior vertices and
             * edges.
             */
            typedef boost::adjacency_list<
                boost::setS, boost::vecS, boost::undirectedS> BoostGraph;
            typedef boost::graph_traits<
                BoostGraph>::vertex_descriptor BoostVertex;
            BoostGraph boostGraphObj;

            map<int, int>    vertTempGraphVertId;
            map<int, int>    edgeTempGraphVertId;
            map<int, int>    faceTempGraphVertId;
            map<int, int>    vwgts_map;
            Array<OneD, int> localVerts;
            Array<OneD, int> localEdges;
            Array<OneD, int> localFaces;

            int tempGraphVertId = 0;
            int localVertOffset = 0;
            int localEdgeOffset = 0;
            int localFaceOffset = 0;
            int nTotalVerts     = 0;
            int nTotalEdges     = 0;
            int nTotalFaces     = 0;
            int nVerts;
            int nEdges;
            int nFaces;
            int vertCnt;
            int edgeCnt;
            int faceCnt;

            m_numNonDirVertexModes = 0;
            m_numNonDirEdgeModes   = 0;
            m_numNonDirFaceModes   = 0;

            m_numLocalBndCoeffs = 0;

            /// - Periodic vertices
            for(mapConstIt  = periodicVerticesId.begin(); 
                mapConstIt != periodicVerticesId.end(); mapConstIt++)
            {
                meshVertId  = mapConstIt->first;
                meshVertId2 = mapConstIt->second;

                if(vertReorderedGraphVertId.count(meshVertId) == 0)
                {

                    if(vertReorderedGraphVertId.count(meshVertId2) == 0)
                    {

                        if(vertTempGraphVertId.count(meshVertId) == 0)
                        {
                            vertTempGraphVertId[meshVertId]  = tempGraphVertId;
                            if(vertTempGraphVertId.count(meshVertId2) == 0)
                            {
                                vertTempGraphVertId[meshVertId2] = tempGraphVertId++;
                            }
                            else
                            {
                                ASSERTL0(false,"Unexplained Periodicity connectivity");
                            }
                        }
                        else
                        {
                            if(vertTempGraphVertId.count(meshVertId2) == 0)
                            {
                                ASSERTL0(false,"Unexplained Periodicity connectivity");
                            }
                            else // Doubly periodic region
                            {
                                int id1 = vertTempGraphVertId[meshVertId];
                                int id2 = vertTempGraphVertId[meshVertId2];
                                int id;

                                if(id1 != id2)
                                {
                                    // Reset any values set to
                                    // id2 to id1. In addition
                                    // if local id is greater
                                    // than id2 decrement list
                                    for(mapIt = vertTempGraphVertId.begin();
                                        mapIt != vertTempGraphVertId.end(); mapIt++)
                                    {
                                        id = mapIt->second;
                                        if(id == id2)
                                        {
                                            vertTempGraphVertId[mapIt->first] = id1;
                                        }
                                        else if (id > id2)
                                        {
                                            vertTempGraphVertId[mapIt->first] = id-1;
                                        }
                                    }
                                    tempGraphVertId--;
                                }
                            }
                        }

                    }
                    else
                    {
                        vertReorderedGraphVertId[meshVertId] = vertReorderedGraphVertId[meshVertId2];
                    }
                }
                else
                {
                    if(vertReorderedGraphVertId.count(meshVertId2) == 0)
                    {
                        vertReorderedGraphVertId[meshVertId2] = vertReorderedGraphVertId[meshVertId];
                    }
                }
            }

            /// - Periodic edges
            for(mapConstIt  = periodicEdgesId.begin(); 
                mapConstIt != periodicEdgesId.end(); 
                mapConstIt++)
            {
                meshEdgeId  = mapConstIt->first;
                meshEdgeId2 = mapConstIt->second;

                if(edgeReorderedGraphVertId.count(meshEdgeId) == 0)
                {
                    if(edgeReorderedGraphVertId.count(meshEdgeId2) == 0)
                    {
                        if(edgeTempGraphVertId.count(meshEdgeId) == 0)
                        {
                            edgeTempGraphVertId[meshEdgeId]  = tempGraphVertId;
                            if(edgeTempGraphVertId.count(meshEdgeId2) == 0)
                            {
                                edgeTempGraphVertId[meshEdgeId2] = tempGraphVertId++;
                            }
                            else
                            {
                                ASSERTL0(false,"Unexplained Periodicity connectivity");
                            }
                        }
                        else
                        {
                            if(edgeTempGraphVertId.count(meshEdgeId2) == 0)
                            {
                                ASSERTL0(false,"Unexplained Periodicity connectivity");
                            }
                            else // Doubly periodic region
                            {
                                int id1 = edgeTempGraphVertId[meshEdgeId];
                                int id2 = edgeTempGraphVertId[meshEdgeId2];
                                int id;

                                if(id1 != id2)
                                {
                                    // Reset any values set to
                                    // id2 to id1. In addition
                                    // if local id is greater
                                    // than id2 decrement list
                                    for(mapIt = edgeTempGraphVertId.begin();
                                        mapIt != edgeTempGraphVertId.end(); mapIt++)
                                    {
                                        id = mapIt->second;
                                        if(id == id2)
                                        {
                                            edgeTempGraphVertId[mapIt->first] = id1;
                                        }
                                        else if (id > id2)
                                        {
                                            edgeTempGraphVertId[mapIt->first] = id-1;
                                        }
                                    }
                                    tempGraphVertId--;
                                }
                            }
                        }
                    }
                    else
                    {
                        edgeReorderedGraphVertId[meshEdgeId] = edgeReorderedGraphVertId[meshEdgeId2];
                    }
                }
                else
                {
                    if(edgeReorderedGraphVertId.count(meshEdgeId2) == 0)
                    {
                        edgeReorderedGraphVertId[meshEdgeId2] = edgeReorderedGraphVertId[meshEdgeId];
                    }
                    /*
                    else
                    {
                        ASSERTL0(edgeReorderedGraphVertId[meshEdgeId2] == edgeReorderedGraphVertId[meshEdgeId],
                                 "These values should be equal");
                    }
                    */
                }
            }

            /// - Periodic faces
            for(mapFaceIt  = periodicFacesId.begin(); 
                mapFaceIt != periodicFacesId.end(); 
                mapFaceIt++)
            {
                meshFaceId  = mapFaceIt->first;
                meshFaceId2 = mapFaceIt->second.first;

                if(meshFaceId < meshFaceId2)
                {
                    ASSERTL0(faceReorderedGraphVertId.count(meshFaceId) == 0,
                             "This periodic boundary face has been specified before");
                    ASSERTL0(faceReorderedGraphVertId.count(meshFaceId2) == 0,
                             "This periodic boundary face has been specified before");

                    faceTempGraphVertId[meshFaceId]  = tempGraphVertId;
                    faceTempGraphVertId[meshFaceId2] = tempGraphVertId++;
                }
            }


            /// - All other vertices and edges
            for(i = 0; i < locExpVector.size(); ++i)
            {
                if((locExpansion = boost::dynamic_pointer_cast<StdRegions::StdExpansion3D>(
                        locExpVector[locExp.GetOffset_Elmt_Id(i)])))
                {
                    nTotalVerts += locExpansion->GetNverts();
                    nTotalEdges += locExpansion->GetNedges();
                    nTotalFaces += locExpansion->GetNfaces();
                }
            }

            // Store the temporary graph vertex
            // id's of all element edges and
            // vertices in these 3 arrays below
            localVerts = Array<OneD, int>(nTotalVerts,-1);
            localEdges = Array<OneD, int>(nTotalEdges,-1);
            localFaces = Array<OneD, int>(nTotalFaces,-1);

            for(i = 0; i < locExpVector.size(); ++i)
            {
                if((locExpansion = boost::dynamic_pointer_cast<StdRegions::StdExpansion3D>(
                        locExpVector[locExp.GetOffset_Elmt_Id(i)])))
                {
                    vertCnt = 0;
                    nVerts = locExpansion->GetNverts();
                    for(j = 0; j < nVerts; ++j)
                    {
                        meshVertId = (locExpansion->GetGeom3D())->GetVid(j);
                        if(vertReorderedGraphVertId.count(meshVertId) == 0)
                        {
                            if(vertTempGraphVertId.count(meshVertId) == 0)
                            {
                                boost::add_vertex(boostGraphObj);
                                vertTempGraphVertId[meshVertId] = tempGraphVertId++;
                                m_numNonDirVertexModes+=1;
                            }
                            localVerts[localVertOffset+vertCnt++] = vertTempGraphVertId[meshVertId];
                            vwgts_map[ vertTempGraphVertId[meshVertId] ] = 1;
                        }
                    }
                }
                else
                {
                    ASSERTL0(false,"dynamic cast to a local 3D expansion failed");
                }
                localVertOffset+=nVerts;
            }

            for(i = 0; i < locExpVector.size(); ++i)
            {
                if((locExpansion = boost::dynamic_pointer_cast<StdRegions::StdExpansion3D>(
                        locExpVector[locExp.GetOffset_Elmt_Id(i)])))
                {
                    edgeCnt = 0;
                    nEdges = locExpansion->GetNedges();

                    for(j = 0; j < nEdges; ++j)
                    {
                        nEdgeInteriorCoeffs = locExpansion->GetEdgeNcoeffs(j) - 2;
                        meshEdgeId = (locExpansion->GetGeom3D())->GetEid(j);
                        if(edgeReorderedGraphVertId.count(meshEdgeId) == 0)
                        {
                            if(edgeTempGraphVertId.count(meshEdgeId) == 0)
                            {
                                boost::add_vertex(boostGraphObj);
                                edgeTempGraphVertId[meshEdgeId] = tempGraphVertId++;
                                m_numNonDirEdgeModes+=nEdgeInteriorCoeffs;

                                if(nEdgeInteriorCoeffs > 0)
                                {
                                    m_numNonDirEdges++;
                                }
                            }
                            localEdges[localEdgeOffset+edgeCnt++] = edgeTempGraphVertId[meshEdgeId];
                            vwgts_map[ edgeTempGraphVertId[meshEdgeId] ] = nEdgeInteriorCoeffs;
                        }
                    }
                }
                else
                {
                    ASSERTL0(false,"dynamic cast to a local 3D expansion failed");
                }
                localEdgeOffset+=nEdges;
            }

            for(i = 0; i < locExpVector.size(); ++i)
            {
                if((locExpansion = boost::dynamic_pointer_cast<StdRegions::StdExpansion3D>(
                        locExpVector[locExp.GetOffset_Elmt_Id(i)])))
                {
                    nFaces = locExpansion->GetNfaces();
                    faceCnt = 0;
                    for(j = 0; j < nFaces; ++j)
                    {
                        nFaceInteriorCoeffs = locExpansion->GetFaceIntNcoeffs(j);
                        meshFaceId = (locExpansion->GetGeom3D())->GetFid(j);
                        if(faceReorderedGraphVertId.count(meshFaceId) == 0)
                        {
                            if(faceTempGraphVertId.count(meshFaceId) == 0)
                            {
                                boost::add_vertex(boostGraphObj);
                                faceTempGraphVertId[meshFaceId] = tempGraphVertId++;
                                m_numNonDirFaceModes+=nFaceInteriorCoeffs;

                                if(nFaceInteriorCoeffs > 0)
                                {
                                    m_numNonDirFaces++;
                                }
                            }
                            localFaces[localFaceOffset+faceCnt++] = faceTempGraphVertId[meshFaceId];
                            vwgts_map[ faceTempGraphVertId[meshFaceId] ] = nFaceInteriorCoeffs;
                        }
                    }
                    m_numLocalBndCoeffs += locExpansion->NumBndryCoeffs();
                }
                else
                {
                    ASSERTL0(false,"dynamic cast to a local 3D expansion failed");
                }
                localFaceOffset+=nFaces;
            }

            // Number of non dirichlet edges and faces
            //m_numNonDirEdges=n_eblks;

            localVertOffset=0;
            localEdgeOffset=0;
            localFaceOffset=0;
            for(i = 0; i < locExpVector.size(); ++i)
            {
                if((locExpansion = boost::dynamic_pointer_cast<StdRegions::StdExpansion3D>(
                        locExpVector[locExp.GetOffset_Elmt_Id(i)])))
                {
                    nVerts = locExpansion->GetNverts();
                    nEdges = locExpansion->GetNedges();
                    nFaces = locExpansion->GetNfaces();
                    // Now loop over all local faces, edges and vertices
                    // of this element and define that all other
                    // faces, edges and verices of this element are
                    // adjacent to them.

                    // Vertices
                    for(j = 0; j < nVerts; j++)
                    {
                        if(localVerts[j+localVertOffset]==-1)
                        {
                            break;
                        }
                        // associate to other vertices
                        for(k = 0; k < nVerts; k++)
                        {
                            if(localVerts[k+localVertOffset]==-1)
                            {
                                break;
                            }
                            if(k!=j)
                            {
                                boost::add_edge( (size_t) localVerts[j+localVertOffset], 
                                                 (size_t) localVerts[k+localVertOffset],boostGraphObj);
                            }
                        }
                        // associate to other edges
                        for(k = 0; k < nEdges; k++)
                        {
                            if(localEdges[k+localEdgeOffset]==-1)
                            {
                                break;
                            }
                            boost::add_edge( (size_t) localVerts[j+localVertOffset], 
                                             (size_t) localEdges[k+localEdgeOffset],boostGraphObj);
                        }
                        // associate to other faces
                        for(k = 0; k < nFaces; k++)
                        {
                            if(localFaces[k+localFaceOffset]==-1)
                            {
                                break;
                            }
                            boost::add_edge( (size_t) localVerts[j+localVertOffset], 
                                             (size_t) localFaces[k+localFaceOffset],boostGraphObj);
                        }
                    }

                    // Edges
                    for(j = 0; j < nEdges; j++)
                    {
                        if(localEdges[j+localEdgeOffset]==-1)
                        {
                            break;
                        }
                        // Associate to other edges
                        for(k = 0; k < nEdges; k++)
                        {
                            if(localEdges[k+localEdgeOffset]==-1)
                            {
                                break;
                            }
                            if(k!=j)
                            {
                                boost::add_edge( (size_t) localEdges[j+localEdgeOffset], 
                                                 (size_t) localEdges[k+localEdgeOffset],boostGraphObj);
                            }
                        }
                        // Associate to vertices
                        for(k = 0; k < nVerts; k++)
                        {
                            if(localVerts[k+localVertOffset]==-1)
                            {
                                break;
                            }
                            boost::add_edge( (size_t) localEdges[j+localEdgeOffset], 
                                             (size_t) localVerts[k+localVertOffset],boostGraphObj);
                        }
                        // Associate to faces
                        for(k = 0; k < nFaces; k++)
                        {
                            if(localFaces[k+localFaceOffset]==-1)
                            {
                                break;
                            }
                            boost::add_edge( (size_t) localEdges[j+localEdgeOffset], 
                                             (size_t) localFaces[k+localFaceOffset],boostGraphObj);
                        }
                    }

                    // Faces
                    for(j = 0; j < nFaces; j++)
                    {
                        if(localFaces[j+localFaceOffset]==-1)
                        {
                            break;
                        }
                        // Associate to other faces
                        for(k = 0; k < nFaces; k++)
                        {
                            if(localFaces[k+localFaceOffset]==-1)
                            {
                                break;
                            }
                            if(k!=j)
                            {
                                boost::add_edge( (size_t) localFaces[j+localFaceOffset], 
                                                 (size_t) localFaces[k+localFaceOffset],boostGraphObj);
                            }
                        }
                        // Associate to vertices
                        for(k = 0; k < nVerts; k++)
                        {
                            if(localVerts[k+localVertOffset]==-1)
                            {
                                break;
                            }
                            boost::add_edge( (size_t) localFaces[j+localFaceOffset], 
                                             (size_t) localVerts[k+localVertOffset],boostGraphObj);
                        }
                        // Associate to edges
                        for(k = 0; k < nEdges; k++)
                        {
                            if(localEdges[k+localEdgeOffset]==-1)
                            {
                                break;
                            }
                            boost::add_edge( (size_t) localFaces[j+localFaceOffset], 
                                             (size_t) localEdges[k+localEdgeOffset],boostGraphObj);
                        }
                    }
                }
                else
                {
                    ASSERTL0(false,"dynamic cast to a local 3D expansion failed");
                }
                localVertOffset+=nVerts;
                localEdgeOffset+=nEdges;
                localFaceOffset+=nFaces;
            }

            // Container to store vertices of the graph which correspond to
            // degrees of freedom along the boundary.
            set<int> partVerts;
            
            if (m_solnType == eIterativeMultiLevelStaticCond)
            {
                vector<long> procVerts,  procEdges,  procFaces;
                set   <int>  foundVerts, foundEdges, foundFaces;
                
                // Loop over element and construct the procVerts and procEdges
                // vectors, which store the geometry IDs of mesh vertices and
                // edges respectively which are local to this process.
                for(i = cnt = 0; i < locExpVector.size(); ++i)
                {
                    int elmtid = locExp.GetOffset_Elmt_Id(i);
                    if((locExpansion = boost::dynamic_pointer_cast<
                            StdRegions::StdExpansion3D>(locExpVector[elmtid])))
                    {
                        for (j = 0; j < locExpansion->GetNverts(); ++j)
                        {
                            int vid = locExpansion->GetGeom3D()->GetVid(j)+1;
                            
                            if (foundVerts.count(vid) == 0)
                            {
                                procVerts.push_back(vid);
                                foundVerts.insert(vid);
                            }
                        }

                        for (j = 0; j < locExpansion->GetNedges(); ++j)
                        {
                            int eid = locExpansion->GetGeom3D()->GetEid(j)+1;

                            if (foundEdges.count(eid) == 0)
                            {
                                procEdges.push_back(eid);
                                foundEdges.insert(eid);
                            }
                        }

                        for (j = 0; j < locExpansion->GetNfaces(); ++j)
                        {
                            int fid = locExpansion->GetGeom3D()->GetFid(j)+1;
                            
                            if (foundFaces.count(fid) == 0)
                            {
                                procFaces.push_back(fid);
                                foundFaces.insert(fid);
                            }
                        }
                    }
                    else
                    {
                        ASSERTL0(false,
                                 "dynamic cast to a local 3D expansion failed");
                    }
                }

                int unique_verts = foundVerts.size();
                int unique_edges = foundEdges.size();
                int unique_faces = foundFaces.size();

                // Now construct temporary GS objects. These will be used to
                // populate the arrays tmp3 and tmp4 with the multiplicity of
                // the vertices and edges respectively to identify those
                // vertices and edges which are located on partition boundary.
                Array<OneD, long> vertArray(unique_verts, &procVerts[0]);
                Array<OneD, long> edgeArray(unique_edges, &procEdges[0]);
                Array<OneD, long> faceArray(unique_faces, &procFaces[0]);
                Gs::gs_data *tmp1 = Gs::Init(vertArray, m_comm);
                Gs::gs_data *tmp2 = Gs::Init(edgeArray, m_comm);
                Gs::gs_data *tmp3 = Gs::Init(faceArray, m_comm);
                Array<OneD, NekDouble> tmp4(unique_verts, 1.0);
                Array<OneD, NekDouble> tmp5(unique_edges, 1.0);
                Array<OneD, NekDouble> tmp6(unique_faces, 1.0);
                Gs::Gather(tmp4, Gs::gs_add, tmp1);
                Gs::Gather(tmp5, Gs::gs_add, tmp2);
                Gs::Gather(tmp6, Gs::gs_add, tmp3);

                // Finally, fill the partVerts set with all non-Dirichlet
                // vertices which lie on a partition boundary.
                for (i = 0; i < unique_verts; ++i)
                {
                    if (tmp4[i] > 1.0)
                    {
                        if (vertReorderedGraphVertId.count(procVerts[i]-1) == 0)
                        {
                            partVerts.insert(vertTempGraphVertId[procVerts[i]-1]);
                        }
                    }
                }
            
                for (i = 0; i < unique_edges; ++i)
                {
                    if (tmp5[i] > 1.0)
                    {
                        if (edgeReorderedGraphVertId.count(procEdges[i]-1) == 0)
                        {
                            partVerts.insert(edgeTempGraphVertId[procEdges[i]-1]);
                        }
                    }
                }

                for (i = 0; i < unique_faces; ++i)
                {
                    if (tmp6[i] > 1.0)
                    {
                        if (faceReorderedGraphVertId.count(procFaces[i]-1) == 0)
                        {
                            partVerts.insert(faceTempGraphVertId[procFaces[i]-1]);
                        }
                    }
                }
            }
            
            /**
             * STEP 3: Reorder graph for optimisation.
             */
            BottomUpSubStructuredGraphSharedPtr bottomUpGraph;
            int nGraphVerts = tempGraphVertId;
            Array<OneD, int> perm(nGraphVerts);
            Array<OneD, int> iperm(nGraphVerts);
            Array<OneD, int> vwgts(nGraphVerts);
            ASSERTL1(vwgts_map.size()==nGraphVerts,"Non matching dimensions");
            for(i = 0; i < nGraphVerts; ++i)
            {
                vwgts[i] = vwgts_map[i];
            }

            if(nGraphVerts)
            {
                switch(m_solnType)
                {
                case eDirectFullMatrix:
                case eIterativeFull:
                case eIterativeStaticCond:
                case eXxtFullMatrix:
                case eXxtStaticCond:
                    {
                        NoReordering(boostGraphObj,perm,iperm);
                    }
                    break;
                case eDirectStaticCond:
                    {
                        CuthillMckeeReordering(boostGraphObj,perm,iperm);
                    }
                    break;
                case eDirectMultiLevelStaticCond:
                case eIterativeMultiLevelStaticCond:
                case eXxtMultiLevelStaticCond:
                    {
                        MultiLevelBisectionReordering(boostGraphObj,perm,iperm,bottomUpGraph,partVerts);
                    }
                    break;
                default:
                    {
                        ASSERTL0(false,"Unrecognised solution type: " + std::string(MultiRegions::GlobalSysSolnTypeMap[m_solnType]));
                    }
                }
            }

            // For parallel multi-level static condensation determine the lowest
            // static condensation level amongst processors.
            if (m_solnType == eIterativeMultiLevelStaticCond)
            {
                m_lowestStaticCondLevel = bottomUpGraph->GetNlevels()-1;
                m_comm->AllReduce(m_lowestStaticCondLevel, 
                                  LibUtilities::ReduceMax);
            }
            else
            {
                m_lowestStaticCondLevel = 0;
            }

            /**
             * STEP 4: Fill the #vertReorderedGraphVertId and
             * #edgeReorderedGraphVertId with the optimal ordering from boost.
             */
            for(mapIt = vertTempGraphVertId.begin(); mapIt != vertTempGraphVertId.end(); mapIt++)
            {
                vertReorderedGraphVertId[mapIt->first] = iperm[mapIt->second] + graphVertId;
            }
            for(mapIt = edgeTempGraphVertId.begin(); mapIt != edgeTempGraphVertId.end(); mapIt++)
            {
                edgeReorderedGraphVertId[mapIt->first] = iperm[mapIt->second] + graphVertId;
            }
            for(mapIt = faceTempGraphVertId.begin(); mapIt != faceTempGraphVertId.end(); mapIt++)
            {
                faceReorderedGraphVertId[mapIt->first] = iperm[mapIt->second] + graphVertId;
            }


            /**
             * STEP 5: Set up an array which contains the offset information of
             * the different graph vertices.
             *
             * This basically means to identify to how many global degrees of
             * freedom the individual graph vertices correspond. Obviously,
             * the graph vertices corresponding to the mesh-vertices account
             * for a single global DOF. However, the graph vertices
             * corresponding to the element edges correspond to N-2 global DOF
             * where N is equal to the number of boundary modes on this edge.
             */
            Array<OneD, int> graphVertOffset(vertReorderedGraphVertId.size()+
                                             edgeReorderedGraphVertId.size()+
                                             faceReorderedGraphVertId.size()+1);
            graphVertOffset[0] = 0;

            for(i = 0; i < locExpVector.size(); ++i)
            {
                locExpansion = boost::dynamic_pointer_cast<StdRegions::StdExpansion3D>(locExpVector[locExp.GetOffset_Elmt_Id(i)]);

                for(j = 0; j < locExpansion->GetNverts(); ++j)
                {
                    meshVertId = (locExpansion->GetGeom3D())->GetVid(j);
                    graphVertOffset[vertReorderedGraphVertId[meshVertId]+1] = 1;
                }

                for(j = 0; j < locExpansion->GetNedges(); ++j)
                {
                    nEdgeInteriorCoeffs = locExpansion->GetEdgeNcoeffs(j) - 2;
                    meshEdgeId = (locExpansion->GetGeom3D())->GetEid(j);
                    graphVertOffset[edgeReorderedGraphVertId[meshEdgeId]+1] = nEdgeInteriorCoeffs;

                    bType = locExpansion->GetEdgeBasisType(j);
                    // need a sign vector for modal expansions if nEdgeCoeffs >=4
                    if( (nEdgeInteriorCoeffs+2 >= 4)&&
                        ( (bType == LibUtilities::eModified_A)||
                          (bType == LibUtilities::eModified_B) ) )
                    {
                        m_signChange = true;
                    }
                }

                for(j = 0; j < locExpansion->GetNfaces(); ++j)
                {
                    nFaceInteriorCoeffs = locExpansion->GetFaceIntNcoeffs(j);
                    meshFaceId = (locExpansion->GetGeom3D())->GetFid(j);
                    graphVertOffset[faceReorderedGraphVertId[meshFaceId]+1] = nFaceInteriorCoeffs;
                }
            }

            for(i = 1; i < graphVertOffset.num_elements(); i++)
            {
                graphVertOffset[i] += graphVertOffset[i-1];
            }
            
            // Allocate the proper amount of space for the class-data
            m_numLocalCoeffs                 = numLocalCoeffs;
            m_numGlobalDirBndCoeffs          = graphVertOffset[firstNonDirGraphVertId];
            m_localToGlobalMap               = Array<OneD, int>(m_numLocalCoeffs,-1);
            m_localToGlobalBndMap            = Array<OneD, int>(m_numLocalBndCoeffs,-1);
            m_bndCondCoeffsToGlobalCoeffsMap = Array<OneD,int>(nLocBndCondDofs,-1);
            // If required, set up the sign-vector
            if(m_signChange)
            {
                m_localToGlobalSign = Array<OneD, NekDouble>(m_numLocalCoeffs,1.0);
                m_localToGlobalBndSign = Array<OneD, NekDouble>(m_numLocalBndCoeffs,1.0);
                m_bndCondCoeffsToGlobalCoeffsSign = Array<OneD,NekDouble>(nLocBndCondDofs,1.0);
            }

            m_staticCondLevel = 0;
            m_numPatches =  locExpVector.size();
            m_numLocalBndCoeffsPerPatch = Array<OneD, unsigned int>(m_numPatches);
            m_numLocalIntCoeffsPerPatch = Array<OneD, unsigned int>(m_numPatches);
            for(i = 0; i < m_numPatches; ++i)
            {
                m_numLocalBndCoeffsPerPatch[i] = (unsigned int) 
                    locExpVector[locExp.GetOffset_Elmt_Id(i)]->NumBndryCoeffs();
                m_numLocalIntCoeffsPerPatch[i] = (unsigned int) 
                    locExpVector[locExp.GetOffset_Elmt_Id(i)]->GetNcoeffs() - 
                    locExpVector[locExp.GetOffset_Elmt_Id(i)]->NumBndryCoeffs();
            }

            /**
             * STEP 6: Now, all ingredients are ready to set up the actual
             * local to global mapping.
             *
             * The remainder of the map consists of the element-interior
             * degrees of freedom. This leads to the block-diagonal submatrix
             * as each element-interior mode is globally orthogonal to modes
             * in all other elements.
             */
            cnt = 0;
            // Loop over all the elements in the domain
            for(i = 0; i < locExpVector.size(); ++i)
            {
                locExpansion = boost::dynamic_pointer_cast<StdRegions::StdExpansion3D>(locExpVector[i]);
                cnt = locExp.GetCoeff_Offset(i);
                for(j = 0; j < locExpansion->GetNverts(); ++j)
                {
                    meshVertId          = (locExpansion->GetGeom3D())->GetVid(j);

                    // Set the global DOF for vertex j of element i
                    m_localToGlobalMap[cnt+locExpansion->GetVertexMap(j)] =
                        graphVertOffset[vertReorderedGraphVertId[meshVertId]];
                }

                for(j = 0; j < locExpansion->GetNedges(); ++j)
                {
                    nEdgeInteriorCoeffs = locExpansion->GetEdgeNcoeffs(j)-2;
                    edgeOrient          = (locExpansion->GetGeom3D())->GetEorient(j);
                    meshEdgeId          = (locExpansion->GetGeom3D())->GetEid(j);

                    locExpansion->GetEdgeInteriorMap(j,edgeOrient,edgeInteriorMap,edgeInteriorSign);

                    // Set the global DOF's for the interior modes of edge j
                    for(k = 0; k < nEdgeInteriorCoeffs; ++k)
                    {
                        m_localToGlobalMap[cnt+edgeInteriorMap[k]] =
                            graphVertOffset[edgeReorderedGraphVertId[meshEdgeId]]+k;
                    }

                    // Fill the sign vector if required
                    if(m_signChange)
                    {
                        for(k = 0; k < nEdgeInteriorCoeffs; ++k)
                        {
                            m_localToGlobalSign[cnt+edgeInteriorMap[k]] = (NekDouble) edgeInteriorSign[k];
                        }
                    }
                }

                for(j = 0; j < locExpansion->GetNfaces(); ++j)
                {
                    map<int, pair<int, StdRegions::Orientation> >::const_iterator it;
                    
                    nFaceInteriorCoeffs = locExpansion->GetFaceIntNcoeffs(j);
                    faceOrient          = (locExpansion->GetGeom3D())->GetFaceOrient(j);
                    meshFaceId          = (locExpansion->GetGeom3D())->GetFid(j);
                    
                    /*
                    it = periodicFaces.find(meshFaceId);
                    if (it == periodicFaces.begin())
                    {
                        
                    }
                    */
                    
                    locExpansion->GetFaceInteriorMap(j,faceOrient,faceInteriorMap,faceInteriorSign);

                    // Set the global DOF's for the interior modes of face j
                    for(k = 0; k < nFaceInteriorCoeffs; ++k)
                    {
                        m_localToGlobalMap[cnt+faceInteriorMap[k]] =
                            graphVertOffset[faceReorderedGraphVertId[meshFaceId]]+k;
                    }

                    if(m_signChange)
                    {
                        for(k = 0; k < nFaceInteriorCoeffs; ++k)
                        {
                            m_localToGlobalSign[cnt+faceInteriorMap[k]] = (NekDouble) faceInteriorSign[k];
                        }
                    }
                }
            }

            // Set up the mapping for the boundary conditions
            cnt = 0;
            int offset = 0;
            for(i = 0; i < bndCondExp.num_elements(); i++)
            {
                set<int> foundExtraVerts, foundExtraEdges;
                for(j = 0; j < bndCondExp[i]->GetNumElmts(); j++)
                {
                    bndCondFaceExp  = boost::dynamic_pointer_cast<StdRegions::StdExpansion2D>(bndCondExp[i]->GetExp(j));
                    cnt = offset + bndCondExp[i]->GetCoeff_Offset(j);
                    for(k = 0; k < bndCondFaceExp->GetNverts(); k++)
                    {
                        meshVertId = (bndCondFaceExp->GetGeom2D())->GetVid(k);
                        m_bndCondCoeffsToGlobalCoeffsMap[cnt+bndCondFaceExp->GetVertexMap(k)] = graphVertOffset[vertReorderedGraphVertId[meshVertId]];

                        if (bndConditions[i]->GetBoundaryConditionType() != 
                                SpatialDomains::eDirichlet)
                        {
                            continue;
                        }
                        
                        set<int>::iterator iter = extraDirVerts.find(meshVertId);
                        if (iter != extraDirVerts.end() && 
                            foundExtraVerts.count(meshVertId) == 0)
                        {
                            int loc = bndCondExp[i]->GetCoeff_Offset(j) + 
                                bndCondFaceExp->GetVertexMap(k);
                            int gid = graphVertOffset[
                                vertReorderedGraphVertId[meshVertId]];
                            m_extraDirDofs[i].push_back(make_pair(loc,gid));
                            foundExtraVerts.insert(meshVertId);
                        }
                    }

                    for(k = 0; k < bndCondFaceExp->GetNedges(); k++)
                    {
                        nEdgeInteriorCoeffs = bndCondFaceExp->GetEdgeNcoeffs(k)-2;
                        edgeOrient          = (bndCondFaceExp->GetGeom2D())->GetEorient(k);
                        meshEdgeId          = (bndCondFaceExp->GetGeom2D())->GetEid(k);

                        bndCondFaceExp->GetEdgeInteriorMap(
                            k,edgeOrient,edgeInteriorMap,edgeInteriorSign);

                        for(l = 0; l < nEdgeInteriorCoeffs; ++l)
                        {
                            m_bndCondCoeffsToGlobalCoeffsMap[cnt+edgeInteriorMap[l]] =
                                graphVertOffset[edgeReorderedGraphVertId[meshEdgeId]]+l;
                        }

                        // Fill the sign vector if required
                        if(m_signChange)
                        {
                            for(l = 0; l < nEdgeInteriorCoeffs; ++l)
                            {
                                m_bndCondCoeffsToGlobalCoeffsSign[cnt+edgeInteriorMap[l]] = (NekDouble) edgeInteriorSign[l];
                            }
                        }
                        
                        if (bndConditions[i]->GetBoundaryConditionType() != 
                                SpatialDomains::eDirichlet)
                        {
                            continue;
                        }
                        
                        set<int>::iterator iter = extraDirEdges.find(meshEdgeId);
                        if (iter != extraDirEdges.end()            && 
                            foundExtraEdges.count(meshEdgeId) == 0 &&
                            nEdgeInteriorCoeffs > 0)
                        {
                            for(l = 0; l < nEdgeInteriorCoeffs; ++l)
                            {
                                int loc = bndCondExp[i]->GetCoeff_Offset(j) + 
                                    edgeInteriorMap[l];
                                int gid = graphVertOffset[
                                    edgeReorderedGraphVertId[meshEdgeId]]+l;
                                m_extraDirDofs[i].push_back(make_pair(loc,gid));
                            }
                            foundExtraEdges.insert(meshEdgeId);
                        }
                    }

                    meshFaceId = (bndCondFaceExp->GetGeom2D())->GetFid();
                    intDofCnt = 0;
                    for(k = 0; k < bndCondFaceExp->GetNcoeffs(); k++)
                    {
                        if(m_bndCondCoeffsToGlobalCoeffsMap[cnt+k] == -1)
                        {
                            m_bndCondCoeffsToGlobalCoeffsMap[cnt+k] =
                                graphVertOffset[faceReorderedGraphVertId[meshFaceId]]+intDofCnt;
                            intDofCnt++;
                        }
                    }
                }
                offset += bndCondExp[i]->GetNcoeffs();
            }

            globalId = Vmath::Vmax(m_numLocalCoeffs,&m_localToGlobalMap[0],1)+1;
            m_numGlobalBndCoeffs = globalId;


            /**
             * STEP 7: The boundary condition mapping is generated from the
             * same vertex renumbering.
             */
            cnt=0;
            for(i = 0; i < m_numLocalCoeffs; ++i)
            {
                if(m_localToGlobalMap[i] == -1)
                {
                    m_localToGlobalMap[i] = globalId++;
                }
                else
                {
                    if(m_signChange)
                    {
                        m_localToGlobalBndSign[cnt]=m_localToGlobalSign[i];
                    }
                    m_localToGlobalBndMap[cnt++]=m_localToGlobalMap[i];
                }
            }

            m_numGlobalCoeffs = globalId;

            SetUpUniversalC0ContMap(locExp);

            // Set up the local to global map for the next level when using
            // multi-level static condensation
            if ((m_solnType == eDirectMultiLevelStaticCond ||
                 m_solnType == eIterativeMultiLevelStaticCond) && nGraphVerts)
            {
                if (m_staticCondLevel < (bottomUpGraph->GetNlevels()-1))
                {
                    Array<OneD, int> vwgts_perm(nGraphVerts);
                    for(i = 0; i < nGraphVerts; ++i)
                    {
                        vwgts_perm[i] = vwgts[perm[i]];
                    }

                    bottomUpGraph->ExpandGraphWithVertexWeights(vwgts_perm);
                    m_nextLevelLocalToGlobalMap = MemoryManager<
                        AssemblyMap>::AllocateSharedPtr(this,bottomUpGraph);
                }
            }

            m_hash = boost::hash_range(m_localToGlobalMap.begin(), 
                                       m_localToGlobalMap.end());
<<<<<<< HEAD
            
            // Add up hash values if parallel
            int hash = m_hash;
            m_comm->AllReduce(hash, 
=======

            // Add up hash values if parallel
            int hash = m_hash;
            m_comm->GetRowComm()->AllReduce(hash, 
>>>>>>> 94015edc
                              LibUtilities::ReduceSum);
            m_hash = hash;
        }
    } // namespace
} // namespace<|MERGE_RESOLUTION|>--- conflicted
+++ resolved
@@ -1492,17 +1492,10 @@
 
             m_hash = boost::hash_range(m_localToGlobalMap.begin(), 
                                        m_localToGlobalMap.end());
-<<<<<<< HEAD
-            
-            // Add up hash values if parallel
-            int hash = m_hash;
-            m_comm->AllReduce(hash, 
-=======
-
+            
             // Add up hash values if parallel
             int hash = m_hash;
             m_comm->GetRowComm()->AllReduce(hash, 
->>>>>>> 94015edc
                               LibUtilities::ReduceSum);
             m_hash = hash;
         }
