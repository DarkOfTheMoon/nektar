///////////////////////////////////////////////////////////////////////////////
//
// File AssemblyMapDG.cpp
//
// For more information, please see: http://www.nektar.info
//
// The MIT License
//
// Copyright (c) 2006 Division of Applied Mathematics, Brown University (USA),
// Department of Aeronautics, Imperial College London (UK), and Scientific
// Computing and Imaging Institute, University of Utah (USA).
//
// License for the specific language governing rights and limitations under
// Permission is hereby granted, free of charge, to any person obtaining a
// copy of this software and associated documentation files (the "Software"),
// to deal in the Software without restriction, including without limitation
// the rights to use, copy, modify, merge, publish, distribute, sublicense,
// and/or sell copies of the Software, and to permit persons to whom the
// Software is furnished to do so, subject to the following conditions:
//
// The above copyright notice and this permission notice shall be included
// in all copies or substantial portions of the Software.
//
// THE SOFTWARE IS PROVIDED "AS IS", WITHOUT WARRANTY OF ANY KIND, EXPRESS
// OR IMPLIED, INCLUDING BUT NOT LIMITED TO THE WARRANTIES OF MERCHANTABILITY,
// FITNESS FOR A PARTICULAR PURPOSE AND NONINFRINGEMENT. IN NO EVENT SHALL
// THE AUTHORS OR COPYRIGHT HOLDERS BE LIABLE FOR ANY CLAIM, DAMAGES OR OTHER
// LIABILITY, WHETHER IN AN ACTION OF CONTRACT, TORT OR OTHERWISE, ARISING
// FROM, OUT OF OR IN CONNECTION WITH THE SOFTWARE OR THE USE OR OTHER
// DEALINGS IN THE SOFTWARE.
//
// Description: Local to Global Base Class mapping routines
//
///////////////////////////////////////////////////////////////////////////////

#include <MultiRegions/AssemblyMap/AssemblyMapDG.h>
#include <MultiRegions/ExpList.h>
#include <LocalRegions/SegExp.h>
#include <LocalRegions/TriExp.h>
#include <LocalRegions/QuadExp.h>
#include <LocalRegions/HexExp.h>
#include <LocalRegions/TetExp.h>
#include <LocalRegions/PrismExp.h>
#include <LocalRegions/PyrExp.h>
#include <LocalRegions/PointExp.h>
#include <LocalRegions/Expansion2D.h>
#include <LocalRegions/Expansion3D.h>

#include <boost/config.hpp>
#include <boost/graph/adjacency_list.hpp>
#include <boost/graph/cuthill_mckee_ordering.hpp>
#include <boost/graph/properties.hpp>
#include <boost/graph/bandwidth.hpp>


namespace Nektar
{
    namespace MultiRegions
    {
        AssemblyMapDG::AssemblyMapDG():
            m_numDirichletBndPhys(0)
        {
        }

        AssemblyMapDG::~AssemblyMapDG()
        {
        }


        /**
         *
         */
        AssemblyMapDG::AssemblyMapDG(
            const LibUtilities::SessionReaderSharedPtr &pSession,
            const SpatialDomains::MeshGraphSharedPtr &graph1D,
            const ExpList0DSharedPtr &trace,
            const ExpList &locExp,
            const Array<OneD, const MultiRegions::ExpListSharedPtr> &bndCondExp,
            const Array<OneD, const SpatialDomains::BoundaryConditionShPtr> &bndCond,
            const map<int,int> &periodicVertices,
            const std::string variable)
            : AssemblyMap(pSession,variable)
        {
            int i,j;
            int cnt, vid, gid;
            int nbnd = bndCondExp.num_elements();

            // set up Local to Continuous mapping
            Array<OneD,unsigned int> vmap;
            LocalRegions::SegExpSharedPtr locSegExp;

            const boost::shared_ptr<StdRegions::StdExpansionVector> exp1D = locExp.GetExp();

            m_numGlobalBndCoeffs  = exp1D->size()+1;
            m_numGlobalCoeffs = m_numGlobalBndCoeffs;
            m_numLocalBndCoeffs = 2*exp1D->size();
            m_numLocalCoeffs = m_numLocalBndCoeffs;
            m_localToGlobalBndMap   = Array<OneD, int>(m_numLocalBndCoeffs,-1);
            m_localToGlobalBndSign  = Array<OneD, NekDouble>(m_numLocalBndCoeffs,1.0);
            m_signChange = true;
            m_staticCondLevel = 0;
            m_numPatches = exp1D->size();
            m_numLocalBndCoeffsPerPatch =  Array<OneD, unsigned int>(m_numPatches);
            m_numLocalIntCoeffsPerPatch =  Array<OneD, unsigned int>(m_numPatches);
            for(i = 0; i < m_numPatches; ++i)
            {
                m_numLocalBndCoeffsPerPatch[i] = (unsigned int) (*exp1D)[i]->NumDGBndryCoeffs();
                m_numLocalIntCoeffsPerPatch[i] = (unsigned int) 0;
            }

            map<int, int> MeshVertToLocalVert;

            // Order the Dirichlet vertices first.
            gid = 0;
            for(i = 0; i < nbnd; i++)
            {
                if(bndCond[i]->GetBoundaryConditionType() == SpatialDomains::eDirichlet)
                {
                    m_numDirichletBndPhys++;
                    vid = ((bndCondExp[i])->GetVertex())->GetVid();

                    MeshVertToLocalVert[vid] = gid++;
                }
            }

            // set up simple map based on vertex and edge id's
            cnt = 0;
            for(i = 0; i < exp1D->size(); ++i)
            {
                if((locSegExp = boost::dynamic_pointer_cast<LocalRegions::SegExp>((*exp1D)[i])))
                {
                    locSegExp->GetBoundaryMap(vmap);

                    for(j = 0; j < locSegExp->GetNverts(); ++j)
                    {
                        vid = (locSegExp->GetGeom1D())->GetVid(j);

                        if(MeshVertToLocalVert.count(vid) == 0)
                        {
                            MeshVertToLocalVert[vid] = gid++;
                        }

                        m_localToGlobalBndMap[cnt+j] =
                            MeshVertToLocalVert.find(vid)->second;
                    }
                    cnt += locSegExp->NumBndryCoeffs();
                }
                else
                {
                    ASSERTL0(false,"dynamic cast to a segment expansion failed");
                }
            }

            // Set up boundary mapping
            m_bndCondCoeffsToGlobalCoeffsMap = Array<OneD, int >(nbnd);
            m_bndCondCoeffsToGlobalCoeffsSign = Array<OneD, NekDouble >(nbnd,1.0);
            m_numLocalDirBndCoeffs = 0;
            m_numDirichletBndPhys = 0;

            for(i = 0; i < nbnd; ++i)
            {
                vid = ((bndCondExp[i])->GetVertex())->GetVid();
                m_bndCondCoeffsToGlobalCoeffsMap[i] = MeshVertToLocalVert.find(vid)->second;

                if(bndCond[i]->GetBoundaryConditionType() == SpatialDomains::eDirichlet)
                {
                    m_numLocalDirBndCoeffs += 1;
                    m_numDirichletBndPhys  += 1;
                }
            }

            m_numGlobalDirBndCoeffs = m_numLocalDirBndCoeffs;
            CalculateBndSystemBandWidth();

            m_hash = boost::hash_range(m_localToGlobalBndMap.begin(),
                                       m_localToGlobalBndMap.end());

            // Add up hash values if parallel
            int hash = m_hash;
            m_comm->GetRowComm()->AllReduce(hash, 
                              LibUtilities::ReduceSum);
            m_hash = hash;
        }


        /**
         *
         */
        AssemblyMapDG::AssemblyMapDG(const LibUtilities::SessionReaderSharedPtr &pSession,
                                               const SpatialDomains::MeshGraphSharedPtr &graph2D,
                                               const ExpList1DSharedPtr &trace,
                                               const ExpList &locExp,
                                               const Array<OneD, MultiRegions::ExpListSharedPtr> &bndCondExp,
                                               const Array<OneD, SpatialDomains::BoundaryConditionShPtr> &bndCond,
                                               const PeriodicMap &periodicEdges,
                                     const std::string variable) :
            AssemblyMap(pSession,variable)
        {


            int i,j,k,cnt,eid, id, id1, order_e,gid;
            int ntrace_exp = trace->GetExpSize();
            int nbnd = bndCondExp.num_elements();
            LocalRegions::SegExpSharedPtr  locSegExp,locSegExp1;
            LocalRegions::QuadExpSharedPtr locQuadExp;
            LocalRegions::TriExpSharedPtr  locTriExp;
            SpatialDomains::Geometry1DSharedPtr SegGeom;

            const boost::shared_ptr<StdRegions::StdExpansionVector> exp2D = locExp.GetExp();
            int nel        = exp2D->size();

            map<int, int> MeshEdgeId;

            m_signChange = true;

            // determine mapping from geometry edges to trace
            for(i = 0; i < ntrace_exp; ++i)
            {
                if((locSegExp = boost::dynamic_pointer_cast<LocalRegions::SegExp>(trace->GetExp(i))))
                {
                    id = (locSegExp->GetGeom1D())->GetEid();
                    MeshEdgeId[id] = i;
                }
                else
                {
                    ASSERTL0(false,"Dynamics cast to segment expansion failed");
                }
            }

            // Count total number of edges
            cnt = 0;
            for(i = 0; i < nel; ++i)
            {
                cnt += (*exp2D)[i]->GetNedges();
            }

            Array<OneD, StdRegions::StdExpansionSharedPtr> edgemap(cnt);
            m_elmtToTrace = Array<OneD, Array<OneD,StdRegions::StdExpansionSharedPtr> >(nel);

            // set up edge expansions links;
            cnt = 0;
            for(i = 0; i < nel; ++i)
            {
                m_elmtToTrace[i] = edgemap + cnt;

                if((locQuadExp = boost::dynamic_pointer_cast<LocalRegions::QuadExp>((*exp2D)[i])))
                {
                    for(j = 0; j < locQuadExp->GetNedges(); ++j)
                    {
                        SegGeom = (locQuadExp->GetGeom2D())->GetEdge(j);

                        id = SegGeom->GetEid();

                        if(MeshEdgeId.count(id) > 0)
                        {
                            m_elmtToTrace[i][j] = boost::dynamic_pointer_cast< LocalRegions::SegExp> ((*trace).GetExp(MeshEdgeId.find(id)->second));

                        }
                        else
                        {
                            ASSERTL0(false,"Failed to find edge map");
                        }
                    }
                }
                else if((locTriExp = boost::dynamic_pointer_cast<LocalRegions::TriExp>((*exp2D)[i])))
                {
                    for(j = 0; j < locTriExp->GetNedges(); ++j)
                    {
                        SegGeom = (locTriExp->GetGeom2D())->GetEdge(j);

                        id = SegGeom->GetEid();

                        if(MeshEdgeId.count(id) > 0)
                        {
                            m_elmtToTrace[i][j] = boost::dynamic_pointer_cast< LocalRegions::SegExp> ((*trace).GetExp((MeshEdgeId.find(id))->second));

                        }
                        else
                        {
                            ASSERTL0(false,"Failed to find edge map");
                        }
                    }

                }
                else
                {
                    ASSERTL0(false,"dynamic cast to a local 2D expansion failed");
                }
                cnt += (*exp2D)[i]->GetNedges();
            }

            // Set up boundary mapping
            cnt = 0;
            for(i = 0; i < nbnd; ++i)
            {
                cnt += bndCondExp[i]->GetExpSize();
            }

            m_numLocalDirBndCoeffs = 0;
            m_numDirichletBndPhys  = 0;

            cnt = 0;
            for(i = 0; i < bndCondExp.num_elements(); ++i)
            {
                for(j = 0; j < bndCondExp[i]->GetExpSize(); ++j)
                {
                    if((locSegExp = boost::dynamic_pointer_cast<LocalRegions::SegExp>(bndCondExp[i]->GetExp(j))))
                    {
                        SegGeom = locSegExp->GetGeom1D();
                        id = SegGeom->GetEid();
                    }
                    else
                    {
                        ASSERTL0(false,"dynamic cast to a local Segment expansion failed");
                    }

                    if(bndCond[i]->GetBoundaryConditionType() == SpatialDomains::eDirichlet)
                    {
                        m_numLocalDirBndCoeffs  += locSegExp->GetNcoeffs();
                        m_numDirichletBndPhys   += locSegExp->GetTotPoints();
                    }

                }
                cnt += j;
            }

            // Set up integer mapping array and sign change for each
            // degree of freedom + initialise some more data members
            m_staticCondLevel = 0;
            m_numPatches = nel;
            m_numLocalBndCoeffsPerPatch =  Array<OneD, unsigned int>(nel);
            m_numLocalIntCoeffsPerPatch =  Array<OneD, unsigned int>(nel);
            int nbndry = 0;
            for(i = 0; i < nel; ++i) // count number of elements in array
            {
                eid = locExp.GetOffset_Elmt_Id(i);
                nbndry += (*exp2D)[eid]->NumDGBndryCoeffs();
                m_numLocalBndCoeffsPerPatch[i] = (unsigned int) (*exp2D)[eid]->NumDGBndryCoeffs();
                m_numLocalIntCoeffsPerPatch[i] = (unsigned int) 0;
            }

            m_numGlobalDirBndCoeffs = m_numLocalDirBndCoeffs;

            m_numLocalBndCoeffs = nbndry;
            m_numLocalCoeffs = nbndry;
            m_localToGlobalBndMap  = Array<OneD, int > (nbndry);
            m_localToGlobalBndSign = Array<OneD, NekDouble > (nbndry,1);

            // Set up array for potential mesh optimsation
            Array<OneD,int> TraceElmtGid(ntrace_exp,-1);
            int nDir = 0;
            cnt = 0;

            // We are now going to construct a graph of the mesh
            // which can be reordered depending on the type of solver we would
            // like to use.
            typedef boost::adjacency_list<boost::setS, boost::vecS, boost::undirectedS> BoostGraph;
            typedef boost::graph_traits<BoostGraph>::vertex_descriptor BoostVertex;

            BoostGraph boostGraphObj;
            int trace_id,trace_id1;

            // make trace edge renumbering map where first solved
            // edge starts at 0 so we can set up graph.
            for(i = 0; i < ntrace_exp; ++i)
            {
                if(trace->GetCoeff_Offset(i) >= m_numLocalDirBndCoeffs)
                {
                    // Initial put in element ordering (starting
                    // from zero) into TraceElmtGid
                    boost::add_vertex(boostGraphObj);
                    TraceElmtGid[i] = cnt++;
                }
                else
                {
                    // Use existing offset for Dirichlet edges
                    TraceElmtGid[i] = trace->GetCoeff_Offset(i);
                    nDir++;
                }
            }

            // Set up boost Graph
            for(i = 0; i < nel; ++i)
            {
                eid = locExp.GetOffset_Elmt_Id(i);
                nbndry += (*exp2D)[eid]->NumDGBndryCoeffs();

                for(j = 0; j < (*exp2D)[eid]->GetNedges(); ++j)
                {
                    locSegExp = boost::dynamic_pointer_cast<LocalRegions::SegExp>(m_elmtToTrace[eid][j]);
                    SegGeom = locSegExp->GetGeom1D();

                    // Add edge to boost graph for non-Dirichlet Boundary
                    id  = SegGeom->GetEid();
                    trace_id = MeshEdgeId.find(id)->second;
                    if(trace->GetCoeff_Offset(trace_id) >= m_numLocalDirBndCoeffs)
                    {
                        for(k = j+1; k < (*exp2D)[eid]->GetNedges(); ++k)
                        {
                            locSegExp1 = boost::dynamic_pointer_cast<LocalRegions::SegExp>(m_elmtToTrace[eid][k]);
                            SegGeom = locSegExp1->GetGeom1D();

                            id1  = SegGeom->GetEid();
                            trace_id1 = MeshEdgeId.find(id1)->second;
                            if(trace->GetCoeff_Offset(trace_id1)
                               >= m_numLocalDirBndCoeffs)
                            {
                                boost::add_edge( (size_t) TraceElmtGid[trace_id], (size_t) TraceElmtGid[trace_id1], boostGraphObj);
                            }
                        }
                    }
                }
            }


            int nGraphVerts = ntrace_exp-nDir;
            Array<OneD, int> perm(nGraphVerts);
            Array<OneD, int> iperm(nGraphVerts);
            BottomUpSubStructuredGraphSharedPtr bottomUpGraph;
            Array<OneD, int> vwgts(nGraphVerts);
            for(i = 0; i < nGraphVerts; ++i)
            {
                vwgts[i] = trace->GetExp(i+nDir)->GetNcoeffs();
            }

            if(nGraphVerts)
            {
                switch(m_solnType)
                {
                    case eDirectFullMatrix:
                    case eIterativeFull:
                    {
                        NoReordering(boostGraphObj,perm,iperm);
                        break;
                    }
                    case eDirectStaticCond:
                    case eIterativeStaticCond:
                    {
                        CuthillMckeeReordering(boostGraphObj,perm,iperm);
                        break;
                    }
                    case eDirectMultiLevelStaticCond:
                    {
                        MultiLevelBisectionReordering(boostGraphObj,perm,iperm,bottomUpGraph);
                        break;
                    }
                    default:
                    {
                        ASSERTL0(false,"Unrecognised solution type");
                    }
                }
            }

            // Recast the permutation so that it can be
            // used as a map Form old trace edge ID to new trace
            // edge ID
            cnt = m_numLocalDirBndCoeffs;
            for(i = 0; i < ntrace_exp-nDir; ++i)
            {
                TraceElmtGid[perm[i]+nDir]=cnt;
                cnt += trace->GetExp(perm[i]+nDir)->GetNcoeffs();
            }

            // Now have trace edges Gid position
            nbndry = cnt = 0;
            for(i = 0; i < nel; ++i)
            {
                // order list according to m_offset_elmt_id details in
                // Exp2D so that triangules are listed first and then
                // quads
                eid = locExp.GetOffset_Elmt_Id(i);
                nbndry += (*exp2D)[eid]->NumDGBndryCoeffs();

                for(j = 0; j < (*exp2D)[eid]->GetNedges(); ++j)
                {
                    locSegExp = boost::dynamic_pointer_cast<LocalRegions::SegExp>(m_elmtToTrace[eid][j]);
                    SegGeom = locSegExp->GetGeom1D();

                    id  = SegGeom->GetEid();
                    gid = TraceElmtGid[MeshEdgeId.find(id)->second];

                    //Peter order_e = locSegExp->GetNcoeffs();
                    order_e = (*exp2D)[eid]->GetEdgeNcoeffs(j);
                    
                    if((*exp2D)[eid]->GetEorient(j) == StdRegions::eForwards)
                    {
                        for(k = 0; k < order_e; ++k)
                        {
                            m_localToGlobalBndMap[k+cnt] = gid + k;
                        }
                    }
                    else // backwards orientated
                    {
                        switch(locSegExp->GetBasisType(0))
                        {
                            case LibUtilities::eModified_A:
                            {
                                // reverse vertex order
                                m_localToGlobalBndMap[cnt]   = gid + 1;
                                m_localToGlobalBndMap[cnt+1] = gid;
                                for (k = 2; k < order_e; ++k)
                                {
                                    m_localToGlobalBndMap[k+cnt] = gid + k;
                                }

                                // negate odd modes
                                for(k = 3; k < order_e; k+=2)
                                {
                                    m_localToGlobalBndSign[cnt+k] = -1.0;
                                }
                                break;
                            }
                            case LibUtilities::eGLL_Lagrange:
                            {
                                // reverse  order
                                for(k = 0; k < order_e; ++k)
                                {
                                    m_localToGlobalBndMap[cnt+order_e-k-1] = gid + k;
                                }
                                break;
                            }   
                            case LibUtilities::eGauss_Lagrange:
                            {
                                // reverse  order
                                for(k = 0; k < order_e; ++k)
                                {
                                    m_localToGlobalBndMap[cnt+order_e-k-1] = gid + k;
                                }
                                break;
                            }
                            default:
                            {
                                ASSERTL0(false,"Boundary type not permitted");
                            }
                        }
                    }
                    
                    cnt += order_e;
                }
            }

            // set up m_bndCondCoeffsToGlobalCoeffsMap to align with map
            cnt = 0;
            for(i = 0; i < nbnd; ++i)
            {
                cnt += bndCondExp[i]->GetNcoeffs();
            }

            m_bndCondCoeffsToGlobalCoeffsMap = Array<OneD,int >(cnt);

            // Number of boundary expansions
            int nbndexp = 0;
            for(cnt = i = 0; i < nbnd; ++i)
            {
                for(j = 0; j < bndCondExp[i]->GetExpSize(); ++j)
                {
                    if((locSegExp = boost::dynamic_pointer_cast<LocalRegions::SegExp>(bndCondExp[i]->GetExp(j))))
                    {
                        nbndexp++;
                        SegGeom = locSegExp->GetGeom1D();
                        id      = SegGeom->GetEid();
                        gid     = TraceElmtGid[MeshEdgeId.find(id)->second];

                        order_e = locSegExp->GetNcoeffs();

                        // Since boundary information is defined to be
                        // aligned with the geometry just use forward
                        // defintiion for gid's
                        for(k = 0; k < order_e; ++k)
                        {
                            m_bndCondCoeffsToGlobalCoeffsMap[cnt++] = gid + k;
                        }
                    }
                }
            }

            m_numGlobalBndCoeffs = trace->GetNcoeffs();
            m_numGlobalCoeffs = m_numGlobalBndCoeffs;

            CalculateBndSystemBandWidth();

            if( m_solnType == eDirectMultiLevelStaticCond && nGraphVerts )
            {
                if(m_staticCondLevel < (bottomUpGraph->GetNlevels()-1))
                {

                    Array<OneD, int> vwgts_perm(nGraphVerts);
                    
                    for(int i = 0; i < nGraphVerts; i++)
                    {
                        vwgts_perm[i] = vwgts[perm[i]];
                    }

                    bottomUpGraph->ExpandGraphWithVertexWeights(vwgts_perm);

                    m_nextLevelLocalToGlobalMap = MemoryManager<AssemblyMap>::
                        AllocateSharedPtr(this,bottomUpGraph);
                }
            }

            cnt = 0;
            m_bndCondTraceToGlobalTraceMap = Array<OneD, int >(nbndexp);
            for(i = 0; i < bndCondExp.num_elements(); ++i)
            {
                for(j = 0; j < bndCondExp[i]->GetExpSize(); ++j)
                {
                    if((locSegExp = boost::dynamic_pointer_cast<LocalRegions::SegExp>(bndCondExp[i]->GetExp(j))))
                    {
                        SegGeom = locSegExp->GetGeom1D();
                        id = SegGeom->GetEid();

                        m_bndCondTraceToGlobalTraceMap[cnt++] = MeshEdgeId.find(id)->second;
                    }
                }
            }

            // Now set up mapping from global coefficients to universal.
            ExpListSharedPtr tr = boost::dynamic_pointer_cast<ExpList>(trace);
            SetUpUniversalDGMap   (locExp);
            SetUpUniversalTraceMap(locExp, tr, periodicEdges);

            m_hash = boost::hash_range(m_localToGlobalBndMap.begin(),
                                       m_localToGlobalBndMap.end());
        }

        /**
         * Constructor for trace map for three-dimensional expansion.
         */
        AssemblyMapDG::AssemblyMapDG(
            const LibUtilities::SessionReaderSharedPtr                &pSession,
            const SpatialDomains::MeshGraphSharedPtr                  &graph3D,
            const ExpList2DSharedPtr                                  &trace,
            const ExpList                                             &locExp,
            const Array<OneD, MultiRegions::ExpListSharedPtr>         &bndCondExp,
            const Array<OneD, SpatialDomains::BoundaryConditionShPtr> &bndCond,
            const PeriodicMap                                         &periodicFaces,
            const std::string variable):
            AssemblyMap(pSession,variable)
        {
            int i,j,k,cnt,eid, id, id1, order_e,gid;
            int ntrace_exp = trace->GetExpSize();
            int nbnd = bndCondExp.num_elements();
            LocalRegions::QuadExpSharedPtr      locQuadExp, locQuadExp1;
            LocalRegions::TriExpSharedPtr       locTriExp, locTriExp1;
            LocalRegions::HexExpSharedPtr       locHexExp;
            LocalRegions::PrismExpSharedPtr     locPrismExp;
            LocalRegions::PyrExpSharedPtr       locPyrExp;
            LocalRegions::TetExpSharedPtr       locTetExp;
            SpatialDomains::Geometry2DSharedPtr FaceGeom;
            StdRegions::StdExpansionSharedPtr   locBndExp;

            const boost::shared_ptr<StdRegions::StdExpansionVector> exp3D = 
                locExp.GetExp();
            int nel = exp3D->size();

            map<int, int> MeshFaceId;

            m_signChange = true;

            // determine mapping from geometry edges to trace
            for(i = 0; i < ntrace_exp; ++i)
            {
<<<<<<< HEAD
                id = LocalRegions::Expansion2D::FromStdExp(trace->GetExp(i))->GetGeom2D()->GetFid();
                /*
                if(periodicFaces.count(id) > 0)
                {
                    if(MeshFaceId.count(id) == 0)
                    {
                        id1 = periodicFaces.find(id)->second.first;
                        MeshFaceId[id] = i;
                        MeshFaceId[id1] = i;
                    }
                }
                else
                {
                */
=======
                id = trace->GetExp(i)->GetGeom2D()->GetFid();
>>>>>>> 45a76062
                MeshFaceId[id] = i;
            }

            // Count total number of faces
            cnt = 0;
            for(i = 0; i < nel; ++i)
            {
                cnt += (*exp3D)[i]->GetNfaces();
            }

            Array<OneD, StdRegions::StdExpansionSharedPtr> facemap(cnt);
            m_elmtToTrace = Array<OneD, 
                Array<OneD, StdRegions::StdExpansionSharedPtr> >(nel);

            // set up face expansions links;
            cnt = 0;
            for(i = 0; i < nel; ++i)
            {
                m_elmtToTrace[i] = facemap + cnt;
                
                for(j = 0; j < (*exp3D)[i]->GetNfaces(); ++j)
                {
                    id = LocalRegions::Expansion3D::FromStdExp((*exp3D)[i])->GetGeom3D()->GetFid(j);
                    
                    if(MeshFaceId.count(id) > 0)
                    {
                        m_elmtToTrace[i][j] = 
                            trace->GetExp(MeshFaceId.find(id)->second);
                    }
                    else
                    {
                        ASSERTL0(false,"Failed to find face map");
                    }
                }

                cnt += (*exp3D)[i]->GetNfaces();
            }

            // Set up boundary mapping
            cnt = 0;
            for(i = 0; i < nbnd; ++i)
            {
                cnt += bndCondExp[i]->GetExpSize();
            }

            set<int> dirFaces;

            m_numLocalDirBndCoeffs = 0;
            m_numDirichletBndPhys  = 0;

            cnt = 0;
            for(i = 0; i < bndCondExp.num_elements(); ++i)
            {
                for(j = 0; j < bndCondExp[i]->GetExpSize(); ++j)
                {
                    locBndExp = bndCondExp[i]->GetExp(j);
                    FaceGeom  = LocalRegions::Expansion2D::FromStdExp(locBndExp)->GetGeom2D();
                    id        = FaceGeom->GetFid();
                    
                    if(bndCond[i]->GetBoundaryConditionType() == 
                           SpatialDomains::eDirichlet)
                    {
                        m_numLocalDirBndCoeffs += locBndExp->GetNcoeffs();
                        m_numDirichletBndPhys  += locBndExp->GetTotPoints();
                        dirFaces.insert(id);
                    }
                }

                cnt += j;
            }

            // Set up integer mapping array and sign change for each
            // degree of freedom + initialise some more data members
            m_staticCondLevel           = 0;
            m_numPatches                = nel;
            m_numLocalBndCoeffsPerPatch = Array<OneD, unsigned int>(nel);
            m_numLocalIntCoeffsPerPatch = Array<OneD, unsigned int>(nel);

            int nbndry = 0;
            for(i = 0; i < nel; ++i) // count number of elements in array
            {
                eid     = locExp.GetOffset_Elmt_Id(i);
                nbndry += (*exp3D)[eid]->NumDGBndryCoeffs();
                m_numLocalBndCoeffsPerPatch[i] = (unsigned int) (*exp3D)[eid]->NumDGBndryCoeffs();
                m_numLocalIntCoeffsPerPatch[i] = (unsigned int) 0;
            }

            m_numGlobalDirBndCoeffs = m_numLocalDirBndCoeffs;
            m_numLocalBndCoeffs     = nbndry;
            m_numLocalCoeffs        = nbndry;
            m_localToGlobalBndMap   = Array<OneD, int>       (nbndry);
            m_localToGlobalBndSign  = Array<OneD, NekDouble> (nbndry,1);

            // Set up array for potential mesh optimsation
            Array<OneD,int> FaceElmtGid(ntrace_exp,-1);
            int nDir = 0;
            cnt = 0;

            // We are now going to construct a graph of the mesh
            // which can be reordered depending on the type of solver we would
            // like to use.
            typedef boost::adjacency_list<boost::setS, boost::vecS, boost::undirectedS> BoostGraph;
            typedef boost::graph_traits<BoostGraph>::vertex_descriptor BoostVertex;

            BoostGraph boostGraphObj;
            int face_id, face_id1;
            int dirOffset = 0;

            // make trace face renumbering map where first solved
            // face starts at 0 so we can set up graph.
            for(i = 0; i < ntrace_exp; ++i)
            {
                id = LocalRegions::Expansion2D::FromStdExp(trace->GetExp(i))->GetGeom2D()->GetFid();
                
                if (dirFaces.count(id) == 0)
                {
                    // Initial put in element ordering (starting
                    // from zero) into FaceElmtGid
                    boost::add_vertex(boostGraphObj);
                    FaceElmtGid[i] = cnt++;
                }
                else
                {
                    // Use existing offset for Dirichlet edges
                    FaceElmtGid[i] = dirOffset;
                    dirOffset     += trace->GetExp(i)->GetNcoeffs();
                    nDir++;
                }
            }

            // Set up boost Graph
            for(i = 0; i < nel; ++i)
            {
                eid = locExp.GetOffset_Elmt_Id(i);

                for(j = 0; j < (*exp3D)[eid]->GetNfaces(); ++j)
                {
                    // Add face to boost graph for non-Dirichlet Boundary
                    FaceGeom = LocalRegions::Expansion2D::FromStdExp(m_elmtToTrace[eid][j])->GetGeom2D();
                    id       = FaceGeom->GetFid();
                    face_id  = MeshFaceId.find(id)->second;

                    if(dirFaces.count(id) == 0)
                    {
                        for(k = j+1; k < (*exp3D)[eid]->GetNfaces(); ++k)
                        {
                            FaceGeom = LocalRegions::Expansion2D::FromStdExp(m_elmtToTrace[eid][k])->GetGeom2D();
                            id1      = FaceGeom->GetFid();
                            face_id1 = MeshFaceId.find(id1)->second;
                            
                            if(dirFaces.count(id1) == 0)
                            {
                                boost::add_edge((size_t) FaceElmtGid[face_id], 
                                                (size_t) FaceElmtGid[face_id1], 
                                                boostGraphObj);
                            }
                        }
                    }
                }
            }

            int                                 nGraphVerts = ntrace_exp - nDir;
            Array<OneD, int>                    perm (nGraphVerts);
            Array<OneD, int>                    iperm(nGraphVerts);
            Array<OneD, int>                    vwgts(nGraphVerts);
            BottomUpSubStructuredGraphSharedPtr bottomUpGraph;
            
            for(i = 0; i < nGraphVerts; ++i)
            {
                vwgts[i] = trace->GetExp(i+nDir)->GetNcoeffs();
            }

            if(nGraphVerts)
            {
                switch(m_solnType)
                {
                    case eDirectFullMatrix:
                    case eIterativeFull:
                    case eIterativeStaticCond:
                    {
                        NoReordering(boostGraphObj,perm,iperm);
                        break;
                    }
                    case eDirectStaticCond:
                    {
                        CuthillMckeeReordering(boostGraphObj,perm,iperm);
                        break;
                    }
                    case eDirectMultiLevelStaticCond:
                    {
                        MultiLevelBisectionReordering(boostGraphObj,perm,iperm,
                                                      bottomUpGraph);
                        break;
                    }
                    default:
                    {
                        ASSERTL0(false,"Unrecognised solution type");
                    }
                }
            }

            // Recast the permutation so that it can be used as a map Form old
            // trace face ID to new trace face ID
            cnt = m_numLocalDirBndCoeffs;
            for(i = 0; i < ntrace_exp - nDir; ++i)
            {
                FaceElmtGid[perm[i]+nDir] = cnt;
                cnt += trace->GetExp(perm[i]+nDir)->GetNcoeffs();
            }

            // Now have trace edges Gid position
            cnt = 0;
            for(i = 0; i < nel; ++i)
            {
                // order list according to m_offset_elmt_id details in Exp3D
                eid = locExp.GetOffset_Elmt_Id(i);

                for(j = 0; j < (*exp3D)[eid]->GetNfaces(); ++j)
                {
                    FaceGeom = LocalRegions::Expansion2D::FromStdExp(m_elmtToTrace[eid][j])->GetGeom2D();
                    id       = FaceGeom->GetFid();
                    gid      = FaceElmtGid[MeshFaceId.find(id)->second];
                    order_e  = (*exp3D)[eid]->GetFaceNcoeffs(j);
                    
                    std::map<int,int> orientMap;
                    
                    Array<OneD, unsigned int> elmMap1 (order_e);
                    Array<OneD,          int> elmSign1(order_e);
                    Array<OneD, unsigned int> elmMap2 (order_e);
                    Array<OneD,          int> elmSign2(order_e);
                    
                    StdRegions::Orientation fo = (*exp3D)[eid]->GetFaceOrient(j);
                    
                    // Construct mapping which will permute global IDs
                    // according to face orientations. 
                    (*exp3D)[eid]->GetFaceToElementMap(j,fo,elmMap1,elmSign1);
                    (*exp3D)[eid]->GetFaceToElementMap(
                        j,StdRegions::eDir1FwdDir1_Dir2FwdDir2,elmMap2,elmSign2);
                    
                    for (k = 0; k < elmMap1.num_elements(); ++k)
                    {
                        // Find the elemental co-efficient in the original
                        // mapping.
                        int idx = -1;
                        for (int l = 0; l < elmMap2.num_elements(); ++l)
                        {
                            if (elmMap1[k] == elmMap2[l])
                            {
                                idx = l;
                                break;
                            }
                        }
                        
                        ASSERTL2(idx != -1, "Problem with face to element map!");
                        orientMap[k] = idx;
                    }
                    
                    for(k = 0; k < order_e; ++k)
                    {
                        m_localToGlobalBndMap [k+cnt] = gid + orientMap[k];
                        m_localToGlobalBndSign[k+cnt] = elmSign2[orientMap[k]];
                    }

                    cnt += order_e;
                }
            }

            // set up m_bndCondCoeffsToGlobalCoeffsMap to align with map
            cnt = 0;
            for(i = 0; i < nbnd; ++i)
            {
                cnt += bndCondExp[i]->GetNcoeffs();
            }

            m_bndCondCoeffsToGlobalCoeffsMap = Array<OneD,int>(cnt);

            // Number of boundary expansions
            int nbndexp = 0, bndOffset, bndTotal = 0;
            for(cnt = i = 0; i < nbnd; ++i)
            {
                for(j = 0; j < bndCondExp[i]->GetExpSize(); ++j)
                {
                    locBndExp = bndCondExp[i]->GetExp(j);
                    id        = LocalRegions::Expansion2D::FromStdExp(locBndExp)->GetGeom2D()->GetFid();
                    gid       = FaceElmtGid[MeshFaceId.find(id)->second];
                    bndOffset = bndCondExp[i]->GetCoeff_Offset(j) + bndTotal;
                        
                    // Since boundary information is defined to be aligned with
                    // the geometry just use forward/forward (both coordinate
                    // directions) defintiion for gid's
                    for(k = 0; k < locBndExp->GetNcoeffs(); ++k)
                    {
                        m_bndCondCoeffsToGlobalCoeffsMap[bndOffset+k] = gid + k;
                    }
                }

                nbndexp  += bndCondExp[i]->GetExpSize();
                bndTotal += bndCondExp[i]->GetNcoeffs();
            }
            
            m_numGlobalBndCoeffs = trace->GetNcoeffs();
            m_numGlobalCoeffs    = m_numGlobalBndCoeffs;

            CalculateBndSystemBandWidth();

            if( m_solnType == eDirectMultiLevelStaticCond && nGraphVerts )
            {
                if(m_staticCondLevel < (bottomUpGraph->GetNlevels()-1))
                {
                    Array<OneD, int> vwgts_perm(nGraphVerts);
                    
                    for(int i = 0; i < nGraphVerts; i++)
                    {
                        vwgts_perm[i] = vwgts[perm[i]];
                    }

                    bottomUpGraph->ExpandGraphWithVertexWeights(vwgts_perm);

                    m_nextLevelLocalToGlobalMap = MemoryManager<AssemblyMap>::
                        AllocateSharedPtr(this,bottomUpGraph);
                }
            }

            cnt = 0;
            m_bndCondTraceToGlobalTraceMap = Array<OneD, int>(nbndexp);
            for(i = 0; i < bndCondExp.num_elements(); ++i)
            {
                for(j = 0; j < bndCondExp[i]->GetExpSize(); ++j)
                {
                    locBndExp = bndCondExp[i]->GetExp(j);
                    FaceGeom  = LocalRegions::Expansion2D::FromStdExp(locBndExp)->GetGeom2D();
                    id        = FaceGeom->GetFid();
                    m_bndCondTraceToGlobalTraceMap[cnt++] = 
                        MeshFaceId.find(id)->second;
                }
            }

            // Now set up mapping from global coefficients to universal.
            ExpListSharedPtr tr = boost::dynamic_pointer_cast<ExpList>(trace);
            SetUpUniversalDGMap   (locExp);
            SetUpUniversalTraceMap(locExp, tr, periodicFaces);

            m_hash = boost::hash_range(m_localToGlobalBndMap.begin(),
                                       m_localToGlobalBndMap.end());
        }

        /**
         * Constructs a mapping between the process-local global numbering and
         * a universal numbering of the trace space expansion. The universal
         * numbering is defined by the mesh edge IDs to enforce consistency
         * across processes.
         * 
         * @param       locExp  List of local elemental expansions.
         */
        void AssemblyMapDG::SetUpUniversalDGMap(const ExpList &locExp)
        {
            StdRegions::StdExpansionSharedPtr locExpansion;
            int eid       = 0;
            int cnt       = 0;
            int id        = 0;
            int order_e   = 0;
            int vGlobalId = 0;
            int maxDof    = 0;
            int dof       = 0;
            int nDim      = 0;
            int i,j,k;

            const StdRegions::StdExpansionVector &locExpVector = *(locExp.GetExp());

            // Initialise the global to universal maps.
            m_globalToUniversalBndMap = Nektar::Array<OneD, int>(m_numGlobalBndCoeffs, -1);
            m_globalToUniversalBndMapUnique = Nektar::Array<OneD, int>(m_numGlobalBndCoeffs, -1);

            // Loop over all the elements in the domain and compute max edge
            // DOF. Reduce across all processes to get universal maximum.
            for(i = 0; i < locExpVector.size(); ++i)
            {
                locExpansion = boost::dynamic_pointer_cast<
                    StdRegions::StdExpansion>(locExpVector[i]);
                nDim = locExpansion->GetShapeDimension();

                // Loop over all edges of element i
                if (nDim == 1)
                {
                    maxDof = (1 > maxDof ? 1 : maxDof);
                }
                else if (nDim == 2)
                {
                    for (j = 0; j < locExpansion->GetNedges(); ++j)
                    {
                        dof    = locExpansion->GetEdgeNcoeffs(j);
                        maxDof = (dof > maxDof ? dof : maxDof);
                    }
                }
                else if (nDim == 3)
                {
                    for (j = 0; j < locExpansion->GetNfaces(); ++j)
                    {
                        dof    = locExpansion->GetFaceNcoeffs(j);
                        maxDof = (dof > maxDof ? dof : maxDof);
                    }
                }
            }
            m_comm->AllReduce(maxDof, LibUtilities::ReduceMax);

            // Now have trace edges Gid position
            cnt = 0;
            for(i = 0; i < locExpVector.size(); ++i)
            {
                locExpansion = boost::dynamic_pointer_cast<
                    StdRegions::StdExpansion>(locExpVector[i]);
                nDim = locExpansion->GetShapeDimension();

                // Order list according to m_offset_elmt_id details in Exp2D
                // so that triangules are listed first and then quads
                eid = locExp.GetOffset_Elmt_Id(i);

                // Populate mapping for each edge of the element.
                if (nDim == 1)
                {
                    for(j = 0; j < locExpansion->GetNverts(); ++j, ++cnt)
                    {
                        LocalRegions::PointExpSharedPtr locPointExp = 
                            boost::dynamic_pointer_cast<
                                LocalRegions::PointExp>(m_elmtToTrace[eid][j]);
                        id = locPointExp->GetGeom()->GetVid();
                        vGlobalId = m_localToGlobalBndMap[cnt+j];
                        m_globalToUniversalBndMap[vGlobalId]
                            = id * maxDof + j + 1;
                    }
                } 
                else if (nDim == 2)
                {
                    for(j = 0; j < locExpansion->GetNedges(); ++j)
                    {
                        LocalRegions::SegExpSharedPtr locSegExp = 
                            boost::dynamic_pointer_cast<
                                LocalRegions::SegExp>(m_elmtToTrace[eid][j]);

                        id  = locSegExp->GetGeom1D()->GetEid();
                        order_e = locExpVector[eid]->GetEdgeNcoeffs(j);
                        
                        map<int,int> orientMap;
                        Array<OneD, unsigned int> map1(order_e), map2(order_e);
                        Array<OneD, int> sign1(order_e), sign2(order_e);
                        
                        locExpVector[eid]->GetEdgeToElementMap(j, StdRegions::eForwards, map1, sign1);
                        locExpVector[eid]->GetEdgeToElementMap(j, locExpVector[eid]->GetEorient(j), map2, sign2);
                        
                        for (k = 0; k < map1.num_elements(); ++k)
                        {
                            // Find the elemental co-efficient in the original
                            // mapping.
                            int idx = -1;
                            for (int l = 0; l < map2.num_elements(); ++l)
                            {
                                if (map1[k] == map2[l])
                                {
                                    idx = l;
                                    break;
                                }
                            }
                            
                            ASSERTL2(idx != -1, "Problem with face to element map!");
                            orientMap[k] = idx;
                        }

                        for(k = 0; k < order_e; ++k)
                        {
                            vGlobalId = m_localToGlobalBndMap[k+cnt];
                            m_globalToUniversalBndMap[vGlobalId]
                                = id * maxDof + orientMap[k] + 1;
                        }
                        cnt += order_e;
                    }
                }
                else if (nDim == 3)
                {
                    for(j = 0; j < locExpansion->GetNfaces(); ++j)
                    {
                        LocalRegions::Expansion2DSharedPtr locFaceExp = 
                            boost::dynamic_pointer_cast<
                                LocalRegions::Expansion2D>(m_elmtToTrace[eid][j]);

                        id  = locFaceExp->GetGeom2D()->GetFid();
                        order_e = locExpVector[eid]->GetFaceNcoeffs(j);

                        map<int,int> orientMap;
                        Array<OneD, unsigned int> map1(order_e), map2(order_e);
                        Array<OneD, int> sign1(order_e), sign2(order_e);
                        
                        locExpVector[eid]->GetFaceToElementMap(j, StdRegions::eDir1FwdDir1_Dir2FwdDir2, map1, sign1);
                        locExpVector[eid]->GetFaceToElementMap(j, locExpVector[eid]->GetFaceOrient(j), map2, sign2);
                        
                        for (k = 0; k < map1.num_elements(); ++k)
                        {
                            // Find the elemental co-efficient in the original
                            // mapping.
                            int idx = -1;
                            for (int l = 0; l < map2.num_elements(); ++l)
                            {
                                if (map1[k] == map2[l])
                                {
                                    idx = l;
                                    break;
                                }
                            }
                            
                            ASSERTL2(idx != -1, "Problem with face to element map!");
                            orientMap[k] = idx;
                        }

                        for(k = 0; k < order_e; ++k)
                        {
                            vGlobalId = m_localToGlobalBndMap[k+cnt];
                            m_globalToUniversalBndMap[vGlobalId]
                                = id * maxDof + orientMap[k] + 1;
                        }
                        cnt += order_e;
                    }
                }
            }
            
            // Initialise GSlib and populate the unique map.
            Array<OneD, long> tmp(m_globalToUniversalBndMap.num_elements());
            for (i = 0; i < m_globalToUniversalBndMap.num_elements(); ++i)
            {
                tmp[i] = m_globalToUniversalBndMap[i];
            }
            m_bndGsh = m_gsh = Gs::Init(tmp, m_comm);
            Gs::Unique(tmp, m_comm);
            for (i = 0; i < m_globalToUniversalBndMap.num_elements(); ++i)
            {
                m_globalToUniversalBndMapUnique[i] = (tmp[i] >= 0 ? 1 : 0);
            }
        }

        void AssemblyMapDG::SetUpUniversalTraceMap(
            const ExpList         &locExp,
            const ExpListSharedPtr trace,
            const PeriodicMap     &perMap)
        {
            Array<OneD, int> tmp;
            StdRegions::StdExpansionSharedPtr locExpansion;
            int i;
            int maxQuad = 0, quad = 0, nDim = 0, eid = 0, offset = 0;

            const StdRegions::StdExpansionVector &locExpVector = *(locExp.GetExp());

            int nTracePhys = trace->GetTotPoints();

            // Initialise the trace to universal maps.
            m_traceToUniversalMap       =
                Nektar::Array<OneD, int>(nTracePhys, -1);
            m_traceToUniversalMapUnique =
                Nektar::Array<OneD, int>(nTracePhys, -1);

            // Assume that each element of the expansion is of the same
            // dimension.
            nDim = locExpVector[0]->GetShapeDimension();

            if (nDim == 1)
            {
                maxQuad = (1 > maxQuad ? 1 : maxQuad);
            }
            else
            {
                for (i = 0; i < trace->GetExpSize(); ++i)
                {
                    quad = trace->GetExp(i)->GetTotPoints();
                    if (quad > maxQuad)
                    {
                        maxQuad = quad;
                    }
                }
            }
            m_comm->AllReduce(maxQuad, LibUtilities::ReduceMax);

            if (nDim == 1)
            {
                for (int i = 0; i < trace->GetExpSize(); ++i)
                {
                    eid = LocalRegions::Expansion::FromStdExp(trace->GetExp(i))->GetGeom()->GetGlobalID();
                    offset = trace->GetPhys_Offset(i);
                    m_traceToUniversalMap[offset] = eid*maxQuad+1;
                }
            }
            else
            {
                for (int i = 0; i < trace->GetExpSize(); ++i)
                {
                    eid    = LocalRegions::Expansion::FromStdExp(trace->GetExp(i))->GetGeom()->GetGlobalID();
                    offset = trace->GetPhys_Offset(i);
                    quad   = trace->GetExp(i)->GetTotPoints();

                    // Check to see if this edge is periodic. If it is, then we
                    // need to reverse the trace order of one edge only in the
                    // universal map so that the data are reversed w.r.t each
                    // other. We do this by using the minimum of the two IDs.
                    PeriodicMap::const_iterator it = perMap.find(eid);
                    bool realign = false;
                    if (perMap.count(eid) > 0)
                    {
                        PeriodicEntity ent = it->second[0];
                        if (ent.isLocal == false)
                        {
                            realign = eid == min(eid, ent.id);
                            eid = min(eid, ent.id);
                        }
                    }

                    for (int j = 0; j < quad; ++j)
                    {
                        m_traceToUniversalMap[j+offset] = eid*maxQuad+j+1;
                    }

                    if (realign)
                    {
                        if (nDim == 2)
                        {
                            RealignTraceElement(
                                tmp = m_traceToUniversalMap+offset,
                                it->second[0].orient, quad);
                        }
                        else
                        {
                            RealignTraceElement(
                                tmp = m_traceToUniversalMap+offset,
                                it->second[0].orient,
                                trace->GetExp(i)->GetNumPoints(0),
                                trace->GetExp(i)->GetNumPoints(1));
                        }
                    }
                }
            }

            Array<OneD, long> tmp2(nTracePhys);
            for (int i = 0; i < nTracePhys; ++i)
            {
                tmp2[i] = m_traceToUniversalMap[i];
            }
            m_traceGsh = Gs::Init(tmp2, m_comm);
            Gs::Unique(tmp2, m_comm);
            for (int i = 0; i < nTracePhys; ++i)
            {
                m_traceToUniversalMapUnique[i] = tmp2[i];
            }
        }

        void AssemblyMapDG::RealignTraceElement(
            Array<OneD, int>        &toAlign,
            StdRegions::Orientation  orient,
            int                      nquad1,
            int                      nquad2)
        {
            if (orient == StdRegions::eBackwards)
            {
                ASSERTL1(nquad2 == 0, "nquad2 != 0 for reorienation");
                for (int i = 0; i < nquad1/2; ++i)
                {
                    swap(toAlign[i], toAlign[nquad1-1-i]);
                }
            }
            else if (orient != StdRegions::eForwards)
            {
                ASSERTL1(nquad2 != 0, "nquad2 == 0 for reorienation");

                Array<OneD, int> tmp(nquad1*nquad2);

                // Copy transpose.
                if (orient == StdRegions::eDir1FwdDir2_Dir2FwdDir1 ||
                    orient == StdRegions::eDir1BwdDir2_Dir2FwdDir1 ||
                    orient == StdRegions::eDir1FwdDir2_Dir2BwdDir1 ||
                    orient == StdRegions::eDir1BwdDir2_Dir2BwdDir1)
                {
                    for (int i = 0; i < nquad2; ++i)
                    {
                        for (int j = 0; j < nquad1; ++j)
                        {
                            tmp[i*nquad1 + j] = toAlign[j*nquad2 + i];
                        }
                    }
                }
                else
                {
                    for (int i = 0; i < nquad2; ++i)
                    {
                        for (int j = 0; j < nquad1; ++j)
                        {
                            tmp[i*nquad1 + j] = toAlign[i*nquad1 + j];
                        }
                    }
                }

                if (orient == StdRegions::eDir1BwdDir1_Dir2FwdDir2 ||
                    orient == StdRegions::eDir1BwdDir1_Dir2BwdDir2 ||
                    orient == StdRegions::eDir1BwdDir2_Dir2FwdDir1 ||
                    orient == StdRegions::eDir1BwdDir2_Dir2BwdDir1)
                {
                    // Reverse x direction
                    for (int i = 0; i < nquad2; ++i)
                    {
                        for (int j = 0; j < nquad1/2; ++j)
                        {
                            swap(tmp[i*nquad1 + j],
                                 tmp[i*nquad1 + nquad1-j-1]);
                        }
                    }
                }

                if (orient == StdRegions::eDir1FwdDir1_Dir2BwdDir2 ||
                    orient == StdRegions::eDir1BwdDir1_Dir2BwdDir2 ||
                    orient == StdRegions::eDir1FwdDir2_Dir2BwdDir1 ||
                    orient == StdRegions::eDir1BwdDir2_Dir2BwdDir1)
                {
                    // Reverse y direction
                    for (int j = 0; j < nquad1; ++j)
                    {
                        for (int i = 0; i < nquad2/2; ++i)
                        {
                            swap(tmp[i*nquad1 + j],
                                 tmp[(nquad2-i-1)*nquad1 + j]);
                        }
                    }
                }
                Vmath::Vcopy(nquad1*nquad2, tmp, 1, toAlign, 1);
            }
        }

        void AssemblyMapDG::UniversalTraceAssemble(
            Array<OneD, NekDouble> &pGlobal) const
        {
            Gs::Gather(pGlobal, Gs::gs_add, m_traceGsh);
        }

        int AssemblyMapDG::v_GetLocalToGlobalMap(const int i) const
        {
            return m_localToGlobalBndMap[i];
        }

        int AssemblyMapDG::v_GetGlobalToUniversalMap(const int i) const
        {
            return m_globalToUniversalBndMap[i];
        }

        int AssemblyMapDG::v_GetGlobalToUniversalMapUnique(const int i) const
        {
            return m_globalToUniversalBndMapUnique[i];
        }

        const Array<OneD,const int>& AssemblyMapDG::v_GetLocalToGlobalMap()
        {
            return m_localToGlobalBndMap;
        }

        const Array<OneD,const int>& AssemblyMapDG::v_GetGlobalToUniversalMap()
        {
            return m_globalToUniversalBndMap;
        }

        const Array<OneD,const int>& AssemblyMapDG::v_GetGlobalToUniversalMapUnique()
        {
            return m_globalToUniversalBndMapUnique;
        }

        NekDouble AssemblyMapDG::v_GetLocalToGlobalSign(
                    const int i) const
        {
            return GetLocalToGlobalBndSign(i);
        }

        void AssemblyMapDG::v_LocalToGlobal(
                    const Array<OneD, const NekDouble>& loc,
                          Array<OneD,       NekDouble>& global) const
        {
            AssembleBnd(loc,global);
        }

        void AssemblyMapDG::v_LocalToGlobal(
                    const NekVector<NekDouble>& loc,
                          NekVector<      NekDouble>& global) const
        {
            AssembleBnd(loc,global);
        }

        void AssemblyMapDG::v_GlobalToLocal(
                    const Array<OneD, const NekDouble>& global,
                          Array<OneD,       NekDouble>& loc) const
        {
            GlobalToLocalBnd(global,loc);
        }

        void AssemblyMapDG::v_GlobalToLocal(
                    const NekVector<NekDouble>& global,
                          NekVector<      NekDouble>& loc) const
        {
            GlobalToLocalBnd(global,loc);
        }

        void AssemblyMapDG::v_Assemble(
                    const Array<OneD, const NekDouble> &loc,
                          Array<OneD,       NekDouble> &global) const
        {
            AssembleBnd(loc,global);
        }

        void AssemblyMapDG::v_Assemble(
                    const NekVector<NekDouble>& loc,
                          NekVector<      NekDouble>& global) const
        {
            AssembleBnd(loc,global);
        }

        void AssemblyMapDG::v_UniversalAssemble(
                      Array<OneD,     NekDouble>& pGlobal) const
        {
            Gs::Gather(pGlobal, Gs::gs_add, m_gsh);
        }

        void AssemblyMapDG::v_UniversalAssemble(
                      NekVector<      NekDouble>& pGlobal) const
        {
            UniversalAssemble(pGlobal.GetPtr());
        }

        int AssemblyMapDG::v_GetFullSystemBandWidth() const
        {
            return GetBndSystemBandWidth();
        }

        int AssemblyMapDG::GetTraceToUniversalMap(int i)
        {
            return m_traceToUniversalMap[i];
        }

        int AssemblyMapDG::GetTraceToUniversalMapUnique(int i)
        {
            return m_traceToUniversalMapUnique[i];
        }

        int AssemblyMapDG::GetNumDirichletBndPhys()
        {
            return m_numDirichletBndPhys;
        }

        Array<OneD, StdRegions::StdExpansionSharedPtr>&
                    AssemblyMapDG::GetElmtToTrace(const int i)
        {
            ASSERTL1(i >= 0 && i < m_elmtToTrace.num_elements(),
                     "i is out of range");
            return m_elmtToTrace[i];
        }

        Array<OneD, Array< OneD, StdRegions::StdExpansionSharedPtr> >&
                    AssemblyMapDG::GetElmtToTrace()
        {
            return m_elmtToTrace;
        }


    } //namespace
} // namespace<|MERGE_RESOLUTION|>--- conflicted
+++ resolved
@@ -660,24 +660,7 @@
             // determine mapping from geometry edges to trace
             for(i = 0; i < ntrace_exp; ++i)
             {
-<<<<<<< HEAD
                 id = LocalRegions::Expansion2D::FromStdExp(trace->GetExp(i))->GetGeom2D()->GetFid();
-                /*
-                if(periodicFaces.count(id) > 0)
-                {
-                    if(MeshFaceId.count(id) == 0)
-                    {
-                        id1 = periodicFaces.find(id)->second.first;
-                        MeshFaceId[id] = i;
-                        MeshFaceId[id1] = i;
-                    }
-                }
-                else
-                {
-                */
-=======
-                id = trace->GetExp(i)->GetGeom2D()->GetFid();
->>>>>>> 45a76062
                 MeshFaceId[id] = i;
             }
 
