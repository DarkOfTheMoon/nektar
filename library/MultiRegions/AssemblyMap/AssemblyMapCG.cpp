--- conflicted
+++ resolved
@@ -1088,24 +1088,24 @@
                 // the vertices and edges respectively to identify those
                 // vertices and edges which are located on partition boundary.
                 Array<OneD, long> vertArray(unique_verts, &procVerts[0]);
-                Gs::gs_data *tmp1 = Gs::Init(vertArray, vComm);
+                Gs::gs_data *tmp1 = vComm->GsInit(vertArray);
                 Array<OneD, NekDouble> tmp4(unique_verts, 1.0);
                 Array<OneD, NekDouble> tmp5(unique_edges, 1.0);
                 Array<OneD, NekDouble> tmp6(unique_faces, 1.0);
-                Gs::Gather(tmp4, Gs::gs_add, tmp1);
+                vComm->GsGather(tmp4, Gs::gs_add, tmp1);
 
                 if (unique_edges > 0)
                 {
                     Array<OneD, long> edgeArray(unique_edges, &procEdges[0]);
-                    Gs::gs_data *tmp2 = Gs::Init(edgeArray, vComm);
-                    Gs::Gather(tmp5, Gs::gs_add, tmp2);
+                    Gs::gs_data *tmp2 = vComm->GsInit(edgeArray);
+                    vComm->GsGather(tmp5, Gs::gs_add, tmp2);
                 }
 
                 if (unique_faces > 0)
                 {
                     Array<OneD, long> faceArray(unique_faces, &procFaces[0]);
-                    Gs::gs_data *tmp3 = Gs::Init(faceArray, vComm);
-                    Gs::Gather(tmp6, Gs::gs_add, tmp3);
+                    Gs::gs_data *tmp3 = vComm->GsInit(faceArray);
+                    vComm->GsGather(tmp6, Gs::gs_add, tmp3);
                 }
 
                 // Finally, fill the partVerts set with all non-Dirichlet
@@ -2282,13 +2282,8 @@
                 Vmath::Scatr(m_numLocalCoeffs, local.get(), m_localToGlobalMap.get(), global.get());
             }
 
-<<<<<<< HEAD
             // ensure all values are unique by calling a max 
             m_comm->GsGather(global, Gs::gs_max, m_gsh);
-=======
-            // ensure all values are unique by calling a max
-            Gs::Gather(global, Gs::gs_max, m_gsh);
->>>>>>> 1e911fca
         }
 
         void AssemblyMapCG::v_LocalToGlobal(
@@ -2369,7 +2364,7 @@
                       Array<OneD,     NekDouble>& pGlobal) const
         {
 //            Gs::Gather(pGlobal, Gs::gs_add, m_gsh);
-        	m_comm->GsGather(pGlobal,  Gs::gs_add, m_gsh);
+            m_comm->GsGather(pGlobal,  Gs::gs_add, m_gsh);
         }
 
         void AssemblyMapCG::v_UniversalAssemble(
