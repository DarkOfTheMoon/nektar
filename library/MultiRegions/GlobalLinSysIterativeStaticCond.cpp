///////////////////////////////////////////////////////////////////////////////
//
// File: GlobalLinSysIterativeStaticCond.cpp
//
// For more information, please see: http://www.nektar.info
//
// The MIT License
//
// Copyright (c) 2006 Division of Applied Mathematics, Brown University (USA),
// Department of Aeronautics, Imperial College London (UK), and Scientific
// Computing and Imaging Institute, University of Utah (USA).
//
// License for the specific language governing rights and limitations under
// Permission is hereby granted, free of charge, to any person obtaining a
// copy of this software and associated documentation files (the "Software"),
// to deal in the Software without restriction, including without limitation
// the rights to use, copy, modify, merge, publish, distribute, sublicense,
// and/or sell copies of the Software, and to permit persons to whom the
// Software is furnished to do so, subject to the following conditions:
//
// The above copyright notice and this permission notice shall be included
// in all copies or substantial portions of the Software.
//
// THE SOFTWARE IS PROVIDED "AS IS", WITHOUT WARRANTY OF ANY KIND, EXPRESS
// OR IMPLIED, INCLUDING BUT NOT LIMITED TO THE WARRANTIES OF MERCHANTABILITY,
// FITNESS FOR A PARTICULAR PURPOSE AND NONINFRINGEMENT. IN NO EVENT SHALL
// THE AUTHORS OR COPYRIGHT HOLDERS BE LIABLE FOR ANY CLAIM, DAMAGES OR OTHER
// LIABILITY, WHETHER IN AN ACTION OF CONTRACT, TORT OR OTHERWISE, ARISING
// FROM, OUT OF OR IN CONNECTION WITH THE SOFTWARE OR THE USE OR OTHER
// DEALINGS IN THE SOFTWARE.
//
// Description: Implementation to linear solver using single-
//              or multi-level static condensation
//
///////////////////////////////////////////////////////////////////////////////

#include <MultiRegions/GlobalLinSysIterativeStaticCond.h>
#include <LibUtilities/BasicUtils/Timer.h>
#include <LibUtilities/BasicUtils/ErrorUtil.hpp>
#include <LibUtilities/LinearAlgebra/StorageSmvBsr.hpp>
#include <LibUtilities/LinearAlgebra/SparseDiagBlkMatrix.hpp>
#include <LibUtilities/LinearAlgebra/SparseUtils.hpp>

namespace Nektar
{
    namespace MultiRegions
    {
        /**
         * @class GlobalLinSysIterativeStaticCond
         *
         * Solves a linear system iteratively using single- or multi-level
         * static condensation.
         */

        /**
         * Registers the class with the Factory.
         */
        string GlobalLinSysIterativeStaticCond::className
                = GetGlobalLinSysFactory().RegisterCreatorFunction(
                    "IterativeStaticCond",
                    GlobalLinSysIterativeStaticCond::create,
                    "Iterative static condensation.");

        string GlobalLinSysIterativeStaticCond::className2
                = GetGlobalLinSysFactory().RegisterCreatorFunction(
                    "IterativeMultiLevelStaticCond",
                    GlobalLinSysIterativeStaticCond::create,
                    "Iterative multi-level static condensation.");


        std::string GlobalLinSysIterativeStaticCond::storagedef = 
            LibUtilities::SessionReader::RegisterDefaultSolverInfo(
                "LocalMatrixStorageStrategy",
                "Sparse");
        std::string GlobalLinSysIterativeStaticCond::storagelookupIds[3] = {
            LibUtilities::SessionReader::RegisterEnumValue(
                "LocalMatrixStorageStrategy",
                "Contiguous",
                MultiRegions::eContiguous),
            LibUtilities::SessionReader::RegisterEnumValue(
                "LocalMatrixStorageStrategy",
                "Non-contiguous",
                MultiRegions::eNonContiguous),
            LibUtilities::SessionReader::RegisterEnumValue(
                "LocalMatrixStorageStrategy",
                "Sparse",
                MultiRegions::eSparse),
        };

        /**
         * For a matrix system of the form @f[
         * \left[ \begin{array}{cc}
         * \boldsymbol{A} & \boldsymbol{B}\\
         * \boldsymbol{C} & \boldsymbol{D}
         * \end{array} \right]
         * \left[ \begin{array}{c} \boldsymbol{x_1}\\ \boldsymbol{x_2}
         * \end{array}\right]
         * = \left[ \begin{array}{c} \boldsymbol{y_1}\\ \boldsymbol{y_2}
         * \end{array}\right],
         * @f]
         * where @f$\boldsymbol{D}@f$ and
         * @f$(\boldsymbol{A-BD^{-1}C})@f$ are invertible, store and assemble
         * a static condensation system, according to a given local to global
         * mapping. #m_linSys is constructed by AssembleSchurComplement().
         * @param   mKey        Associated matrix key.
         * @param   pLocMatSys  LocalMatrixSystem
         * @param   locToGloMap Local to global mapping.
         */
        GlobalLinSysIterativeStaticCond::GlobalLinSysIterativeStaticCond(
            const GlobalLinSysKey                &pKey,
            const boost::weak_ptr<ExpList>       &pExpList,
            const boost::shared_ptr<AssemblyMap> &pLocToGloMap)
                : GlobalLinSysIterative(pKey, pExpList, pLocToGloMap),
                  m_locToGloMap (pLocToGloMap)
        {
            ASSERTL1((pKey.GetGlobalSysSolnType()==eIterativeStaticCond)||
                     (pKey.GetGlobalSysSolnType()==eIterativeMultiLevelStaticCond),
                     "This constructor is only valid when using static "
                     "condensation");
            ASSERTL1(pKey.GetGlobalSysSolnType()
                        == pLocToGloMap->GetGlobalSysSolnType(),
                     "The local to global map is not set up for the requested "
                     "solution type");
        }

        
        /**
         *
         */
        GlobalLinSysIterativeStaticCond::GlobalLinSysIterativeStaticCond(
            const GlobalLinSysKey &pKey,
            const boost::weak_ptr<ExpList> &pExpList,
            const DNekScalBlkMatSharedPtr pSchurCompl,
            const DNekScalBlkMatSharedPtr pBinvD,
            const DNekScalBlkMatSharedPtr pC,
            const DNekScalBlkMatSharedPtr pInvD,
            const boost::shared_ptr<AssemblyMap>
<<<<<<< HEAD
            &pLocToGloMap)
=======
            &pLocToGloMap,
            const PreconditionerSharedPtr pPrecon)
>>>>>>> b26c62c3
            : GlobalLinSysIterative(pKey, pExpList, pLocToGloMap),
              m_schurCompl ( pSchurCompl ),
              m_BinvD      ( pBinvD ),
              m_C          ( pC ),
              m_invD       ( pInvD ),
<<<<<<< HEAD
              m_locToGloMap( pLocToGloMap )
=======
              m_locToGloMap( pLocToGloMap ),
              m_precon     ( pPrecon )
>>>>>>> b26c62c3
        {
            // Construct this level
            Initialise(pLocToGloMap);
        }


        void GlobalLinSysIterativeStaticCond::v_InitObject()
        {
<<<<<<< HEAD
            
            MultiRegions::PreconditionerType pType = m_locToGloMap->GetPreconType();
            std::string PreconType = MultiRegions::PreconditionerTypeMap[pType];            
            v_UniqueMap();
            m_precon = GetPreconFactory().CreateInstance(PreconType,GetSharedThisPtr(),m_locToGloMap);
            
            //Allocate memory for top-level structure
            SetupTopLevel(m_locToGloMap);
            
=======
            MultiRegions::PreconditionerType pType
                = m_locToGloMap->GetPreconType();
            std::string PreconType
                = MultiRegions::PreconditionerTypeMap[pType];            
            v_UniqueMap();
            m_precon = GetPreconFactory().CreateInstance(
                PreconType,GetSharedThisPtr(),m_locToGloMap);
            
            // Allocate memory for top-level structure
            SetupTopLevel(m_locToGloMap);

>>>>>>> b26c62c3
            // Construct this level
            Initialise(m_locToGloMap);
        }
        
        /**
         *
         */
        GlobalLinSysIterativeStaticCond::~GlobalLinSysIterativeStaticCond()
        {
            
        }
        
        
        /**
         *
         */
        void GlobalLinSysIterativeStaticCond::v_Solve(
<<<<<<< HEAD
            const Array<OneD, const NekDouble>  &in,
            Array<OneD,       NekDouble>  &out,
            const AssemblyMapSharedPtr &pLocToGloMap,
            const Array<OneD, const NekDouble>  &dirForcing)
=======
            const Array<OneD, const NekDouble> &in,
                  Array<OneD,       NekDouble> &out,
            const AssemblyMapSharedPtr         &pLocToGloMap,
            const Array<OneD, const NekDouble> &dirForcing)
>>>>>>> b26c62c3
        {
            bool dirForcCalculated = (bool) dirForcing.num_elements();
            bool atLastLevel       = pLocToGloMap->AtLastLevel();
            int  scLevel           = pLocToGloMap->GetStaticCondLevel();
            
            int nGlobDofs          = pLocToGloMap->GetNumGlobalCoeffs();
            int nGlobBndDofs       = pLocToGloMap->GetNumGlobalBndCoeffs();
            int nDirBndDofs        = pLocToGloMap->GetNumGlobalDirBndCoeffs();
            int nGlobHomBndDofs    = nGlobBndDofs - nDirBndDofs;
            int nLocBndDofs        = pLocToGloMap->GetNumLocalBndCoeffs();
            int nIntDofs           = pLocToGloMap->GetNumGlobalCoeffs()
                - nGlobBndDofs;
            
            Array<OneD, NekDouble> F = m_wsp + 2*nLocBndDofs;
            Array<OneD, NekDouble> tmp;
            if(nDirBndDofs && dirForcCalculated)
            {
                Vmath::Vsub(nGlobDofs,in.get(),1,dirForcing.get(),1,F.get(),1);
            }
            else
            {
                Vmath::Vcopy(nGlobDofs,in.get(),1,F.get(),1);
            }
            
            NekVector<NekDouble> F_HomBnd(nGlobHomBndDofs,tmp=F+nDirBndDofs,
                                          eWrapper);
            NekVector<NekDouble> F_GlobBnd(nGlobBndDofs,F,eWrapper);
            NekVector<NekDouble> F_LocBnd(nLocBndDofs,0.0);
            NekVector<NekDouble> F_Int(nIntDofs,tmp=F+nGlobBndDofs,eWrapper);
            
            NekVector<NekDouble> V_GlobBnd(nGlobBndDofs,out,eWrapper);
            NekVector<NekDouble> V_GlobHomBnd(nGlobHomBndDofs,
                                              tmp=out+nDirBndDofs,
                                              eWrapper);
            NekVector<NekDouble> V_Int(nIntDofs,tmp=out+nGlobBndDofs,eWrapper);
            NekVector<NekDouble> V_LocBnd(nLocBndDofs,m_wsp,eWrapper);
            
            NekVector<NekDouble> V_GlobHomBndTmp(nGlobHomBndDofs,0.0);

            // set up normalisation factor for right hand side on first SC level
            if(scLevel == 0)
            {
                Set_Rhs_Magnitude(F_GlobBnd);
            }

            // Select correct matrix to use at difference levels: top level
            // should use the transformed matrix, all other levels should use
            // original matrix since the transformed matrix is recursively
            // passed down.
            DNekScalBlkMatSharedPtr sc = scLevel == 0 ? m_S1Blk : m_schurCompl;

            if(nGlobHomBndDofs)
            {
                // construct boundary forcing
                if( nIntDofs  && ((!dirForcCalculated) && (atLastLevel)) )
                {
                    DNekScalBlkMat &BinvD      = *m_BinvD;
<<<<<<< HEAD
                    DNekScalBlkMat &SchurCompl = *m_S1Blk;
                    
                    //include dirichlet boundary forcing 
                    pLocToGloMap->GlobalToLocalBnd(V_GlobBnd,V_LocBnd);
                    V_LocBnd = BinvD*F_Int + SchurCompl*V_LocBnd;
                    
                }
                else if((!dirForcCalculated) && (atLastLevel))
                {
                    //include dirichlet boundary forcing
                    //DNekScalBlkMat &SchurCompl = *m_schurCompl;
                    DNekScalBlkMat &SchurCompl = *m_S1Blk;
=======
                    DNekScalBlkMat &SchurCompl = *sc;
                    
                    // include dirichlet boundary forcing 
                    pLocToGloMap->GlobalToLocalBnd(V_GlobBnd,V_LocBnd);
                    V_LocBnd = BinvD*F_Int + SchurCompl*V_LocBnd;
                    
                }
                else if((!dirForcCalculated) && (atLastLevel))
                {
                    // include dirichlet boundary forcing
                    DNekScalBlkMat &SchurCompl = *sc;
>>>>>>> b26c62c3
                    pLocToGloMap->GlobalToLocalBnd(V_GlobBnd,V_LocBnd);
                    V_LocBnd = SchurCompl*V_LocBnd;
                }
                else
                {
                    DNekScalBlkMat &BinvD      = *m_BinvD;
                    V_LocBnd = BinvD*F_Int;
                }
                
                pLocToGloMap->AssembleBnd(V_LocBnd,V_GlobHomBndTmp,
                                          nDirBndDofs);
                F_HomBnd = F_HomBnd - V_GlobHomBndTmp;

                
                //transform from original basis to low energy
                Array<OneD, NekDouble> tmp;
                m_precon->DoTransformToLowEnergy(F,nDirBndDofs);

                // For parallel multi-level static condensation some
                // processors may have different levels to others. This
                // routine receives contributions to partition vertices from
                // those lower levels, whilst not sending anything to the
                // other partitions, and includes them in the modified right
                // hand side vector.
                int lcLevel = pLocToGloMap->GetLowestStaticCondLevel();
                if(atLastLevel && scLevel < lcLevel)
                {
                    // If this level is not the lowest level across all
                    // processes, we must do dummy communication for the
                    // remaining levels
                    Array<OneD, NekDouble> tmp(nGlobBndDofs);
                    for (int i = scLevel; i < lcLevel; ++i)
                    {
                        Vmath::Fill(nGlobBndDofs, 0.0, tmp, 1);
                        pLocToGloMap->UniversalAssembleBnd(tmp);
                        Vmath::Vcopy(nGlobHomBndDofs,
                                     tmp.get()+nDirBndDofs,          1,
                                     V_GlobHomBndTmp.GetPtr().get(), 1);
                        F_HomBnd = F_HomBnd - V_GlobHomBndTmp;
                    }
                }

                // solve boundary system
                if(atLastLevel)
                {
                    Array<OneD, NekDouble> pert(nGlobBndDofs,0.0);
                    NekVector<NekDouble>   Pert(nGlobBndDofs,pert,eWrapper);

                    // Solve for difference from initial solution given inout;
                    SolveLinearSystem(
                        nGlobBndDofs, F, pert, pLocToGloMap, nDirBndDofs);

                    //transform back to original basis
                    m_precon->DoTransformFromLowEnergy(pert);

                    // Add back initial conditions onto difference
                    Vmath::Vadd(nGlobHomBndDofs,&out[nDirBndDofs],1,
                                &pert[nDirBndDofs],1,&out[nDirBndDofs],1);
                }
                else
                {
                    m_recursiveSchurCompl->Solve(F,
                                V_GlobBnd.GetPtr(),
                                pLocToGloMap->GetNextLevelLocalToGlobalMap());
                }
            }

            // solve interior system
            if(nIntDofs)
            {
                DNekScalBlkMat &invD  = *m_invD;

                if(nGlobHomBndDofs || nDirBndDofs)
                {
                    DNekScalBlkMat &C     = *m_C;

                    if(dirForcCalculated && nDirBndDofs)
                    {
                        pLocToGloMap->GlobalToLocalBnd(V_GlobHomBnd,V_LocBnd,
                                                      nDirBndDofs);
                    }
                    else
                    {
                        pLocToGloMap->GlobalToLocalBnd(V_GlobBnd,V_LocBnd);
                    }
                    F_Int = F_Int - C*V_LocBnd;
                }

                V_Int = invD*F_Int;
            }
        }



        /**
         * If at the last level of recursion (or the only level in the case of
         * single-level static condensation), assemble the Schur complement.
         * For other levels, in the case of multi-level static condensation,
         * the next level of the condensed system is computed.
         * @param   pLocToGloMap    Local to global mapping.
         */
        void GlobalLinSysIterativeStaticCond::Initialise(
                const boost::shared_ptr<AssemblyMap>& pLocToGloMap)
        {
            int nLocalBnd = m_locToGloMap->GetNumLocalBndCoeffs();
            int nGlobal = m_locToGloMap->GetNumGlobalCoeffs();
            m_wsp = Array<OneD, NekDouble>(2*nLocalBnd + nGlobal);

            if(pLocToGloMap->AtLastLevel())
            {
                // decide whether to assemble schur complement globally
                // based on global optimisation parameter to the
                // full system matrix (current operator)
                bool doGlobalOp = m_expList.lock()->GetGlobalOptParam()->
                    DoGlobalMatOp(m_linSysKey.GetMatrixType());

                if(doGlobalOp)
                {
                    AssembleSchurComplement(pLocToGloMap);
                }
                else
                {
                    PrepareLocalSchurComplement();
                }
            }
            else
            {
                ConstructNextLevelCondensedSystem(
                        pLocToGloMap->GetNextLevelLocalToGlobalMap());
            }
        }

        int GlobalLinSysIterativeStaticCond::v_GetNumBlocks()
        {
            return m_schurCompl->GetNumberOfBlockRows();
        }

        DNekScalBlkMatSharedPtr GlobalLinSysIterativeStaticCond::
            v_GetStaticCondBlock(unsigned int n)
        {
            DNekScalBlkMatSharedPtr schurComplBlock;
<<<<<<< HEAD
            DNekScalMatSharedPtr    localMat = m_S1Blk->GetBlock(n,n);
=======
            int  scLevel           = m_locToGloMap->GetStaticCondLevel();
            DNekScalBlkMatSharedPtr sc = scLevel == 0 ? m_S1Blk : m_schurCompl;
            DNekScalMatSharedPtr    localMat = sc->GetBlock(n,n);
>>>>>>> b26c62c3
            int nbdry    = localMat->GetRows();
            int nblks    = 1;
            unsigned int esize[1] = {nbdry};

            schurComplBlock = MemoryManager<DNekScalBlkMat>
                ::AllocateSharedPtr(nblks, nblks, esize, esize);
            schurComplBlock->SetBlock(0, 0, localMat);

            return schurComplBlock;
        }

        /**
         * For the first level in multi-level static condensation, or the only
         * level in the case of single-level static condensation, allocate the
         * condensed matrices and populate them with the local matrices
         * retrieved from the expansion list.
         * @param
         */
        void GlobalLinSysIterativeStaticCond::SetupTopLevel(
                const boost::shared_ptr<AssemblyMap>& pLocToGloMap)
        {
            int n;
            int n_exp = m_expList.lock()->GetNumElmts();

            const Array<OneD,const unsigned int>& nbdry_size
                    = pLocToGloMap->GetNumLocalBndCoeffsPerPatch();
            const Array<OneD,const unsigned int>& nint_size
                    = pLocToGloMap->GetNumLocalIntCoeffsPerPatch();

            // Setup Block Matrix systems
            MatrixStorage blkmatStorage = eDIAGONAL;
            m_schurCompl = MemoryManager<DNekScalBlkMat>
                    ::AllocateSharedPtr(nbdry_size, nbdry_size, blkmatStorage);
            m_BinvD      = MemoryManager<DNekScalBlkMat>
                    ::AllocateSharedPtr(nbdry_size, nint_size , blkmatStorage);
            m_C          = MemoryManager<DNekScalBlkMat>
                    ::AllocateSharedPtr(nint_size , nbdry_size, blkmatStorage);
            m_invD       = MemoryManager<DNekScalBlkMat>
                    ::AllocateSharedPtr(nint_size , nint_size , blkmatStorage);

            //Original schur complement matrix
            m_S1Blk      = MemoryManager<DNekScalBlkMat>
                ::AllocateSharedPtr(nbdry_size, nbdry_size , blkmatStorage);

            for(n = 0; n < n_exp; ++n)
            {
                if (m_linSysKey.GetMatrixType() ==
                        StdRegions::eHybridDGHelmBndLam)
                {
                    DNekScalMatSharedPtr loc_mat
                        = GlobalLinSys::v_GetBlock(
                            m_expList.lock()->GetOffset_Elmt_Id(n));
                    m_schurCompl->SetBlock(n,n,loc_mat);
                    m_S1Blk     ->SetBlock(n,n,loc_mat);
                }
                else
                {
<<<<<<< HEAD
                    DNekScalBlkMatSharedPtr loc_S1 = GlobalLinSys::v_GetStaticCondBlock(
                        m_expList.lock()->GetOffset_Elmt_Id(n));
                    DNekScalBlkMatSharedPtr loc_schur = m_precon->TransformedSchurCompl(
                        m_expList.lock()->GetOffset_Elmt_Id(n),loc_S1);

                    DNekScalMatSharedPtr tmp_mat;
                    m_schurCompl->SetBlock(n,n, tmp_mat = loc_schur->GetBlock(0,0));
                    m_BinvD     ->SetBlock(n,n, tmp_mat = loc_S1->GetBlock(0,1));
                    m_C         ->SetBlock(n,n, tmp_mat = loc_S1->GetBlock(1,0));
                    m_invD      ->SetBlock(n,n, tmp_mat = loc_S1->GetBlock(1,1));
                    m_S1Blk->SetBlock(n,n, tmp_mat = loc_S1->GetBlock(0,0));
=======
                    DNekScalBlkMatSharedPtr loc_S1
                        = GlobalLinSys::v_GetStaticCondBlock(
                            m_expList.lock()->GetOffset_Elmt_Id(n));
                    DNekScalBlkMatSharedPtr loc_schur
                        = m_precon->TransformedSchurCompl(
                            m_expList.lock()->GetOffset_Elmt_Id(n),loc_S1);

                    DNekScalMatSharedPtr t;
                    m_schurCompl->SetBlock(n, n, t = loc_schur->GetBlock(0,0));
                    m_BinvD     ->SetBlock(n, n, t = loc_S1   ->GetBlock(0,1));
                    m_C         ->SetBlock(n, n, t = loc_S1   ->GetBlock(1,0));
                    m_invD      ->SetBlock(n, n, t = loc_S1   ->GetBlock(1,1));
                    m_S1Blk     ->SetBlock(n, n, t = loc_S1   ->GetBlock(0,0));
>>>>>>> b26c62c3
                }
            }
        }

        /**
         * Assemble the schur complement matrix from the block matrices stored
         * in #m_blkMatrices and the given local to global mapping information.
         * @param   locToGloMap Local to global mapping information.
         */
        void GlobalLinSysIterativeStaticCond::AssembleSchurComplement(
                    const AssemblyMapSharedPtr &pLocToGloMap)
        {
            int i,j,n,cnt,gid1,gid2;
            NekDouble sign1,sign2;

            int nBndDofs  = pLocToGloMap->GetNumGlobalBndCoeffs();
            int NumDirBCs = pLocToGloMap->GetNumGlobalDirBndCoeffs();
            unsigned int rows = nBndDofs - NumDirBCs;
            unsigned int cols = nBndDofs - NumDirBCs;

            // COO sparse storage to assist in assembly
            COOMatType gmat_coo;

            // Get the matrix storage structure
            // (whether to store only one triangular part, if symmetric)
            MatrixStorage matStorage = eFULL;

            // assemble globally
            DNekScalMatSharedPtr loc_mat;
            int loc_lda;
            for(n = cnt = 0; n < m_schurCompl->GetNumberOfBlockRows(); ++n)
            {
                loc_mat = m_schurCompl->GetBlock(n,n);
                loc_lda = loc_mat->GetRows();

                // Set up  Matrix;
                for(i = 0; i < loc_lda; ++i)
                {
                    gid1  = pLocToGloMap->GetLocalToGlobalBndMap (cnt + i)
                                                                    - NumDirBCs;
                    sign1 = pLocToGloMap->GetLocalToGlobalBndSign(cnt + i);

                    if(gid1 >= 0)
                    {
                        for(j = 0; j < loc_lda; ++j)
                        {
                            gid2  = pLocToGloMap->GetLocalToGlobalBndMap(cnt+j)
                                                                 - NumDirBCs;
                            sign2 = pLocToGloMap->GetLocalToGlobalBndSign(cnt+j);

                            if (gid2 >= 0)
                            {
                                gmat_coo[std::make_pair(gid1,gid2)] +=
                                    sign1*sign2*(*loc_mat)(i,j);
                            }
                        }
                    }
                }
                cnt += loc_lda;
            }

            DNekSmvBsrDiagBlkMat::SparseStorageSharedPtrVector
                sparseStorage (1);

            BCOMatType partMat;
            convertCooToBco(rows, cols, 1, gmat_coo, partMat);

            sparseStorage[0] =
                 MemoryManager<DNekSmvBsrDiagBlkMat::StorageType>::
                    AllocateSharedPtr(rows, cols, 1, partMat, matStorage );

            // Create block diagonal matrix
            m_sparseSchurCompl = MemoryManager<DNekSmvBsrDiagBlkMat>::
                                            AllocateSharedPtr(sparseStorage);

            cout << "global SchurCompl: row density = " 
                 << gmat_coo.size()/cols << endl;
            cout << "global SchurCompl: matrix rows = " 
                 << rows << endl;
            cout << "global SchurCompl: matrix nnzs = " 
                 << gmat_coo.size() << endl;
        }


        /**
         * Populates sparse block-diagonal schur complement matrix from
         * the block matrices stored in #m_blkMatrices.
         */
        void GlobalLinSysIterativeStaticCond::PrepareLocalSchurComplement()
        {
            LocalMatrixStorageStrategy storageStrategy =
                m_expList.lock()->GetSession()->
                    GetSolverInfoAsEnum<LocalMatrixStorageStrategy>(
                                       "LocalMatrixStorageStrategy");

            switch(storageStrategy)
            {
                case MultiRegions::eContiguous:
                case MultiRegions::eNonContiguous:
                {
                    size_t storageSize = 0;
                    int nBlk           = m_schurCompl->GetNumberOfBlockRows();

                    m_scale = Array<OneD, NekDouble> (nBlk, 1.0);
                    m_rows  = Array<OneD, unsigned int> (nBlk, 0U);

                    // Determine storage requirements for dense blocks.
                    for (int i = 0; i < nBlk; ++i)
                    {
                        m_rows[i]    = m_schurCompl->GetBlock(i,i)->GetRows();
                        m_scale[i]   = m_schurCompl->GetBlock(i,i)->Scale();
                        storageSize += m_rows[i] * m_rows[i];
                    }

                    // Assemble dense storage blocks.
                    DNekScalMatSharedPtr loc_mat;
                    m_denseBlocks.resize(nBlk);
                    double *ptr = 0;

                    if (MultiRegions::eContiguous == storageStrategy)
                    {
                        m_storage.resize    (storageSize);
                        ptr = &m_storage[0];
                    }

                    for (unsigned int n = 0; n < nBlk; ++n)
                    {
                        loc_mat = m_schurCompl->GetBlock(n,n);

                        if (MultiRegions::eContiguous == storageStrategy)
                        {
                            int loc_lda      = loc_mat->GetRows();
                            int blockSize    = loc_lda * loc_lda;
                            m_denseBlocks[n] = ptr;
                            for(int i = 0; i < loc_lda; ++i)
                            {
                                for(int j = 0; j < loc_lda; ++j)
                                {
                                    ptr[j*loc_lda+i] = (*loc_mat)(i,j);
                                }
                            }
                            ptr += blockSize;
                            GlobalLinSys::v_DropStaticCondBlock(
                                m_expList.lock()->GetOffset_Elmt_Id(n));
                        }
                        else
                        {
                            m_denseBlocks[n] = loc_mat->GetRawPtr();
                        }
                    }
                    break;
                }
                case MultiRegions::eSparse:
                {
                    DNekScalMatSharedPtr loc_mat;
                    int loc_lda;
                    int blockSize = 0;
                    
                    // First run through to split the set of local matrices into
                    // partitions of fixed block size, and count number of local
                    // matrices that belong to each partition.
                    std::vector<std::pair<int,int> > partitions;
                    for(int n = 0; n < m_schurCompl->GetNumberOfBlockRows(); ++n)
                    {
                        loc_mat = m_schurCompl->GetBlock(n,n);
                        loc_lda = loc_mat->GetRows();

                        ASSERTL1(loc_lda >= 0,
                                 boost::lexical_cast<std::string>(n) + "-th "
                                 "matrix block in Schur complement has "
                                 "rank 0!");

                        if (blockSize == loc_lda)
                        {
                            partitions[partitions.size()-1].first++;
                        }
                        else
                        {
                            blockSize = loc_lda;
                            partitions.push_back(make_pair(1,loc_lda));
                        }
                    }

<<<<<<< HEAD
=======
                    if (verbose)
                    {
                        cout << "sizes of local matrices in order: " << endl;
                        for (int i = 0; i < partitions.size(); i++)
                        {
                            cout << " (" << partitions[i].first << ", "
                                 << partitions[i].second << ")";
                        }
                        cout << endl;
                    }

>>>>>>> b26c62c3
                    MatrixStorage matStorage = eFULL;

                    // Create a vector of sparse storage holders
                    DNekSmvBsrDiagBlkMat::SparseStorageSharedPtrVector
                            sparseStorage (partitions.size());

                    for (int part = 0, n = 0; part < partitions.size(); ++part)
                    {
                        BCOMatType partMat;

                        for(int k = 0; k < partitions[part].first; ++k, ++n)
                        {
                            loc_mat = m_schurCompl->GetBlock(n,n);
                            loc_lda = loc_mat->GetRows();

                            ASSERTL1(loc_lda == partitions[part].second,
                                     boost::lexical_cast<std::string>(n) + "-th"
                                     " matrix block in Schur complement has "
                                     "unexpected rank");

                            partMat[make_pair(k,k)] = BCOEntryType(
                                loc_lda*loc_lda, loc_mat->GetRawPtr());

                            GlobalLinSys::v_DropStaticCondBlock(
                                m_expList.lock()->GetOffset_Elmt_Id(n));
                        }

                        sparseStorage[part] =
                        MemoryManager<DNekSmvBsrDiagBlkMat::StorageType>::
                            AllocateSharedPtr(
                                partitions[part].first, partitions[part].first,
                                partitions[part].second, partMat, matStorage );
                    }

                    // Create block diagonal matrix
                    m_sparseSchurCompl = MemoryManager<DNekSmvBsrDiagBlkMat>::
                                            AllocateSharedPtr(sparseStorage);

                    size_t matBytes, bsruBlockBytes;

                    matBytes      = m_sparseSchurCompl->GetMemoryFootprint();
                    bsruBlockBytes = m_sparseSchurCompl->GetMemoryFootprint(0);

#if 0 // Is this just a debugging leftover?
                    if (verbose)
                    {
                        cout << "Local matrix memory, bytes = " << matBytes;
                        if (matBytes/(1024*1024) > 0)
                        {
                            std::cout << " ("<< matBytes/(1024*1024) << " MB)"
                                      << std::endl;
                        }
                        else
                        {
                            std::cout << " ("<< matBytes/1024 << " KB)"
                                      << std::endl;
                        }

                        std::cout << "First BSRU submatrix memory, bytes = "
                                  << bsruBlockBytes;

                        if (bsruBlockBytes/(1024*1024) > 0)
                        {
                            std::cout << " ("<< bsruBlockBytes/(1024*1024)
                                      << " MB)" << std::endl;
                        }
                        else
                        {
                            std::cout << " ("<< bsruBlockBytes/1024
                                      << " KB)" << std::endl;
                        }
                    }
#endif
                    break;
                }
                default:
                    ErrorUtil::NekError("Solver info property \
                        LocalMatrixStorageStrategy takes values \
                        Contiguous, Non-contiguous and Sparse");
            }
        }


        /**
         *
         */
        void GlobalLinSysIterativeStaticCond::ConstructNextLevelCondensedSystem(
                        const AssemblyMapSharedPtr& pLocToGloMap)
        {
            int i,j,n,cnt;
            DNekScalBlkMatSharedPtr blkMatrices[4];

            // Create temporary matrices within an inner-local scope to ensure
            // any references to the intermediate storage is lost before
            // the recursive step, rather than at the end of the routine.
            // This allows the schur complement matrix from this level to be
            // disposed of in the next level after use without being retained
            // due to lingering shared pointers.
            {

                const Array<OneD,const unsigned int>& nBndDofsPerPatch
                                = pLocToGloMap->GetNumLocalBndCoeffsPerPatch();
                const Array<OneD,const unsigned int>& nIntDofsPerPatch
                                = pLocToGloMap->GetNumLocalIntCoeffsPerPatch();

                // STEP 1:
                // Based upon the schur complement of the the current level we
                // will substructure this matrix in the form
                //      --     --
                //      | A   B |
                //      | C   D |
                //      --     --
                // All matrices A,B,C and D are (diagonal) blockmatrices.
                // However, as a start we will use an array of DNekMatrices as
                // it is too hard to change the individual entries of a
                // DNekScalBlkMatSharedPtr.

                // In addition, we will also try to ensure that the memory of
                // the blockmatrices will be contiguous. This will probably
                // enhance the efficiency
                // - Calculate the total number of entries in the blockmatrices
                int nPatches  = pLocToGloMap->GetNumPatches();
                int nEntriesA = 0; int nEntriesB = 0;
                int nEntriesC = 0; int nEntriesD = 0;

                for(i = 0; i < nPatches; i++)
                {
                    nEntriesA += nBndDofsPerPatch[i]*nBndDofsPerPatch[i];
                    nEntriesB += nBndDofsPerPatch[i]*nIntDofsPerPatch[i];
                    nEntriesC += nIntDofsPerPatch[i]*nBndDofsPerPatch[i];
                    nEntriesD += nIntDofsPerPatch[i]*nIntDofsPerPatch[i];
                }

                // Now create the DNekMatrices and link them to the memory
                // allocated above
                Array<OneD, DNekMatSharedPtr> substructuredMat[4]
                    = {Array<OneD, DNekMatSharedPtr>(nPatches),  //Matrix A
                       Array<OneD, DNekMatSharedPtr>(nPatches),  //Matrix B
                       Array<OneD, DNekMatSharedPtr>(nPatches),  //Matrix C
                       Array<OneD, DNekMatSharedPtr>(nPatches)}; //Matrix D

                // Initialise storage for the matrices. We do this separately
                // for each matrix so the matrices may be independently
                // deallocated when no longer required.
                Array<OneD, NekDouble> storageA(nEntriesA,0.0);
                Array<OneD, NekDouble> storageB(nEntriesB,0.0);
                Array<OneD, NekDouble> storageC(nEntriesC,0.0);
                Array<OneD, NekDouble> storageD(nEntriesD,0.0);

                Array<OneD, NekDouble> tmparray;
                PointerWrapper wType = eWrapper;
                int cntA = 0;
                int cntB = 0;
                int cntC = 0;
                int cntD = 0;

                for(i = 0; i < nPatches; i++)
                {
                    // Matrix A
                    tmparray = storageA+cntA;
                    substructuredMat[0][i] = MemoryManager<DNekMat>
                                    ::AllocateSharedPtr(nBndDofsPerPatch[i],
                                                        nBndDofsPerPatch[i],
                                                        tmparray, wType);
                    // Matrix B
                    tmparray = storageB+cntB;
                    substructuredMat[1][i] = MemoryManager<DNekMat>
                                    ::AllocateSharedPtr(nBndDofsPerPatch[i],
                                                        nIntDofsPerPatch[i],
                                                        tmparray, wType);
                    // Matrix C
                    tmparray = storageC+cntC;
                    substructuredMat[2][i] = MemoryManager<DNekMat>
                                    ::AllocateSharedPtr(nIntDofsPerPatch[i],
                                                        nBndDofsPerPatch[i],
                                                        tmparray, wType);
                    // Matrix D
                    tmparray = storageD+cntD;
                    substructuredMat[3][i] = MemoryManager<DNekMat>
                                    ::AllocateSharedPtr(nIntDofsPerPatch[i],
                                                        nIntDofsPerPatch[i],
                                                        tmparray, wType);

                    cntA += nBndDofsPerPatch[i] * nBndDofsPerPatch[i];
                    cntB += nBndDofsPerPatch[i] * nIntDofsPerPatch[i];
                    cntC += nIntDofsPerPatch[i] * nBndDofsPerPatch[i];
                    cntD += nIntDofsPerPatch[i] * nIntDofsPerPatch[i];
                }

                // Then, project SchurComplement onto
                // the substructured matrices of the next level
                DNekScalBlkMatSharedPtr SchurCompl  = m_schurCompl;
                DNekScalMatSharedPtr schurComplSubMat;
                int       schurComplSubMatnRows;
                Array<OneD, const int>       patchId, dofId;
                Array<OneD, const unsigned int>      isBndDof;
                Array<OneD, const NekDouble> sign;
                NekDouble scale;

                for(n = cnt = 0; n < SchurCompl->GetNumberOfBlockRows(); ++n)
                {
                    schurComplSubMat      = SchurCompl->GetBlock(n,n);
                    schurComplSubMatnRows = schurComplSubMat->GetRows();
                    
                    scale = SchurCompl->GetBlock(n,n)->Scale();
                    Array<OneD, NekDouble> schurSubMat
                        = SchurCompl->GetBlock(n,n)->GetOwnedMatrix()->GetPtr();
                    
                    patchId  = pLocToGloMap->GetPatchMapFromPrevLevel()
                               ->GetPatchId() + cnt;
                    dofId    = pLocToGloMap->GetPatchMapFromPrevLevel()
                               ->GetDofId()   + cnt;
                    isBndDof = pLocToGloMap->GetPatchMapFromPrevLevel()
                               ->IsBndDof() + cnt;
                    sign     = pLocToGloMap->GetPatchMapFromPrevLevel()
                               ->GetSign() + cnt;

                    // Set up  Matrix;
                    for(i = 0; i < schurComplSubMatnRows; ++i)
                    {
                        int pId = patchId[i];
                        Array<OneD, NekDouble> subMat0
                            = substructuredMat[0][pId]->GetPtr();
                        Array<OneD, NekDouble> subMat1
                            = substructuredMat[1][patchId[i]]->GetPtr();
                        Array<OneD, NekDouble> subMat2
                            = substructuredMat[2][patchId[i]]->GetPtr();
                        Array<OneD, NekDouble> subMat3
                            = substructuredMat[3][patchId[i]]->GetPtr();
                        int subMat0rows = substructuredMat[0][pId]->GetRows();
                        int subMat1rows = substructuredMat[1][pId]->GetRows();
                        int subMat2rows = substructuredMat[2][pId]->GetRows();
                        int subMat3rows = substructuredMat[3][pId]->GetRows();
                        
                        if(isBndDof[i])
                        {
                            for(j = 0; j < schurComplSubMatnRows; ++j)
                            {
                                ASSERTL0(patchId[i]==patchId[j],
                                         "These values should be equal");
                                
                                if(isBndDof[j])
                                {
                                    subMat0[dofId[i]+dofId[j]*subMat0rows] +=
                                        sign[i]*sign[j]*(
                                            scale*schurSubMat[
                                                i+j*schurComplSubMatnRows]);
                                }
                                else
                                {
                                    subMat1[dofId[i]+dofId[j]*subMat1rows] +=
                                        sign[i]*sign[j]*(
                                            scale*schurSubMat[
                                                i+j*schurComplSubMatnRows]);
                                }
                            }
                        }
                        else
                        {
                            for(j = 0; j < schurComplSubMatnRows; ++j)
                            {
                                ASSERTL0(patchId[i]==patchId[j],
                                         "These values should be equal");
                                
                                if(isBndDof[j])
                                {
                                    subMat2[dofId[i]+dofId[j]*subMat2rows] +=
                                        sign[i]*sign[j]*(
                                            scale*schurSubMat[
                                                i+j*schurComplSubMatnRows]);
                                }
                                else
                                {
                                    subMat3[dofId[i]+dofId[j]*subMat3rows] +=
                                        sign[i]*sign[j]*(
                                            scale*schurSubMat[
                                                i+j*schurComplSubMatnRows]);
                                }
                            }
                        }
                    }
                    cnt += schurComplSubMatnRows;
                }

                // STEP 2: condense the system
                // This can be done elementally (i.e. patch per patch)
                for(i = 0; i < nPatches; i++)
                {
                    if(nIntDofsPerPatch[i])
                    {
                        Array<OneD, NekDouble> subMat0
                            = substructuredMat[0][i]->GetPtr();
                        Array<OneD, NekDouble> subMat1
                            = substructuredMat[1][i]->GetPtr();
                        Array<OneD, NekDouble> subMat2
                            = substructuredMat[2][i]->GetPtr();
                        int subMat0rows = substructuredMat[0][i]->GetRows();
                        int subMat1rows = substructuredMat[1][i]->GetRows();
                        int subMat2rows = substructuredMat[2][i]->GetRows();
                        int subMat2cols = substructuredMat[2][i]->GetColumns();

                        // 1. D -> InvD
                        substructuredMat[3][i]->Invert();
                        // 2. B -> BInvD
                        (*substructuredMat[1][i]) = (*substructuredMat[1][i])*
                            (*substructuredMat[3][i]);
                        // 3. A -> A - BInvD*C (= schurcomplement)
                        // (*substructuredMat[0][i]) =(*substructuredMat[0][i])-
                        // (*substructuredMat[1][i])*(*substructuredMat[2][i]);
                        // Note: faster to use blas directly
                        Blas::Dgemm('N','N', subMat1rows, subMat2cols,
                                    subMat2rows, -1.0, &subMat1[0], subMat1rows,
                                    &subMat2[0], subMat2rows, 1.0, &subMat0[0],
                                    subMat0rows);
                    }
                }

                // STEP 3: fill the block matrices. However, do note that we
                // first have to convert them to a DNekScalMat in order to be
                // compatible with the first level of static condensation
                const Array<OneD,const unsigned int>& nbdry_size
                    = pLocToGloMap->GetNumLocalBndCoeffsPerPatch();
                const Array<OneD,const unsigned int>& nint_size
                    = pLocToGloMap->GetNumLocalIntCoeffsPerPatch();
                MatrixStorage blkmatStorage = eDIAGONAL;

                blkMatrices[0] = MemoryManager<DNekScalBlkMat>
                    ::AllocateSharedPtr(nbdry_size, nbdry_size, blkmatStorage);
                blkMatrices[1] = MemoryManager<DNekScalBlkMat>
                    ::AllocateSharedPtr(nbdry_size, nint_size , blkmatStorage);
                blkMatrices[2] = MemoryManager<DNekScalBlkMat>
                    ::AllocateSharedPtr(nint_size , nbdry_size, blkmatStorage);
                blkMatrices[3] = MemoryManager<DNekScalBlkMat>
                    ::AllocateSharedPtr(nint_size , nint_size , blkmatStorage);

                DNekScalMatSharedPtr tmpscalmat;
                for(i = 0; i < nPatches; i++)
                {
                    for(j = 0; j < 4; j++)
                    {
                        tmpscalmat= MemoryManager<DNekScalMat>
                            ::AllocateSharedPtr(1.0,substructuredMat[j][i]);
                        blkMatrices[j]->SetBlock(i,i,tmpscalmat);
                    }
                }
            }

            // We've finished with the Schur complement matrix passed to this
            // level, so return the memory to the system. The Schur complement
            // matrix need only be retained at the last level. Save the other
            // matrices at this level though.
            m_schurCompl.reset();

            m_recursiveSchurCompl =
                MemoryManager<GlobalLinSysIterativeStaticCond>
                ::AllocateSharedPtr(
                    m_linSysKey, m_expList, blkMatrices[0], blkMatrices[1],
                    blkMatrices[2], blkMatrices[3], pLocToGloMap, m_precon);
        }

        /**
         *
         */
        void GlobalLinSysIterativeStaticCond::v_DoMatrixMultiply(
                const Array<OneD, NekDouble>& pInput,
                      Array<OneD, NekDouble>& pOutput)
        {
            int nLocal = m_locToGloMap->GetNumLocalBndCoeffs();
            int nDir = m_locToGloMap->GetNumGlobalDirBndCoeffs();


            bool doGlobalOp = m_expList.lock()->GetGlobalOptParam()->
                    DoGlobalMatOp(m_linSysKey.GetMatrixType());

            if(doGlobalOp)
            {
                // Do matrix multiply globally
                Array<OneD, NekDouble> in  = pInput + nDir;
                Array<OneD, NekDouble> out = pOutput+ nDir;

                m_sparseSchurCompl->Multiply(in,out);
                m_locToGloMap->UniversalAssembleBnd(pOutput, nDir);
            }
            else if (m_sparseSchurCompl)
            {
                // Do matrix multiply locally using block-diagonal sparse matrix
                Array<OneD, NekDouble> tmp = m_wsp + nLocal;

                m_locToGloMap->GlobalToLocalBnd(pInput, m_wsp);
                m_sparseSchurCompl->Multiply(m_wsp,tmp);
                m_locToGloMap->AssembleBnd(tmp, pOutput);
            }
            else
            {
                // Do matrix multiply locally, using direct BLAS calls
                m_locToGloMap->GlobalToLocalBnd(pInput, m_wsp);
                int i, cnt;
                Array<OneD, NekDouble> tmpout = m_wsp + nLocal;
                for (i = cnt = 0; i < m_denseBlocks.size(); cnt += m_rows[i], ++i)
                {
                    const int rows = m_rows[i];
                    Blas::Dgemv('N', rows, rows,
                                m_scale[i], m_denseBlocks[i], rows, 
                                m_wsp.get()+cnt, 1, 
                                0.0, tmpout.get()+cnt, 1);
                }
                m_locToGloMap->AssembleBnd(tmpout, pOutput);
            }
        }

        void GlobalLinSysIterativeStaticCond::v_UniqueMap()
        {
            m_map = m_locToGloMap->GetGlobalToUniversalBndMapUnique();
        }
    }
}<|MERGE_RESOLUTION|>--- conflicted
+++ resolved
@@ -135,23 +135,15 @@
             const DNekScalBlkMatSharedPtr pC,
             const DNekScalBlkMatSharedPtr pInvD,
             const boost::shared_ptr<AssemblyMap>
-<<<<<<< HEAD
-            &pLocToGloMap)
-=======
             &pLocToGloMap,
             const PreconditionerSharedPtr pPrecon)
->>>>>>> b26c62c3
             : GlobalLinSysIterative(pKey, pExpList, pLocToGloMap),
               m_schurCompl ( pSchurCompl ),
               m_BinvD      ( pBinvD ),
               m_C          ( pC ),
               m_invD       ( pInvD ),
-<<<<<<< HEAD
-              m_locToGloMap( pLocToGloMap )
-=======
               m_locToGloMap( pLocToGloMap ),
               m_precon     ( pPrecon )
->>>>>>> b26c62c3
         {
             // Construct this level
             Initialise(pLocToGloMap);
@@ -160,17 +152,6 @@
 
         void GlobalLinSysIterativeStaticCond::v_InitObject()
         {
-<<<<<<< HEAD
-            
-            MultiRegions::PreconditionerType pType = m_locToGloMap->GetPreconType();
-            std::string PreconType = MultiRegions::PreconditionerTypeMap[pType];            
-            v_UniqueMap();
-            m_precon = GetPreconFactory().CreateInstance(PreconType,GetSharedThisPtr(),m_locToGloMap);
-            
-            //Allocate memory for top-level structure
-            SetupTopLevel(m_locToGloMap);
-            
-=======
             MultiRegions::PreconditionerType pType
                 = m_locToGloMap->GetPreconType();
             std::string PreconType
@@ -182,7 +163,6 @@
             // Allocate memory for top-level structure
             SetupTopLevel(m_locToGloMap);
 
->>>>>>> b26c62c3
             // Construct this level
             Initialise(m_locToGloMap);
         }
@@ -200,17 +180,10 @@
          *
          */
         void GlobalLinSysIterativeStaticCond::v_Solve(
-<<<<<<< HEAD
-            const Array<OneD, const NekDouble>  &in,
-            Array<OneD,       NekDouble>  &out,
-            const AssemblyMapSharedPtr &pLocToGloMap,
-            const Array<OneD, const NekDouble>  &dirForcing)
-=======
             const Array<OneD, const NekDouble> &in,
                   Array<OneD,       NekDouble> &out,
             const AssemblyMapSharedPtr         &pLocToGloMap,
             const Array<OneD, const NekDouble> &dirForcing)
->>>>>>> b26c62c3
         {
             bool dirForcCalculated = (bool) dirForcing.num_elements();
             bool atLastLevel       = pLocToGloMap->AtLastLevel();
@@ -268,20 +241,6 @@
                 if( nIntDofs  && ((!dirForcCalculated) && (atLastLevel)) )
                 {
                     DNekScalBlkMat &BinvD      = *m_BinvD;
-<<<<<<< HEAD
-                    DNekScalBlkMat &SchurCompl = *m_S1Blk;
-                    
-                    //include dirichlet boundary forcing 
-                    pLocToGloMap->GlobalToLocalBnd(V_GlobBnd,V_LocBnd);
-                    V_LocBnd = BinvD*F_Int + SchurCompl*V_LocBnd;
-                    
-                }
-                else if((!dirForcCalculated) && (atLastLevel))
-                {
-                    //include dirichlet boundary forcing
-                    //DNekScalBlkMat &SchurCompl = *m_schurCompl;
-                    DNekScalBlkMat &SchurCompl = *m_S1Blk;
-=======
                     DNekScalBlkMat &SchurCompl = *sc;
                     
                     // include dirichlet boundary forcing 
@@ -293,7 +252,6 @@
                 {
                     // include dirichlet boundary forcing
                     DNekScalBlkMat &SchurCompl = *sc;
->>>>>>> b26c62c3
                     pLocToGloMap->GlobalToLocalBnd(V_GlobBnd,V_LocBnd);
                     V_LocBnd = SchurCompl*V_LocBnd;
                 }
@@ -435,13 +393,9 @@
             v_GetStaticCondBlock(unsigned int n)
         {
             DNekScalBlkMatSharedPtr schurComplBlock;
-<<<<<<< HEAD
-            DNekScalMatSharedPtr    localMat = m_S1Blk->GetBlock(n,n);
-=======
             int  scLevel           = m_locToGloMap->GetStaticCondLevel();
             DNekScalBlkMatSharedPtr sc = scLevel == 0 ? m_S1Blk : m_schurCompl;
             DNekScalMatSharedPtr    localMat = sc->GetBlock(n,n);
->>>>>>> b26c62c3
             int nbdry    = localMat->GetRows();
             int nblks    = 1;
             unsigned int esize[1] = {nbdry};
@@ -499,19 +453,6 @@
                 }
                 else
                 {
-<<<<<<< HEAD
-                    DNekScalBlkMatSharedPtr loc_S1 = GlobalLinSys::v_GetStaticCondBlock(
-                        m_expList.lock()->GetOffset_Elmt_Id(n));
-                    DNekScalBlkMatSharedPtr loc_schur = m_precon->TransformedSchurCompl(
-                        m_expList.lock()->GetOffset_Elmt_Id(n),loc_S1);
-
-                    DNekScalMatSharedPtr tmp_mat;
-                    m_schurCompl->SetBlock(n,n, tmp_mat = loc_schur->GetBlock(0,0));
-                    m_BinvD     ->SetBlock(n,n, tmp_mat = loc_S1->GetBlock(0,1));
-                    m_C         ->SetBlock(n,n, tmp_mat = loc_S1->GetBlock(1,0));
-                    m_invD      ->SetBlock(n,n, tmp_mat = loc_S1->GetBlock(1,1));
-                    m_S1Blk->SetBlock(n,n, tmp_mat = loc_S1->GetBlock(0,0));
-=======
                     DNekScalBlkMatSharedPtr loc_S1
                         = GlobalLinSys::v_GetStaticCondBlock(
                             m_expList.lock()->GetOffset_Elmt_Id(n));
@@ -525,7 +466,6 @@
                     m_C         ->SetBlock(n, n, t = loc_S1   ->GetBlock(1,0));
                     m_invD      ->SetBlock(n, n, t = loc_S1   ->GetBlock(1,1));
                     m_S1Blk     ->SetBlock(n, n, t = loc_S1   ->GetBlock(0,0));
->>>>>>> b26c62c3
                 }
             }
         }
@@ -709,20 +649,6 @@
                         }
                     }
 
-<<<<<<< HEAD
-=======
-                    if (verbose)
-                    {
-                        cout << "sizes of local matrices in order: " << endl;
-                        for (int i = 0; i < partitions.size(); i++)
-                        {
-                            cout << " (" << partitions[i].first << ", "
-                                 << partitions[i].second << ")";
-                        }
-                        cout << endl;
-                    }
-
->>>>>>> b26c62c3
                     MatrixStorage matStorage = eFULL;
 
                     // Create a vector of sparse storage holders
