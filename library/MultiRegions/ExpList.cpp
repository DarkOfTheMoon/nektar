--- conflicted
+++ resolved
@@ -1278,13 +1278,8 @@
                 // Find nearest element
                 if (!elmtIdDist.empty())
                 {
-<<<<<<< HEAD
-                    NekDouble   min_d  = elmtIdDist[0].second;
-                    int         min_id = elmtIdDist[0].first;
-=======
                     int         min_id = elmtIdDist[0].first;
                     NekDouble   min_d  = elmtIdDist[0].second;
->>>>>>> 69f2992c
 
                     for (int i = 1; i < elmtIdDist.size(); ++i)
                     {
