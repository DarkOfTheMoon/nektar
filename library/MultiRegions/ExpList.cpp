///////////////////////////////////////////////////////////////////////////////
//
// File ExpList.cpp
//
// For more information, please see: http://www.nektar.info
//
// The MIT License
//
// Copyright (c) 2006 Division of Applied Mathematics, Brown University (USA),
// Department of Aeronautics, Imperial College London (UK), and Scientific
// Computing and Imaging Institute, University of Utah (USA).
//
// License for the specific language governing rights and limitations under
// Permission is hereby granted, free of charge, to any person obtaining a
// copy of this software and associated documentation files (the "Software"),
// to deal in the Software without restriction, including without limitation
// the rights to use, copy, modify, merge, publish, distribute, sublicense,
// and/or sell copies of the Software, and to permit persons to whom the
// Software is furnished to do so, subject to the following conditions:
//
// The above copyright notice and this permission notice shall be included
// in all copies or substantial portions of the Software.
//
// THE SOFTWARE IS PROVIDED "AS IS", WITHOUT WARRANTY OF ANY KIND, EXPRESS
// OR IMPLIED, INCLUDING BUT NOT LIMITED TO THE WARRANTIES OF MERCHANTABILITY,
// FITNESS FOR A PARTICULAR PURPOSE AND NONINFRINGEMENT. IN NO EVENT SHALL
// THE AUTHORS OR COPYRIGHT HOLDERS BE LIABLE FOR ANY CLAIM, DAMAGES OR OTHER
// LIABILITY, WHETHER IN AN ACTION OF CONTRACT, TORT OR OTHERWISE, ARISING
// FROM, OUT OF OR IN CONNECTION WITH THE SOFTWARE OR THE USE OR OTHER
// DEALINGS IN THE SOFTWARE.
//
// Description: Expansion list definition
//
///////////////////////////////////////////////////////////////////////////////

#include <MultiRegions/ExpList.h>
#include <LibUtilities/Communication/Comm.h>
#include <MultiRegions/GlobalLinSys.h>

#include <StdRegions/StdSegExp.h>
#include <StdRegions/StdTriExp.h>
#include <StdRegions/StdNodalTriExp.h>
#include <StdRegions/StdQuadExp.h>
#include <StdRegions/StdTetExp.h>
#include <StdRegions/StdPyrExp.h>
#include <StdRegions/StdPrismExp.h>
#include <StdRegions/StdHexExp.h>

#include <LocalRegions/MatrixKey.h>     // for MatrixKey
#include <LocalRegions/Expansion.h>     // for Expansion

#include <MultiRegions/AssemblyMap/AssemblyMapCG.h>  // for AssemblyMapCG, etc
#include <MultiRegions/AssemblyMap/AssemblyMapDG.h>  // for AssemblyMapCG, etc
#include <MultiRegions/GlobalLinSysKey.h>  // for GlobalLinSysKey
#include <MultiRegions/GlobalMatrix.h>  // for GlobalMatrix, etc
#include <MultiRegions/GlobalMatrixKey.h>  // for GlobalMatrixKey

#include <LibUtilities/LinearAlgebra/SparseMatrixFwd.hpp>
#include <LibUtilities/LinearAlgebra/NekTypeDefs.hpp>
#include <LibUtilities/LinearAlgebra/NekMatrix.hpp>

#include <Collections/CollectionOptimisation.h>
#include <Collections/Operator.h>

using namespace std;

namespace Nektar
{
    namespace MultiRegions
    {
        /**
         * @class ExpList
         * All multi-elemental expansions \f$u^{\delta}(\boldsymbol{x})\f$ can
         * be considered as the assembly of the various elemental contributions.
         * On a discrete level, this yields,
         * \f[u^{\delta}(\boldsymbol{x}_i)=\sum_{e=1}^{{N_{\mathrm{el}}}}
         * \sum_{n=0}^{N^{e}_m-1}\hat{u}_n^e\phi_n^e(\boldsymbol{x}_i).\f]
         * where \f${N_{\mathrm{el}}}\f$ is the number of elements and
         * \f$N^{e}_m\f$ is the local elemental number of expansion modes.
         * As it is the lowest level class, it contains the definition of the
         * common data and common routines to all multi-elemental expansions.
         *
         * The class stores a vector of expansions, \a m_exp, (each derived from
         * StdRegions#StdExpansion) which define the constituent components of
         * the domain. The coefficients from these expansions are concatenated
         * in \a m_coeffs, while the expansion evaluated at the quadrature
         * points is stored in \a m_phys.
         */

        /**
         * Creates an empty expansion list. The expansion list will typically be
         * populated by a derived class (namely one of MultiRegions#ExpList1D,
         * MultiRegions#ExpList2D or MultiRegions#ExpList3D).
         */
        ExpList::ExpList():
            m_comm(),
            m_session(),
            m_graph(),
            m_ncoeffs(0),
            m_npoints(0),
            m_coeffs(),
            m_phys(),
            m_physState(false),
            m_exp(MemoryManager<LocalRegions::ExpansionVector>
                      ::AllocateSharedPtr()),
            m_coeff_offset(),
            m_phys_offset(),
            m_blockMat(MemoryManager<BlockMatrixMap>::AllocateSharedPtr()),
            m_WaveSpace(false)
        {
            SetExpType(eNoType);
        }


        /**
         * Creates an empty expansion list. The expansion list will typically be
         * populated by a derived class (namely one of MultiRegions#ExpList1D,
         * MultiRegions#ExpList2D or MultiRegions#ExpList3D).
         */
        ExpList::ExpList(
                const LibUtilities::SessionReaderSharedPtr &pSession):
            m_comm(pSession->GetComm()),
            m_session(pSession),
            m_graph(),
            m_ncoeffs(0),
            m_npoints(0),
            m_coeffs(),
            m_phys(),
            m_physState(false),
            m_exp(MemoryManager<LocalRegions::ExpansionVector>
                      ::AllocateSharedPtr()),
            m_coeff_offset(),
            m_phys_offset(),
            m_blockMat(MemoryManager<BlockMatrixMap>::AllocateSharedPtr()),
            m_WaveSpace(false)
        {
            SetExpType(eNoType);
        }


        /**
         * Creates an empty expansion list. The expansion list will typically be
         * populated by a derived class (namely one of MultiRegions#ExpList1D,
         * MultiRegions#ExpList2D or MultiRegions#ExpList3D).
         */
        ExpList::ExpList(
                const LibUtilities::SessionReaderSharedPtr &pSession,
                const SpatialDomains::MeshGraphSharedPtr &pGraph):
            m_comm(pSession->GetComm()),
            m_session(pSession),
            m_graph(pGraph),
            m_ncoeffs(0),
            m_npoints(0),
            m_coeffs(),
            m_phys(),
            m_physState(false),
            m_exp(MemoryManager<LocalRegions::ExpansionVector>
                      ::AllocateSharedPtr()),
            m_coeff_offset(),
            m_phys_offset(),
            m_blockMat(MemoryManager<BlockMatrixMap>::AllocateSharedPtr()),
            m_WaveSpace(false)
        {
            SetExpType(eNoType);
        }
        
        /**
         * Copies the eIds elements from an existing expansion list.
         * @param   in              Source expansion list.
         * @param   in              elements that will be in the new exp list.
         */
        ExpList::ExpList(const ExpList &in, 
                         const std::vector<unsigned int> &eIDs,
                         const bool DeclareCoeffPhysArrays):
            m_comm(in.m_comm),
            m_session(in.m_session),
            m_graph(in.m_graph),
            m_ncoeffs(0),
            m_npoints(0),
            m_coeffs(),
            m_phys(),
            m_physState(false),
            m_exp(MemoryManager<LocalRegions::ExpansionVector>
                      ::AllocateSharedPtr()),
            m_coeff_offset(),
            m_phys_offset(),
            m_blockMat(MemoryManager<BlockMatrixMap>::AllocateSharedPtr()),
            m_WaveSpace(false)
        {
            SetExpType(eNoType);
            
            for (int i=0; i < eIDs.size(); ++i)
            {
                (*m_exp).push_back( (*(in.m_exp))[eIDs[i]]);
                m_ncoeffs += (*m_exp)[i]->GetNcoeffs();
                m_npoints += (*m_exp)[i]->GetTotPoints();
            }

            if(DeclareCoeffPhysArrays)
            {
                m_coeffs = Array<OneD, NekDouble>(m_ncoeffs, 0.0);
                m_phys   = Array<OneD, NekDouble>(m_npoints, 0.0);
            }
        }


        /**
         * Copies an existing expansion list.
         * @param   in              Source expansion list.
         */
        ExpList::ExpList(const ExpList &in, const bool DeclareCoeffPhysArrays):
            m_comm(in.m_comm),
            m_session(in.m_session),
            m_graph(in.m_graph),
            m_ncoeffs(in.m_ncoeffs),
            m_npoints(in.m_npoints),
            m_physState(false),
            m_exp(in.m_exp),
            m_collections(in.m_collections),
            m_coll_coeff_offset(in.m_coll_coeff_offset),
            m_coll_phys_offset(in.m_coll_phys_offset),
            m_coeff_offset(in.m_coeff_offset),
            m_phys_offset(in.m_phys_offset),
            m_globalOptParam(in.m_globalOptParam),
            m_blockMat(in.m_blockMat),
            m_WaveSpace(false)
        {
            SetExpType(eNoType);

            if(DeclareCoeffPhysArrays)
            {
                m_coeffs = Array<OneD, NekDouble>(m_ncoeffs, 0.0);
                m_phys   = Array<OneD, NekDouble>(m_npoints, 0.0);
            }
        }


        /**
         * Each expansion (local element) is processed in turn to
         * determine the number of coefficients and physical data
         * points it contributes to the domain. Twoe arrays,
         * #m_coeff_offset are #m_phys_offset are also initialised and
         * updated to store the data offsets of each element in the
         * #m_coeffs and #m_phys arrays, and the element id that each
         * consecutive block is associated respectively.
         */
        void ExpList::SetCoeffPhysOffsets()
        {
            int i;

            // Set up offset information and array sizes
            m_coeff_offset   = Array<OneD,int>(m_exp->size());
            m_phys_offset    = Array<OneD,int>(m_exp->size());

            m_ncoeffs = m_npoints = 0;
            
            for(i = 0; i < m_exp->size(); ++i)
            {
                m_coeff_offset[i]   = m_ncoeffs;
                m_phys_offset [i]   = m_npoints;
                m_ncoeffs += (*m_exp)[i]->GetNcoeffs();
                m_npoints += (*m_exp)[i]->GetTotPoints();
            }
        }

        /**
         *
         */
        ExpansionType ExpList::GetExpType(void)
        {
            return m_expType;
        }

        /**
         *
         */
        void ExpList::SetExpType(ExpansionType Type)
        {
            m_expType = Type;
        }

        ExpList::~ExpList()
        {
        }

        /**
         * The integration is evaluated locally, that is
         * \f[\int
         *    f(\boldsymbol{x})d\boldsymbol{x}=\sum_{e=1}^{{N_{\mathrm{el}}}}
         * \left\{\int_{\Omega_e}f(\boldsymbol{x})d\boldsymbol{x}\right\},  \f]
         * where the integration over the separate elements is done by the
         * function StdRegions#StdExpansion#Integral, which discretely
         * evaluates the integral using Gaussian quadrature.
         *
         * Note that the array #m_phys should be filled with the values of the
         * function \f$f(\boldsymbol{x})\f$ at the quadrature points
         * \f$\boldsymbol{x}_i\f$.
         *
         * @return  The value of the discretely evaluated integral
         *          \f$\int f(\boldsymbol{x})d\boldsymbol{x}\f$.
         */
        NekDouble ExpList::PhysIntegral()
        {
            ASSERTL1(m_physState == true,
                     "local physical space is not true ");

            return PhysIntegral(m_phys);
        }


        /**
         * The integration is evaluated locally, that is
         * \f[\int
         *    f(\boldsymbol{x})d\boldsymbol{x}=\sum_{e=1}^{{N_{\mathrm{el}}}}
         * \left\{\int_{\Omega_e}f(\boldsymbol{x})d\boldsymbol{x}\right\},  \f]
         * where the integration over the separate elements is done by the
         * function StdRegions#StdExpansion#Integral, which discretely
         * evaluates the integral using Gaussian quadrature.
         *
         * @param   inarray         An array of size \f$Q_{\mathrm{tot}}\f$
         *                          containing the values of the function
         *                          \f$f(\boldsymbol{x})\f$ at the quadrature
         *                          points \f$\boldsymbol{x}_i\f$.
         * @return  The value of the discretely evaluated integral
         *          \f$\int f(\boldsymbol{x})d\boldsymbol{x}\f$.
         */
        NekDouble ExpList::PhysIntegral(
                                const Array<OneD, const NekDouble> &inarray)
        {
            int       i;
            NekDouble sum = 0.0;

            for(i = 0; i < (*m_exp).size(); ++i)
            {
                sum += (*m_exp)[i]->Integral(inarray + m_phys_offset[i]);
            }

            return sum;
        }


        /**
         * Retrieves the block matrix specified by \a bkey, and computes
         * \f$ y=Mx \f$.
         * @param   gkey        GlobalMatrixKey specifying the block matrix to
         *                      use in the matrix-vector multiply.
         * @param   inarray     Input vector \f$ x \f$.
         * @param   outarray    Output vector \f$ y \f$.
         */
        void ExpList::MultiplyByBlockMatrix(
                                const GlobalMatrixKey             &gkey,
                                const Array<OneD,const NekDouble> &inarray,
                                      Array<OneD,      NekDouble> &outarray)
        {
            // Retrieve the block matrix using the given key.
            const DNekScalBlkMatSharedPtr& blockmat = GetBlockMatrix(gkey);
            int nrows = blockmat->GetRows();
            int ncols = blockmat->GetColumns();

            // Create NekVectors from the given data arrays
            NekVector<NekDouble> in (ncols,inarray, eWrapper);
            NekVector<      NekDouble> out(nrows,outarray,eWrapper);

            // Perform matrix-vector multiply.
            out = (*blockmat)*in;
        }


        /**
         * The operation is evaluated locally for every element by the function
         * StdRegions#StdExpansion#IProductWRTBase.
         *
         * @param   inarray         An array of size \f$Q_{\mathrm{tot}}\f$
         *                          containing the values of the function
         *                          \f$f(\boldsymbol{x})\f$ at the quadrature
         *                          points \f$\boldsymbol{x}_i\f$.
         * @param   outarray        An array of size \f$N_{\mathrm{eof}}\f$
         *                          used to store the result.
         */
        void ExpList::v_IProductWRTBase_IterPerExp(
                                const Array<OneD, const NekDouble> &inarray,
                                      Array<OneD,       NekDouble> &outarray)
        {
            Array<OneD,NekDouble>  tmp;
            for (int i = 0; i < m_collections.size(); ++i)
            {

                m_collections[i].ApplyOperator(Collections::eIProductWRTBase,
                                               inarray + m_coll_phys_offset[i],
                                               tmp = outarray + m_coll_coeff_offset[i]);
            }
        }

        /**
         * The operation is evaluated locally for every element by the function
         * StdRegions#StdExpansion#IProductWRTDerivBase.
         *
         * @param   dir             {0,1} is the direction in which the
         *                          derivative of the basis should be taken
         * @param   inarray         An array of size \f$Q_{\mathrm{tot}}\f$
         *                          containing the values of the function
         *                          \f$f(\boldsymbol{x})\f$ at the quadrature
         *                          points \f$\boldsymbol{x}_i\f$.
         * @param   outarray        An array of size \f$N_{\mathrm{eof}}\f$
         *                          used to store the result.
         */
        void ExpList::IProductWRTDerivBase(const int dir,
                                           const Array<OneD, const NekDouble> &inarray,
                                           Array<OneD, NekDouble> &outarray)
        {
            int    i;

            Array<OneD,NekDouble> e_outarray;

            for(i = 0; i < (*m_exp).size(); ++i)
            {
                (*m_exp)[i]->IProductWRTDerivBase(dir,inarray+m_phys_offset[i],
                                                  e_outarray = outarray+m_coeff_offset[i]);
            }
        }


        /**
         * The operation is evaluated locally for every element by the function
         * StdRegions#StdExpansion#IProductWRTDerivBase.
         *
         * @param   inarray         An array of arrays of size \f$Q_{\mathrm{tot}}\f$
         *                          containing the values of the function
         *                          \f$f(\boldsymbol{x})\f$ at the quadrature
         *                          points \f$\boldsymbol{x}_i\f$ in dir directions.
         * @param   outarray        An array of size \f$N_{\mathrm{eof}}\f$
         *                          used to store the result.
         */
        void ExpList::IProductWRTDerivBase(const Array<OneD, const Array<OneD, NekDouble> > &inarray,
                                           Array<OneD, NekDouble> &outarray)
        {
            Array<OneD, NekDouble> tmp0,tmp1,tmp2;
            // assume coord dimension defines the size of Deriv Base
            int dim = GetCoordim(0);

            ASSERTL1(inarray.num_elements() >= dim,"inarray is not of sufficient dimension");

            switch(dim)
            {
            case 1:
                for (int i = 0; i < m_collections.size(); ++i)
                {
                    m_collections[i].ApplyOperator(
                                                   Collections::eIProductWRTDerivBase,
                                                   inarray[0] + m_coll_phys_offset[i],
                                                   tmp0 = outarray + m_coll_coeff_offset[i]);
                }
                break;
            case 2:
                for (int i = 0; i < m_collections.size(); ++i)
                {
                    m_collections[i].ApplyOperator(
                                                   Collections::eIProductWRTDerivBase,
                                                   inarray[0] + m_coll_phys_offset[i],
                                                   tmp0 = inarray[1] + m_coll_phys_offset[i],
                                                   tmp1 = outarray + m_coll_coeff_offset[i]);
                }
                break;
            case 3:
                for (int i = 0; i < m_collections.size(); ++i)
                {
                    m_collections[i].ApplyOperator(
                                                   Collections::eIProductWRTDerivBase,
                                                   inarray[0] + m_coll_phys_offset[i],
                                                   tmp0 = inarray[1] + m_coll_phys_offset[i],
                                                   tmp1 = inarray[2] + m_coll_phys_offset[i],
                                                   tmp2 = outarray + m_coll_coeff_offset[i]);
                }
                break;
            default:
                ASSERTL0(false,"Dimension of inarray not correct");
                break;
            }
        }
        /**
         * Given a function \f$f(\boldsymbol{x})\f$ evaluated at
         * the quadrature points, this function calculates the
         * derivatives \f$\frac{d}{dx_1}\f$, \f$\frac{d}{dx_2}\f$
         * and \f$\frac{d}{dx_3}\f$ of the function
         * \f$f(\boldsymbol{x})\f$ at the same quadrature
         * points. The local distribution of the quadrature points
         * allows an elemental evaluation of the derivative. This
         * is done by a call to the function
         * StdRegions#StdExpansion#PhysDeriv.
         *
         * @param   inarray         An array of size \f$Q_{\mathrm{tot}}\f$
         *                          containing the values of the function
         *                          \f$f(\boldsymbol{x})\f$ at the quadrature
         *                          points \f$\boldsymbol{x}_i\f$.
         * @param   out_d0          The discrete evaluation of the
         *                          derivative\f$\frac{d}{dx_1}\f$ will
         *                          be stored in this array of size
         *                          \f$Q_{\mathrm{tot}}\f$.
         * @param   out_d1          The discrete evaluation of the
         *                          derivative\f$\frac{d}{dx_2}\f$ will be
         *                          stored in this array of size
         *                          \f$Q_{\mathrm{tot}}\f$. Note that if no
         *                          memory is allocated for \a out_d1, the
         *                          derivative \f$\frac{d}{dx_2}\f$ will not be
         *                          calculated.
         * @param   out_d2          The discrete evaluation of the
         *                          derivative\f$\frac{d}{dx_3}\f$ will be
         *                          stored in this array of size
         *                          \f$Q_{\mathrm{tot}}\f$. Note that if no
         *                          memory is allocated for \a out_d2, the
         *                          derivative \f$\frac{d}{dx_3}\f$ will not be
         *                          calculated.
         */
        void ExpList::v_PhysDeriv(const Array<OneD, const NekDouble> &inarray,
                                  Array<OneD, NekDouble> &out_d0,
                                  Array<OneD, NekDouble> &out_d1,
                                  Array<OneD, NekDouble> &out_d2)
        {
            Array<OneD, NekDouble> e_out_d0;
            Array<OneD, NekDouble> e_out_d1;
            Array<OneD, NekDouble> e_out_d2;
            int offset;
            for (int i = 0; i < m_collections.size(); ++i)
            {
                offset   = m_coll_phys_offset[i];
                e_out_d0 = out_d0  + offset;
                e_out_d1 = out_d1  + offset;
                e_out_d2 = out_d2  + offset;

                m_collections[i].ApplyOperator(Collections::ePhysDeriv,
                                               inarray + offset,
                                               e_out_d0,e_out_d1, e_out_d2);

            }
        }

        void ExpList::v_PhysDeriv(const int dir,
                                  const Array<OneD, const NekDouble> &inarray,
                                  Array<OneD, NekDouble> &out_d)
        {
            Direction edir = DirCartesianMap[dir];
            v_PhysDeriv(edir, inarray,out_d);
        }

        void ExpList::v_PhysDeriv(Direction edir, const Array<OneD, const NekDouble> &inarray,
                Array<OneD, NekDouble> &out_d)
        {
            int i;
            if(edir==MultiRegions::eS)
            {
                Array<OneD, NekDouble> e_out_ds;
                for(i=0; i<(*m_exp).size(); ++i)
                {
                    e_out_ds = out_d + m_phys_offset[i];
                    (*m_exp)[i]->PhysDeriv_s(inarray+m_phys_offset[i],e_out_ds);
                }
            }
            else if(edir==MultiRegions::eN)
            {
                Array<OneD, NekDouble > e_out_dn;
                for(i=0; i<(*m_exp).size(); i++)
                {
                    e_out_dn = out_d +m_phys_offset[i];
                    (*m_exp)[i]->PhysDeriv_n(inarray+m_phys_offset[i],e_out_dn);
                }
            }
            else
            {
                // convert enum into int
                int intdir= (int)edir;
                Array<OneD, NekDouble> e_out_d;
                int offset;
                for (int i = 0; i < m_collections.size(); ++i)
                {
                    offset   = m_coll_phys_offset[i];
                    e_out_d  = out_d  + offset;

                    m_collections[i].ApplyOperator(Collections::ePhysDeriv,
                                                   intdir,
                                                   inarray + offset,
                                                   e_out_d);
                }
            }
        }

        void ExpList::v_CurlCurl(
                Array<OneD, Array<OneD, NekDouble> > &Vel,
                Array<OneD, Array<OneD, NekDouble> > &Q)
        {
            int nq = GetTotPoints();
            Array<OneD,NekDouble> Vx(nq);
            Array<OneD,NekDouble> Uy(nq);
            Array<OneD,NekDouble> Dummy(nq);

            bool halfMode = false;
            if ( GetExpType() == e3DH1D)
            {
                m_session->MatchSolverInfo("ModeType", "HalfMode",
                                           halfMode, false);
            }

            switch(GetExpType())
            {
            case e2D:
                {
                    PhysDeriv(xDir, Vel[yDir], Vx);
                    PhysDeriv(yDir, Vel[xDir], Uy);
                    

                    Vmath::Vsub(nq, Vx, 1, Uy, 1, Dummy, 1);

                    PhysDeriv(Dummy,Q[1],Q[0]);

                    Vmath::Smul(nq, -1.0, Q[1], 1, Q[1], 1);
                }
                break;

                case e3D:
                case e3DH1D:
                case e3DH2D:
                {
                    Array<OneD,NekDouble> Vz(nq);
                    Array<OneD,NekDouble> Uz(nq);
                    Array<OneD,NekDouble> Wx(nq);
                    Array<OneD,NekDouble> Wy(nq);

                    PhysDeriv(Vel[xDir], Dummy, Uy, Uz);
                    PhysDeriv(Vel[yDir], Vx, Dummy, Vz);
                    PhysDeriv(Vel[zDir], Wx, Wy, Dummy);

                    Vmath::Vsub(nq, Wy, 1, Vz, 1, Q[0], 1);
                    Vmath::Vsub(nq, Uz, 1, Wx, 1, Q[1], 1);
                    Vmath::Vsub(nq, Vx, 1, Uy, 1, Q[2], 1);

                    PhysDeriv(Q[0], Dummy, Uy, Uz);
                    PhysDeriv(Q[1], Vx, Dummy, Vz);
                    PhysDeriv(Q[2], Wx, Wy, Dummy);

                    // For halfmode, need to change the sign of z derivatives
                    if (halfMode)
                    {
                        Vmath::Neg(nq, Uz, 1);
                        Vmath::Neg(nq, Vz, 1);
                    }

                    Vmath::Vsub(nq, Wy, 1, Vz, 1, Q[0], 1);
                    Vmath::Vsub(nq, Uz, 1, Wx, 1, Q[1], 1);
                    Vmath::Vsub(nq, Vx, 1, Uy, 1, Q[2], 1);
                }
                break;
                default:
                    ASSERTL0(0,"Dimension not supported");
                    break;
            }
        }

        /**
         * The coefficients of the function to be acted upon
         * should be contained in the \param inarray. The
         * resulting coefficients are stored in \param outarray
         *
         * @param   inarray         An array of size \f$N_{\mathrm{eof}}\f$
         *                          containing the inner product.
         */
        void ExpList::MultiplyByElmtInvMass(
                                            const Array<OneD, const NekDouble> &inarray,
                                            Array<OneD, NekDouble> &outarray)
        {
            GlobalMatrixKey mkey(StdRegions::eInvMass);
            const DNekScalBlkMatSharedPtr& InvMass = GetBlockMatrix(mkey);

            // Inverse mass matrix
            NekVector<NekDouble> out(m_ncoeffs,outarray,eWrapper);
            if(inarray.get() == outarray.get())
            {
                NekVector<NekDouble> in(m_ncoeffs,inarray); // copy data
                out = (*InvMass)*in;
            }
            else
            {
                NekVector<NekDouble> in(m_ncoeffs,inarray,eWrapper);
                out = (*InvMass)*in;
            }
        }

        /**
         * Given a function \f$u(\boldsymbol{x})\f$ defined at the
         * quadrature points, this function determines the
         * transformed elemental coefficients \f$\hat{u}_n^e\f$
         * employing a discrete elemental Galerkin projection from
         * physical space to coefficient space. For each element,
         * the operation is evaluated locally by the function
         * StdRegions#StdExpansion#IproductWRTBase followed by a
         * call to #MultiRegions#MultiplyByElmtInvMass.
         *
         * @param   inarray         An array of size \f$Q_{\mathrm{tot}}\f$
         *                          containing the values of the function
         *                          \f$f(\boldsymbol{x})\f$ at the quadrature
         *                          points \f$\boldsymbol{x}_i\f$.
         * @param   outarray        The resulting coefficients
         *                          \f$\hat{u}_n^e\f$ will be stored in this
         *                          array of size \f$N_{\mathrm{eof}}\f$.
         */
        void ExpList::v_FwdTrans_IterPerExp(const Array<OneD, const NekDouble> &inarray,
                                            Array<OneD, NekDouble> &outarray)
        {
            Array<OneD,NekDouble> f(m_ncoeffs);

            IProductWRTBase_IterPerExp(inarray,f);
            MultiplyByElmtInvMass(f,outarray);

        }

        void ExpList::FwdTrans_BndConstrained(
                                              const Array<OneD, const NekDouble>& inarray,
                                              Array<OneD, NekDouble> &outarray)
        {
            int i;

            Array<OneD,NekDouble> e_outarray;

            for(i= 0; i < (*m_exp).size(); ++i)
            {
                (*m_exp)[i]->FwdTrans_BndConstrained(inarray+m_phys_offset[i],
                                                     e_outarray = outarray+m_coeff_offset[i]);
            }
        }

        /**
         * This function smooth a field after some calculaitons which have
         * been done elementally.
         *
         * @param   field     An array containing the field in physical space
         *
         */
        void ExpList::v_SmoothField(Array<OneD, NekDouble> &field)
        {
            // Do nothing unless the method is implemented in the appropriate
            // class, i.e. ContField1D,ContField2D, etc.

            // So far it has been implemented just for ContField2D and
            // ContField3DHomogeneous1D

            // Block in case users try the smoothing with a modal expansion.
            // Maybe a different techique for the smoothing require
            // implementation for modal basis.

            ASSERTL0((*m_exp)[0]->GetBasisType(0)
                     == LibUtilities::eGLL_Lagrange ||
                     (*m_exp)[0]->GetBasisType(0)
                     == LibUtilities::eGauss_Lagrange,
                     "Smoothing is currently not allowed unless you are using "
                     "a nodal base for efficiency reasons. The implemented "
                     "smoothing technique requires the mass matrix inversion "
                     "which is trivial just for GLL_LAGRANGE_SEM and "
                     "GAUSS_LAGRANGE_SEMexpansions.");
        }


        /**
         * This function assembles the block diagonal matrix
         * \f$\underline{\boldsymbol{M}}^e\f$, which is the
         * concatenation of the local matrices
         * \f$\boldsymbol{M}^e\f$ of the type \a mtype, that is
         *
         * \f[
         * \underline{\boldsymbol{M}}^e = \left[
         * \begin{array}{cccc}
         * \boldsymbol{M}^1 & 0 & \hspace{3mm}0 \hspace{3mm}& 0 \\
         *  0 & \boldsymbol{M}^2 & 0 & 0 \\
         *  0 &  0 & \ddots &  0 \\
         *  0 &  0 & 0 & \boldsymbol{M}^{N_{\mathrm{el}}} \end{array}\right].\f]
         *
         * @param   mtype           the type of matrix to be assembled
         * @param   scalar          an optional parameter
         * @param   constant        an optional parameter
         */
        const DNekScalBlkMatSharedPtr ExpList::GenBlockMatrix(
                                                              const GlobalMatrixKey &gkey)
        {
            int i,cnt1;
            int n_exp = 0;
            DNekScalMatSharedPtr    loc_mat;
            DNekScalBlkMatSharedPtr BlkMatrix;
            map<int,int> elmt_id;
            LibUtilities::ShapeType ShapeType = gkey.GetShapeType();

            if(ShapeType != LibUtilities::eNoShapeType)
            {
                for(i = 0 ; i < (*m_exp).size(); ++i)
                {
                    if((*m_exp)[i]->DetShapeType()
                       == ShapeType)
                    {
                        elmt_id[n_exp++] = i;
                    }
                }
            }
            else
            {
                n_exp = (*m_exp).size();
                for(i = 0; i < n_exp; ++i)
                {
                    elmt_id[i] = i;
                }
            }

            Array<OneD,unsigned int> nrows(n_exp);
            Array<OneD,unsigned int> ncols(n_exp);

            switch(gkey.GetMatrixType())
            {
            case StdRegions::eBwdTrans:
                {
                    // set up an array of integers for block matrix construction
                    for(i = 0; i < n_exp; ++i)
                    {
                        nrows[i] = (*m_exp)[elmt_id.find(i)->second]->GetTotPoints();
                        ncols[i] = (*m_exp)[elmt_id.find(i)->second]->GetNcoeffs();
                    }
                }
                break;
            case StdRegions::eIProductWRTBase:
                {
                    // set up an array of integers for block matrix construction
                    for(i = 0; i < n_exp; ++i)
                    {
                        nrows[i] = (*m_exp)[elmt_id.find(i)->second]->GetNcoeffs();
                        ncols[i] = (*m_exp)[elmt_id.find(i)->second]->GetTotPoints();
                    }
                }
                break;
            case StdRegions::eMass:
            case StdRegions::eInvMass:
            case StdRegions::eHelmholtz:
            case StdRegions::eLaplacian:
            case StdRegions::eInvHybridDGHelmholtz:
                {
                    // set up an array of integers for block matrix construction
                    for(i = 0; i < n_exp; ++i)
                    {
                        nrows[i] = (*m_exp)[elmt_id.find(i)->second]->GetNcoeffs();
                        ncols[i] = (*m_exp)[elmt_id.find(i)->second]->GetNcoeffs();
                    }
                }
                break;

            case StdRegions::eHybridDGLamToU:
                {
                    // set up an array of integers for block matrix construction
                    for(i = 0; i < n_exp; ++i)
                    {
                        nrows[i] = (*m_exp)[elmt_id.find(i)->second]->GetNcoeffs();
                        ncols[i] = (*m_exp)[elmt_id.find(i)->second]->NumDGBndryCoeffs();
                    }
                }
                break;

            case StdRegions::eHybridDGHelmBndLam:
                {
                    // set up an array of integers for block matrix construction
                    for(i = 0; i < n_exp; ++i)
                    {
                        nrows[i] = (*m_exp)[elmt_id.find(i)->second]->NumDGBndryCoeffs();
                        ncols[i] = (*m_exp)[elmt_id.find(i)->second]->NumDGBndryCoeffs();
                    }
                }
                break;

            default:
                {
                    NEKERROR(ErrorUtil::efatal,
                             "Global Matrix creation not defined for this type "
                             "of matrix");
                }
            }

            MatrixStorage blkmatStorage = eDIAGONAL;
            BlkMatrix = MemoryManager<DNekScalBlkMat>
                ::AllocateSharedPtr(nrows,ncols,blkmatStorage);

            int nvarcoeffs = gkey.GetNVarCoeffs();
            int eid;
            Array<OneD, NekDouble> varcoeffs_wk;

            for(i = cnt1 = 0; i < n_exp; ++i)
            {
                // need to be initialised with zero size for non variable coefficient case
                StdRegions::VarCoeffMap varcoeffs;

                eid = elmt_id[i];
                if(nvarcoeffs>0)
                {
                    StdRegions::VarCoeffMap::const_iterator x;
                    for (x = gkey.GetVarCoeffs().begin(); x != gkey.GetVarCoeffs().end(); ++x)
                    {
                        varcoeffs[x->first] = x->second + m_phys_offset[eid];
                    }
                }

                LocalRegions::MatrixKey matkey(gkey.GetMatrixType(),
                                               (*m_exp)[eid]->DetShapeType(),
                                               *(*m_exp)[eid],
                                               gkey.GetConstFactors(),
                                               varcoeffs );

                loc_mat = boost::dynamic_pointer_cast<LocalRegions::Expansion>((*m_exp)[elmt_id.find(i)->second])->GetLocMatrix(matkey);
                BlkMatrix->SetBlock(i,i,loc_mat);
            }

            return BlkMatrix;
        }

        const DNekScalBlkMatSharedPtr& ExpList::GetBlockMatrix(
                                                               const GlobalMatrixKey &gkey)
        {
            BlockMatrixMap::iterator matrixIter = m_blockMat->find(gkey);

            if(matrixIter == m_blockMat->end())
            {
                return ((*m_blockMat)[gkey] = GenBlockMatrix(gkey));
            }
            else
            {
                return matrixIter->second;
            }
        }

        void ExpList::GeneralMatrixOp_IterPerExp(
                                                 const GlobalMatrixKey             &gkey,
                                                 const Array<OneD,const NekDouble> &inarray,
                                                 Array<OneD,      NekDouble> &outarray)
        {
            const Array<OneD, const bool>  doBlockMatOp
                        = m_globalOptParam->DoBlockMatOp(gkey.GetMatrixType());
            const Array<OneD, const int> num_elmts
                        = m_globalOptParam->GetShapeNumElements();

            Array<OneD,NekDouble> tmp_outarray;
            int cnt = 0;
            int eid;
            for(int n = 0; n < num_elmts.num_elements(); ++n)
            {
                if(doBlockMatOp[n])
                {
                    const LibUtilities::ShapeType vType
                                    = m_globalOptParam->GetShapeList()[n];
                    const MultiRegions::GlobalMatrixKey vKey(gkey, vType);
                    if (cnt < m_coeff_offset.num_elements())
                    {
                        eid = cnt; 
                        MultiplyByBlockMatrix(vKey,inarray + m_coeff_offset[eid],
                                              tmp_outarray = outarray + m_coeff_offset[eid]);
                        cnt += num_elmts[n];
                    }
                }
                else
                {
                    int i;
                    int nvarcoeffs = gkey.GetNVarCoeffs();

                    for(i= 0; i < num_elmts[n]; ++i)
                    {
                        // need to be initialised with zero size for non variable coefficient case
                        StdRegions::VarCoeffMap varcoeffs;

                        eid = cnt++;
                        if(nvarcoeffs>0)
                        {
                            StdRegions::VarCoeffMap::const_iterator x;
                            for (x = gkey.GetVarCoeffs().begin(); x != gkey.GetVarCoeffs().end(); ++x)
                            {
                                varcoeffs[x->first] = x->second + m_phys_offset[eid];
                            }
                        }

                        StdRegions::StdMatrixKey mkey(gkey.GetMatrixType(),
                                                      (*m_exp)[eid]->DetShapeType(),
                                                      *((*m_exp)[eid]),
                                                      gkey.GetConstFactors(),varcoeffs);

                        (*m_exp)[eid]->GeneralMatrixOp(inarray + m_coeff_offset[eid],
                                                       tmp_outarray = outarray+m_coeff_offset[eid],
                                                       mkey);
                    }
                }
            }
        }

        /**
         * Retrieves local matrices from each expansion in the expansion list
         * and combines them together to generate a global matrix system.
         * @param   mkey        Matrix key for the matrix to be generated.
         * @param   locToGloMap Local to global mapping.
         * @returns Shared pointer to the generated global matrix.
         */
        GlobalMatrixSharedPtr ExpList::GenGlobalMatrix(
                                                       const GlobalMatrixKey &mkey,
                                                       const AssemblyMapCGSharedPtr &locToGloMap)
        {
            int i,j,n,gid1,gid2,cntdim1,cntdim2;
            NekDouble sign1,sign2;
            DNekScalMatSharedPtr loc_mat;

            unsigned int glob_rows;
            unsigned int glob_cols;
            unsigned int loc_rows;
            unsigned int loc_cols;

            bool assembleFirstDim;
            bool assembleSecondDim;

            switch(mkey.GetMatrixType())
            {
            case StdRegions::eBwdTrans:
                {
                    glob_rows = m_npoints;
                    glob_cols = locToGloMap->GetNumGlobalCoeffs();

                    assembleFirstDim  = false;
                    assembleSecondDim = true;
                }
                break;
            case StdRegions::eIProductWRTBase:
                {
                    glob_rows = locToGloMap->GetNumGlobalCoeffs();
                    glob_cols = m_npoints;

                    assembleFirstDim  = true;
                    assembleSecondDim = false;
                }
                break;
            case StdRegions::eMass:
            case StdRegions::eHelmholtz:
            case StdRegions::eLaplacian:
            case StdRegions::eHybridDGHelmBndLam:
                {
                    glob_rows = locToGloMap->GetNumGlobalCoeffs();
                    glob_cols = locToGloMap->GetNumGlobalCoeffs();

                    assembleFirstDim  = true;
                    assembleSecondDim = true;
                }
                break;
            default:
                {
                    NEKERROR(ErrorUtil::efatal,
                             "Global Matrix creation not defined for this type "
                             "of matrix");
                }
            }

            COOMatType spcoomat;
            CoordType  coord;

            int nvarcoeffs = mkey.GetNVarCoeffs();
            int eid;

            // fill global matrix
            for(n = cntdim1 = cntdim2 = 0; n < (*m_exp).size(); ++n)
            {
                // need to be initialised with zero size for non variable coefficient case
                StdRegions::VarCoeffMap varcoeffs;

                eid = n;
                if(nvarcoeffs>0)
                {
                    StdRegions::VarCoeffMap::const_iterator x;
                    for (x = mkey.GetVarCoeffs().begin(); x != mkey.GetVarCoeffs().end(); ++x)
                    {
                        varcoeffs[x->first] = x->second + m_phys_offset[eid];
                    }
                }

                LocalRegions::MatrixKey matkey(mkey.GetMatrixType(),
                                              (*m_exp)[eid]->DetShapeType(),
                                              *((*m_exp)[eid]),
                                              mkey.GetConstFactors(),varcoeffs);

                loc_mat = boost::dynamic_pointer_cast<LocalRegions::Expansion>((*m_exp)[n])->GetLocMatrix(matkey);

                loc_rows = loc_mat->GetRows();
                loc_cols = loc_mat->GetColumns();

                for(i = 0; i < loc_rows; ++i)
                {
                    if(assembleFirstDim)
                    {
                        gid1  = locToGloMap->GetLocalToGlobalMap (cntdim1 + i);
                        sign1 = locToGloMap->GetLocalToGlobalSign(cntdim1 + i);
                    }
                    else
                    {
                        gid1  = cntdim1 + i;
                        sign1 = 1.0;
                    }

                    for(j = 0; j < loc_cols; ++j)
                    {
                        if(assembleSecondDim)
                        {
                            gid2  = locToGloMap
                                ->GetLocalToGlobalMap(cntdim2 + j);
                            sign2 = locToGloMap
                                ->GetLocalToGlobalSign(cntdim2 + j);
                        }
                        else
                        {
                            gid2  = cntdim2 + j;
                            sign2 = 1.0;
                        }

                        // sparse matrix fill
                        coord = make_pair(gid1,gid2);
                        if( spcoomat.count(coord) == 0 )
                        {
                            spcoomat[coord] = sign1*sign2*(*loc_mat)(i,j);
                        }
                        else
                        {
                            spcoomat[coord] += sign1*sign2*(*loc_mat)(i,j);
                        }
                    }
                }
                cntdim1 += loc_rows;
                cntdim2 += loc_cols;
            }

            return MemoryManager<GlobalMatrix>
                ::AllocateSharedPtr(m_session,glob_rows,glob_cols,spcoomat);
        }


        DNekMatSharedPtr ExpList::GenGlobalMatrixFull(const GlobalLinSysKey &mkey, const AssemblyMapCGSharedPtr &locToGloMap)
        {
            int i,j,n,gid1,gid2,loc_lda,eid;
            NekDouble sign1,sign2,value;
            DNekScalMatSharedPtr loc_mat;

            int totDofs     = locToGloMap->GetNumGlobalCoeffs();
            int NumDirBCs   = locToGloMap->GetNumGlobalDirBndCoeffs();

            unsigned int rows = totDofs - NumDirBCs;
            unsigned int cols = totDofs - NumDirBCs;
            NekDouble zero = 0.0;

            DNekMatSharedPtr Gmat;
            int bwidth = locToGloMap->GetFullSystemBandWidth();

            int nvarcoeffs = mkey.GetNVarCoeffs();
            MatrixStorage matStorage;

            map<int, RobinBCInfoSharedPtr> RobinBCInfo = GetRobinBCInfo();

            switch(mkey.GetMatrixType())
            {
                // case for all symmetric matices
            case StdRegions::eHelmholtz:
            case StdRegions::eLaplacian:
                if( (2*(bwidth+1)) < rows)
                {
                    matStorage = ePOSITIVE_DEFINITE_SYMMETRIC_BANDED;
                    Gmat = MemoryManager<DNekMat>::AllocateSharedPtr(rows,cols,zero,matStorage,bwidth,bwidth);
                }
                else
                {
                    matStorage = ePOSITIVE_DEFINITE_SYMMETRIC;
                    Gmat = MemoryManager<DNekMat>::AllocateSharedPtr(rows,cols,zero,matStorage);
                }

                break;
            default: // Assume general matrix - currently only set up for full invert
                {
                    matStorage = eFULL;
                    Gmat = MemoryManager<DNekMat>::AllocateSharedPtr(rows,cols,zero,matStorage);
                }
            }

            // fill global symmetric matrix
            for(n = 0; n < (*m_exp).size(); ++n)
            {
                // need to be initialised with zero size for non variable coefficient case
                StdRegions::VarCoeffMap varcoeffs;

                eid = n;
                if(nvarcoeffs>0)
                {
                    StdRegions::VarCoeffMap::const_iterator x;
                    for (x = mkey.GetVarCoeffs().begin(); x != mkey.GetVarCoeffs().end(); ++x)
                    {
                        varcoeffs[x->first] = x->second + m_phys_offset[eid];
                    }
                }

                LocalRegions::MatrixKey matkey(mkey.GetMatrixType(),
                                              (*m_exp)[eid]->DetShapeType(),
                                              *((*m_exp)[eid]),
                                              mkey.GetConstFactors(),varcoeffs);

                loc_mat = boost::dynamic_pointer_cast<LocalRegions::Expansion>((*m_exp)[n])->GetLocMatrix(matkey);


                if(RobinBCInfo.count(n) != 0) // add robin mass matrix
                {
                    RobinBCInfoSharedPtr rBC;

                    // declare local matrix from scaled matrix.
                    int rows = loc_mat->GetRows();
                    int cols = loc_mat->GetColumns();
                    const NekDouble *dat = loc_mat->GetRawPtr();
                    DNekMatSharedPtr new_mat = MemoryManager<DNekMat>::AllocateSharedPtr(rows,cols,dat);
                    Blas::Dscal(rows*cols,loc_mat->Scale(),new_mat->GetRawPtr(),1);

                    // add local matrix contribution
                    for(rBC = RobinBCInfo.find(n)->second;rBC; rBC = rBC->next)
                    {
                        (*m_exp)[n]->AddRobinMassMatrix(rBC->m_robinID,rBC->m_robinPrimitiveCoeffs,new_mat);
                    }

                    NekDouble one = 1.0;
                    // redeclare loc_mat to point to new_mat plus the scalar.
                    loc_mat = MemoryManager<DNekScalMat>::AllocateSharedPtr(one,new_mat);
                }

                loc_lda = loc_mat->GetColumns();

                for(i = 0; i < loc_lda; ++i)
                {
                    gid1 = locToGloMap->GetLocalToGlobalMap(m_coeff_offset[n] + i) - NumDirBCs;
                    sign1 =  locToGloMap->GetLocalToGlobalSign(m_coeff_offset[n] + i);
                    if(gid1 >= 0)
                    {
                        for(j = 0; j < loc_lda; ++j)
                        {
                            gid2 = locToGloMap->GetLocalToGlobalMap(m_coeff_offset[n] + j) - NumDirBCs;
                            sign2 = locToGloMap->GetLocalToGlobalSign(m_coeff_offset[n] + j);
                            if(gid2 >= 0)
                            {
                                // When global matrix is symmetric,
                                // only add the value for the upper
                                // triangular part in order to avoid
                                // entries to be entered twice
                                if((matStorage == eFULL)||(gid2 >= gid1))
                                {
                                    value = Gmat->GetValue(gid1,gid2) + sign1*sign2*(*loc_mat)(i,j);
                                    Gmat->SetValue(gid1,gid2,value);
                                }
                            }
                        }
                    }
                }
            }

            return Gmat;
        }


        /**
         * Consider a linear system
         * \f$\boldsymbol{M\hat{u}}_g=\boldsymbol{f}\f$ to be solved. Dependent
         * on the solution method, this function constructs
         * - <b>The full linear system</b><BR>
         *   A call to the function #GenGlobalLinSysFullDirect
         * - <b>The statically condensed linear system</b><BR>
         *   A call to the function #GenGlobalLinSysStaticCond
         *
         * @param   mkey            A key which uniquely defines the global
         *                          matrix to be constructed.
         * @param   locToGloMap     Contains the mapping array and required
         *                          information for the transformation from
         *                          local to global degrees of freedom.
         * @return  (A shared pointer to) the global linear system in
         *          required format.
         */
        GlobalLinSysSharedPtr ExpList::GenGlobalLinSys(
                    const GlobalLinSysKey &mkey,
                    const AssemblyMapCGSharedPtr &locToGloMap)
        {
            GlobalLinSysSharedPtr returnlinsys;
            boost::shared_ptr<ExpList> vExpList = GetSharedThisPtr();

            MultiRegions::GlobalSysSolnType vType = mkey.GetGlobalSysSolnType();

            if (vType >= eSIZE_GlobalSysSolnType)
            {
                ASSERTL0(false,"Matrix solution type not defined");
            }
            std::string vSolnType = MultiRegions::GlobalSysSolnTypeMap[vType];

            return GetGlobalLinSysFactory().CreateInstance( vSolnType, mkey,
                                                        vExpList,  locToGloMap);
        }

        GlobalLinSysSharedPtr ExpList::GenGlobalBndLinSys(
                    const GlobalLinSysKey     &mkey,
                    const AssemblyMapSharedPtr &locToGloMap)
        {
            boost::shared_ptr<ExpList> vExpList = GetSharedThisPtr();
            const map<int,RobinBCInfoSharedPtr> vRobinBCInfo = GetRobinBCInfo();

            MultiRegions::GlobalSysSolnType vType = mkey.GetGlobalSysSolnType();

            if (vType >= eSIZE_GlobalSysSolnType)
            {
                ASSERTL0(false,"Matrix solution type not defined");
            }
            std::string vSolnType = MultiRegions::GlobalSysSolnTypeMap[vType];

            return GetGlobalLinSysFactory().CreateInstance(vSolnType,mkey,
                                                        vExpList,locToGloMap);
        }


        /**
         * Given the elemental coefficients \f$\hat{u}_n^e\f$ of
         * an expansion, this function evaluates the spectral/hp
         * expansion \f$u^{\delta}(\boldsymbol{x})\f$ at the
         * quadrature points \f$\boldsymbol{x}_i\f$. The operation
         * is evaluated locally by the elemental function
         * StdRegions#StdExpansion#BwdTrans.
         *
         * @param   inarray         An array of size \f$N_{\mathrm{eof}}\f$
         *                          containing the local coefficients
         *                          \f$\hat{u}_n^e\f$.
         * @param   outarray        The resulting physical values at the
         *                          quadrature points
         *                          \f$u^{\delta}(\boldsymbol{x}_i)\f$
         *                          will be stored in this array of size
         *                          \f$Q_{\mathrm{tot}}\f$.
         */
        void ExpList::v_BwdTrans_IterPerExp(const Array<OneD, const NekDouble> &inarray,
                                            Array<OneD, NekDouble> &outarray)
        {
            Array<OneD, NekDouble> tmp;
            for (int i = 0; i < m_collections.size(); ++i)
            {
                m_collections[i].ApplyOperator(Collections::eBwdTrans,
                                               inarray + m_coll_coeff_offset[i],
                                               tmp = outarray + m_coll_phys_offset[i]);
            }
        }

        LocalRegions::ExpansionSharedPtr& ExpList::GetExp(
                    const Array<OneD, const NekDouble> &gloCoord)
        {
            Array<OneD, NekDouble> stdCoord(GetCoordim(0),0.0);
            for (int i = 0; i < (*m_exp).size(); ++i)
            {
                if ((*m_exp)[i]->GetGeom()->ContainsPoint(gloCoord))
                {
                    return (*m_exp)[i];
                }
            }
            ASSERTL0(false, "Cannot find element for this point.");
            return (*m_exp)[0]; // avoid warnings
        }


        /**
         * @todo need a smarter search here that first just looks at bounding
         * vertices - suggest first seeing if point is within 10% of
         * region defined by vertices. The do point search.
         */
        int ExpList::GetExpIndex(
                                 const Array<OneD, const NekDouble> &gloCoord,
                                 NekDouble tol,
                                 bool returnNearestElmt)
        {
            Array<OneD, NekDouble> Lcoords(gloCoord.num_elements());

            return GetExpIndex(gloCoord,Lcoords,tol,returnNearestElmt);
        }


        int ExpList::GetExpIndex(const Array<OneD, const NekDouble> &gloCoords,
                                 Array<OneD, NekDouble> &locCoords,
                                 NekDouble tol,
                                 bool returnNearestElmt)
        {
            NekDouble nearpt = 1e6;

            if (GetNumElmts() == 0)
            {
                return -1;
            }
            std::vector<std::pair<int,NekDouble> > elmtIdDist;

            // Manifold case (point may match multiple elements)
            if (GetExp(0)->GetCoordim() > GetExp(0)->GetShapeDimension())
            {
                SpatialDomains::PointGeomSharedPtr v;
                SpatialDomains::PointGeom w;
                NekDouble dist = 0.0;

                // Scan all elements and store those which may contain the point
                for (int i = 0; i < (*m_exp).size(); ++i)
                {
                    if ((*m_exp)[i]->GetGeom()->ContainsPoint(gloCoords,
                                                              locCoords,
                                                              tol, nearpt))
                    {
                        w.SetX(gloCoords[0]);
                        w.SetY(gloCoords[1]);
                        w.SetZ(gloCoords[2]);

                        // Find closest vertex
                        for (int j = 0; j < (*m_exp)[i]->GetNverts(); ++j) {
                            v = m_graph->GetVertex(
                                            (*m_exp)[i]->GetGeom()->GetVid(j));
                            if (j == 0 || dist > v->dist(w))
                            {
                                dist = v->dist(w);
                            }
                        }
                        elmtIdDist.push_back(
                                    std::pair<int, NekDouble>(i, dist));
                    }
                }

                // Find nearest element
                if (!elmtIdDist.empty())
                {
                    int         min_id = elmtIdDist[0].first;
                    NekDouble   min_d  = elmtIdDist[0].second;

                    for (int i = 1; i < elmtIdDist.size(); ++i)
                    {
                        if (elmtIdDist[i].second < min_d) {
                            min_id = elmtIdDist[i].first;
                            min_d = elmtIdDist[i].second;
                        }
                    }

                    // retrieve local coordinate of point
                    (*m_exp)[min_id]->GetGeom()->GetLocCoords(gloCoords,
                                                              locCoords);
                    return min_id;
                }
                else
                {
                    return -1;
                }
            }
            // non-embedded mesh (point can only match one element)
            else
            {
                static int start = 0;
                int min_id  = 0;
                NekDouble nearpt_min = 1e6;
                Array<OneD, NekDouble> savLocCoords(locCoords.num_elements());

                // restart search from last found value
                for (int i = start; i < (*m_exp).size(); ++i)
                {
                    if ((*m_exp)[i]->GetGeom()->ContainsPoint(gloCoords, 
                                                              locCoords,
                                                              tol, nearpt))
                    {
                        start = i;
                        return i;
                    }
                    else
                    {
                        if(nearpt < nearpt_min)
                        {
                            min_id    = i;
                            nearpt_min = nearpt;
                            Vmath::Vcopy(locCoords.num_elements(),locCoords,1,savLocCoords,1);
                        }
                    }
                }

                for (int i = 0; i < start; ++i)
                {
                    if ((*m_exp)[i]->GetGeom()->ContainsPoint(gloCoords, 
                                                              locCoords,
                                                              tol, nearpt))
                    {
                        start = i;
                        return i;
                    }
                    else
                    {
                        if(nearpt < nearpt_min)
                        {
                            min_id    = i;
                            nearpt_min = nearpt;
                            Vmath::Vcopy(locCoords.num_elements(),
                                         locCoords,1,savLocCoords,1);
                        }
                    }
                }

                if(returnNearestElmt)
                {

                    std::string msg = "Failed to find point within element to tolerance of "
                        + boost::lexical_cast<std::string>(tol)
                        + " using local point ("
                        + boost::lexical_cast<std::string>(locCoords[0]) +","
                        + boost::lexical_cast<std::string>(locCoords[1]) +","
                        + boost::lexical_cast<std::string>(locCoords[1]) 
                        + ") in element: "
                        + boost::lexical_cast<std::string>(min_id);
                    WARNINGL1(false,msg.c_str());
                    
                    Vmath::Vcopy(locCoords.num_elements(),savLocCoords,1,locCoords,1);
                    return min_id;
                }
                else
                {
                    return -1;
                }

            }
        }


        /**
         * Configures geometric info, such as tangent direction, on each
         * expansion.
         * @param   graph2D         Mesh
         */
        void ExpList::ApplyGeomInfo()
        {

        }

        /**
         * @brief Reset local matrix managers 
         *
         * This routine clears all local matrix managers
         */
        void ExpList::v_ResetLocalManagers()
        {
            // Reset matrix managers.
            LibUtilities::NekManager<LocalRegions::MatrixKey,
                DNekScalMat, LocalRegions::MatrixKey::opLess>::ClearManager();
            LibUtilities::NekManager<LocalRegions::MatrixKey,
                DNekScalBlkMat, LocalRegions::MatrixKey::opLess>::ClearManager();

        }

        /**
         * @brief Reset geometry information, metrics, matrix managers and
         * geometry information.
         *
         * This routine clears all matrix managers and resets all geometry
         * information, which allows the geometry information to be dynamically
         * updated as the solver is run.
         */
        void ExpList::v_Reset()
        {
            // Reset matrix managers.
            v_ResetLocalManagers();

            // Loop over all elements and reset geometry information.
            for (int i = 0; i < m_exp->size(); ++i)
            {
                (*m_exp)[i]->GetGeom()->Reset(m_graph->GetCurvedEdges(),
                                              m_graph->GetCurvedFaces());
            }

            // Loop over all elements and rebuild geometric factors.
            for (int i = 0; i < m_exp->size(); ++i)
            {
                (*m_exp)[i]->Reset();
            }
        }

        /**
         * Write Tecplot Files Header
         * @param   outfile Output file name.
         * @param   var                 variables names
         */
        void ExpList::v_WriteTecplotHeader(std::ostream &outfile,
                                           std::string    var)
        {
            if (GetNumElmts() == 0)
            {
                return;
            }

            int coordim  = GetExp(0)->GetCoordim();
            char vars[3] = { 'x', 'y', 'z' };

            if (m_expType == e3DH1D)
            {
                coordim += 1;
            }
            else if (m_expType == e3DH2D)
            {
                coordim += 2;
            }

            outfile << "Variables = x";
            for (int i = 1; i < coordim; ++i)
            {
                outfile << ", " << vars[i];
            }

            if (var.size() > 0)
            {
                outfile << ", " << var;
            }

            outfile << std::endl << std::endl;
        }

        /**
         * Write Tecplot Files Zone
         * @param   outfile    Output file name.
         * @param   expansion  Expansion that is considered
         */
        void ExpList::v_WriteTecplotZone(std::ostream &outfile, int expansion)
        {
            int i, j;
            int coordim = GetCoordim(0);
            int nPoints = GetTotPoints();
            int nBases  = (*m_exp)[0]->GetNumBases();
            int numBlocks = 0;

            Array<OneD, Array<OneD, NekDouble> > coords(3);

            if (expansion == -1)
            {
                nPoints = GetTotPoints();

                coords[0] = Array<OneD, NekDouble>(nPoints);
                coords[1] = Array<OneD, NekDouble>(nPoints);
                coords[2] = Array<OneD, NekDouble>(nPoints);

                GetCoords(coords[0], coords[1], coords[2]);

                for (i = 0; i < m_exp->size(); ++i)
                {
                    int numInt = 1;

                    for (j = 0; j < nBases; ++j)
                    {
                        numInt *= (*m_exp)[i]->GetNumPoints(j)-1;
                    }

                    numBlocks += numInt;
                }
            }
            else
            {
                nPoints = (*m_exp)[expansion]->GetTotPoints();

                coords[0] = Array<OneD, NekDouble>(nPoints);
                coords[1] = Array<OneD, NekDouble>(nPoints);
                coords[2] = Array<OneD, NekDouble>(nPoints);

                (*m_exp)[expansion]->GetCoords(coords[0], coords[1], coords[2]);

                numBlocks = 1;
                for (j = 0; j < nBases; ++j)
                {
                    numBlocks *= (*m_exp)[expansion]->GetNumPoints(j)-1;
                }
            }

            if (m_expType == e3DH1D)
            {
                nBases += 1;
                coordim += 1;
                int nPlanes = GetZIDs().num_elements();
                NekDouble tmp = numBlocks * (nPlanes-1.0) / nPlanes;
                numBlocks = (int)tmp;
            }
            else if (m_expType == e3DH2D)
            {
                nBases    += 2;
                coordim += 1;
            }

            outfile << "Zone, N=" << nPoints << ", E="
                    << numBlocks << ", F=FEBlock" ;

            switch(nBases)
            {
                case 2:
                    outfile << ", ET=QUADRILATERAL" << std::endl;
                    break;
                case 3:
                    outfile << ", ET=BRICK" << std::endl;
                    break;
                default:
                    ASSERTL0(false,"Not set up for this type of output");
                    break;
            }

            // Write out coordinates
            for (j = 0; j < coordim; ++j)
            {
                for (i = 0; i < nPoints; ++i)
                {
                    outfile << coords[j][i] << " ";
                    if (i % 1000 == 0 && i)
                    {
                        outfile << std::endl;
                    }
                }
                outfile << std::endl;
            }
        }

        void ExpList::v_WriteTecplotConnectivity(std::ostream &outfile,
                                                 int expansion)
        {
            int i,j,k,l;
            int nbase = (*m_exp)[0]->GetNumBases();
            int cnt = 0;

            boost::shared_ptr<LocalRegions::ExpansionVector> exp = m_exp;

            if (expansion != -1)
            {
                exp = boost::shared_ptr<LocalRegions::ExpansionVector>(
                    new LocalRegions::ExpansionVector(1));
                (*exp)[0] = (*m_exp)[expansion];
            }

            if (nbase == 2)
            {
                for(i = 0; i < (*exp).size(); ++i)
                {
                    const int np0 = (*exp)[i]->GetNumPoints(0);
                    const int np1 = (*exp)[i]->GetNumPoints(1);

                    for(j = 1; j < np1; ++j)
                    {
                        for(k = 1; k < np0; ++k)
                        {
                            outfile << cnt + (j-1)*np0 + k   << " ";
                            outfile << cnt + (j-1)*np0 + k+1 << " ";
                            outfile << cnt +  j   *np0 + k+1 << " ";
                            outfile << cnt +  j   *np0 + k   << endl;
                        }
                    }

                    cnt += np0*np1;
                }
            }
            else if (nbase == 3)
            {
                for(i = 0; i < (*exp).size(); ++i)
                {
                    const int np0 = (*exp)[i]->GetNumPoints(0);
                    const int np1 = (*exp)[i]->GetNumPoints(1);
                    const int np2 = (*exp)[i]->GetNumPoints(2);
                    const int np01 = np0*np1;

                    for(j = 1; j < np2; ++j)
                    {
                        for(k = 1; k < np1; ++k)
                        {
                            for(l = 1; l < np0; ++l)
                            {
                                outfile << cnt + (j-1)*np01 + (k-1)*np0 + l   << " ";
                                outfile << cnt + (j-1)*np01 + (k-1)*np0 + l+1 << " ";
                                outfile << cnt + (j-1)*np01 +  k   *np0 + l+1 << " ";
                                outfile << cnt + (j-1)*np01 +  k   *np0 + l   << " ";
                                outfile << cnt +  j   *np01 + (k-1)*np0 + l   << " ";
                                outfile << cnt +  j   *np01 + (k-1)*np0 + l+1 << " ";
                                outfile << cnt +  j   *np01 +  k   *np0 + l+1 << " ";
                                outfile << cnt +  j   *np01 +  k   *np0 + l   << endl;
                            }
                        }
                    }
                    cnt += np0*np1*np2;
                }
            }
            else
            {
                ASSERTL0(false,"Not set up for this dimension");
            }
        }

        /**
         * Write Tecplot Files Field
         * @param   outfile    Output file name.
         * @param   expansion  Expansion that is considered
         */
        void ExpList::v_WriteTecplotField(std::ostream &outfile, int expansion)
        {
            if (expansion == -1)
            {
                int totpoints = GetTotPoints();
                if(m_physState == false)
                {
                    BwdTrans(m_coeffs,m_phys);
                }

                for(int i = 0; i < totpoints; ++i)
                {
                    outfile << m_phys[i] << " ";
                    if(i % 1000 == 0 && i)
                    {
                        outfile << std::endl;
                    }
                }
                outfile << std::endl;

            }
            else
            {
                int nPoints = (*m_exp)[expansion]->GetTotPoints();

                for (int i = 0; i < nPoints; ++i)
                {
                    outfile << m_phys[i + m_phys_offset[expansion]] << " ";
                }

                outfile << std::endl;
            }
        }

        void ExpList::WriteVtkHeader(std::ostream &outfile)
        {
            outfile << "<?xml version=\"1.0\"?>" << endl;
            outfile << "<VTKFile type=\"UnstructuredGrid\" version=\"0.1\" "
                    << "byte_order=\"LittleEndian\">" << endl;
            outfile << "  <UnstructuredGrid>" << endl;
        }

        void ExpList::WriteVtkFooter(std::ostream &outfile)
        {
            outfile << "  </UnstructuredGrid>" << endl;
            outfile << "</VTKFile>" << endl;
        }

        void ExpList::v_WriteVtkPieceHeader(std::ostream &outfile, int expansion, int istrip)
        {
            ASSERTL0(false, "Routine not implemented for this expansion.");
        }

        void ExpList::WriteVtkPieceFooter(std::ostream &outfile, int expansion)
        {
            outfile << "      </PointData>" << endl;
            outfile << "    </Piece>" << endl;
        }

        void ExpList::v_WriteVtkPieceData(std::ostream &outfile, int expansion,
                                        std::string var)
        {
            int i;
            int nq = (*m_exp)[expansion]->GetTotPoints();

            // printing the fields of that zone
            outfile << "        <DataArray type=\"Float64\" Name=\""
                    << var << "\">" << endl;
            outfile << "          ";
            const Array<OneD, NekDouble> phys = m_phys + m_phys_offset[expansion];
            for(i = 0; i < nq; ++i)
            {
                outfile << (fabs(phys[i]) < NekConstants::kNekZeroTol ? 0 : phys[i]) << " ";
            }
            outfile << endl;
            outfile << "        </DataArray>" << endl;
        }

        /**
         * Given a spectral/hp approximation
         * \f$u^{\delta}(\boldsymbol{x})\f$ evaluated at the quadrature points
         * (which should be contained in #m_phys), this function calculates the
         * \f$L_\infty\f$ error of this approximation with respect to an exact
         * solution. The local distribution of the quadrature points allows an
         * elemental evaluation of this operation through the functions
         * StdRegions#StdExpansion#Linf.
         *
         * The exact solution, also evaluated at the quadrature
         * points, should be contained in the variable #m_phys of
         * the ExpList object \a Sol.
         *
         * @param   soln            A 1D array, containing the discrete
         *                          evaluation of the exact solution at the
         *                          quadrature points in its array #m_phys.
         * @return  The \f$L_\infty\f$ error of the approximation.
         */
        NekDouble ExpList::Linf(
            const Array<OneD, const NekDouble> &inarray,
            const Array<OneD, const NekDouble> &soln)
        {
            NekDouble err = 0.0;

            if (soln == NullNekDouble1DArray)
            {
                err = Vmath::Vmax(m_npoints, inarray, 1);
            }
            else
            {
                for (int i = 0; i < m_npoints; ++i)
                {
                    err = max(err, abs(inarray[i] - soln[i]));
                }
            }

            m_comm->GetRowComm()->AllReduce(err, LibUtilities::ReduceMax);

            return err;
        }

        /**
         * Given a spectral/hp approximation \f$u^{\delta}(\boldsymbol{x})\f$
         * evaluated at the quadrature points (which should be contained in
         * #m_phys), this function calculates the \f$L_2\f$ error of this
         * approximation with respect to an exact solution. The local
         * distribution of the quadrature points allows an elemental evaluation
         * of this operation through the functions StdRegions#StdExpansion#L2.
         *
         * The exact solution, also evaluated at the quadrature points, should
         * be contained in the variable #m_phys of the ExpList object \a Sol.
         *
         * @param   Sol             An ExpList, containing the discrete
         *                          evaluation of the exact solution at the
         *                          quadrature points in its array #m_phys.
         * @return  The \f$L_2\f$ error of the approximation.
         */
        NekDouble ExpList::v_L2(
            const Array<OneD, const NekDouble> &inarray,
            const Array<OneD, const NekDouble> &soln)
        {
            NekDouble err = 0.0, errl2;
            int    i;

            if (soln == NullNekDouble1DArray)
            {
                for (i = 0; i < (*m_exp).size(); ++i)
                {
                    errl2 = (*m_exp)[i]->L2(inarray + m_phys_offset[i]);
                    err += errl2*errl2;
                }
            }
            else
            {
                for (i = 0; i < (*m_exp).size(); ++i)
                {
                    errl2 = (*m_exp)[i]->L2(inarray + m_phys_offset[i],
                                            soln    + m_phys_offset[i]);
                    err += errl2*errl2;
                }
            }

            m_comm->GetRowComm()->AllReduce(err, LibUtilities::ReduceSum);

            return sqrt(err);
        }

        NekDouble ExpList::v_Integral(const Array<OneD, const NekDouble> &inarray)
        {
            NekDouble err = 0.0;
            int       i   = 0;

            for (i = 0; i < (*m_exp).size(); ++i)
            {
                err += (*m_exp)[i]->Integral(inarray + m_phys_offset[i]);
            }
            m_comm->GetRowComm()->AllReduce(err, LibUtilities::ReduceSum);

            return err;
        }

        Array<OneD, const NekDouble> ExpList::v_HomogeneousEnergy (void)
        {
            ASSERTL0(false,
                     "This method is not defined or valid for this class type");
            Array<OneD, NekDouble> NoEnergy(1,0.0);
            return NoEnergy;
        }

        LibUtilities::TranspositionSharedPtr ExpList::v_GetTransposition(void)
        {
            ASSERTL0(false,
                     "This method is not defined or valid for this class type");
            LibUtilities::TranspositionSharedPtr trans;
            return trans;
        }

        NekDouble ExpList::v_GetHomoLen(void)
        {
            ASSERTL0(false,
                     "This method is not defined or valid for this class type");
            NekDouble len = 0.0;
            return len;
        }

        Array<OneD, const unsigned int> ExpList::v_GetZIDs(void)
        {
            ASSERTL0(false,
                     "This method is not defined or valid for this class type");
            Array<OneD, unsigned int> NoModes(1);
            return NoModes;
        }

        Array<OneD, const unsigned int> ExpList::v_GetYIDs(void)
        {
            ASSERTL0(false,
                     "This method is not defined or valid for this class type");
            Array<OneD, unsigned int> NoModes(1);
            return NoModes;
        }


        void ExpList::v_PhysInterp1DScaled(const NekDouble scale, const Array<OneD, NekDouble> &inarray, Array<OneD, NekDouble> &outarray)
        {
            ASSERTL0(false,
                     "This method is not defined or valid for this class type");
        }

        void ExpList::v_PhysGalerkinProjection1DScaled(const NekDouble scale, const Array<OneD, NekDouble> &inarray, Array<OneD, NekDouble> &outarray)        {
            ASSERTL0(false,
                     "This method is not defined or valid for this class type");
        }
        
        void ExpList::v_ClearGlobalLinSysManager(void)
        {
            ASSERTL0(false,
                     "This method is not defined or valid for this class type");
        }
        
        void ExpList::ExtractFileBCs(
            const std::string               &fileName,
            LibUtilities::CommSharedPtr      comm,
            const std::string               &varName,
            const boost::shared_ptr<ExpList> locExpList)
        {
            string varString = fileName.substr(0, fileName.find_last_of("."));
            int j, k, len = varString.length();
            varString = varString.substr(len-1, len);

            std::vector<LibUtilities::FieldDefinitionsSharedPtr> FieldDef;
            std::vector<std::vector<NekDouble> > FieldData;

            std::string ft = LibUtilities::FieldIO::GetFileType(fileName, comm);
            LibUtilities::FieldIOSharedPtr f = LibUtilities::GetFieldIOFactory()
                .CreateInstance(ft, comm, m_session->GetSharedFilesystem());

            f->Import(fileName, FieldDef, FieldData);

            bool found = false;
            for (j = 0; j < FieldDef.size(); ++j)
            {
                for (k = 0; k < FieldDef[j]->m_fields.size(); ++k)
                {
                    if (FieldDef[j]->m_fields[k] == varName)
                    {
                        // Copy FieldData into locExpList
                        locExpList->ExtractDataToCoeffs(
                            FieldDef[j], FieldData[j],
                            FieldDef[j]->m_fields[k],
                            locExpList->UpdateCoeffs());
                        found = true;
                    }
                }
            }

            ASSERTL0(found, "Could not find variable '"+varName+
                            "' in file boundary condition "+fileName);
            locExpList->BwdTrans_IterPerExp(
                locExpList->GetCoeffs(),
                locExpList->UpdatePhys());
        }

        /**
         * Given a spectral/hp approximation
         * \f$u^{\delta}(\boldsymbol{x})\f$ evaluated at the quadrature points
         * (which should be contained in #m_phys), this function calculates the
         * \f$H^1_2\f$ error of this approximation with respect to an exact
         * solution. The local distribution of the quadrature points allows an
         * elemental evaluation of this operation through the functions
         * StdRegions#StdExpansion#H1.
         *
         * The exact solution, also evaluated at the quadrature points, should
         * be contained in the variable #m_phys of the ExpList object \a Sol.
         *
         * @param   soln        An 1D array, containing the discrete evaluation
         *                      of the exact solution at the quadrature points.
         *
         * @return  The \f$H^1_2\f$ error of the approximation.
         */
        NekDouble ExpList::H1(
            const Array<OneD, const NekDouble> &inarray,
            const Array<OneD, const NekDouble> &soln)
        {
            NekDouble err = 0.0, errh1;
            int    i;

            for (i = 0; i < (*m_exp).size(); ++i)
            {
                errh1 = (*m_exp)[i]->H1(inarray + m_phys_offset[i],
                                        soln    + m_phys_offset[i]);
                err += errh1*errh1;
            }

            m_comm->GetRowComm()->AllReduce(err, LibUtilities::ReduceSum);

            return sqrt(err);
        }

        void  ExpList::GeneralGetFieldDefinitions(std::vector<LibUtilities::FieldDefinitionsSharedPtr> &fielddef,
                                                  int NumHomoDir,
                                                  Array<OneD, LibUtilities::BasisSharedPtr> &HomoBasis,
                                                  std::vector<NekDouble> &HomoLen,
                                                  bool  homoStrips,
                                                  std::vector<unsigned int> &HomoSIDs,
                                                  std::vector<unsigned int> &HomoZIDs,
                                                  std::vector<unsigned int> &HomoYIDs)
        {   
            int startenum = (int) LibUtilities::eSegment;
            int endenum   = (int) LibUtilities::eHexahedron;
            int s         = 0;
            LibUtilities::ShapeType shape;

            ASSERTL1(NumHomoDir == HomoBasis.num_elements(),"Homogeneous basis is not the same length as NumHomoDir");
            ASSERTL1(NumHomoDir == HomoLen.size(),"Homogeneous length vector is not the same length as NumHomDir");

            // count number of shapes
            switch((*m_exp)[0]->GetShapeDimension())
            {
            case 1:
                startenum = (int) LibUtilities::eSegment;
                endenum   = (int) LibUtilities::eSegment;
                break;
            case 2:
                startenum = (int) LibUtilities::eTriangle;
                endenum   = (int) LibUtilities::eQuadrilateral;
                break;
            case 3:
                startenum = (int) LibUtilities::eTetrahedron;
                endenum   = (int) LibUtilities::eHexahedron;
                break;
            }

            for(s = startenum; s <= endenum; ++s)
            {
                std::vector<unsigned int>             elementIDs;
                std::vector<LibUtilities::BasisType>  basis;
                std::vector<unsigned int>             numModes;
                std::vector<std::string>              fields;

                bool first    = true;
                bool UniOrder = true;
                int n;

                shape = (LibUtilities::ShapeType) s;

                for(int i = 0; i < (*m_exp).size(); ++i)
                {
                    if((*m_exp)[i]->GetGeom()->GetShapeType() == shape)
                    {
                        elementIDs.push_back((*m_exp)[i]->GetGeom()->GetGlobalID());
                        if(first)
                        {
                            for(int j = 0; j < (*m_exp)[i]->GetNumBases(); ++j)
                            {
                                basis.push_back((*m_exp)[i]->GetBasis(j)->GetBasisType());
                                numModes.push_back((*m_exp)[i]->GetBasis(j)->GetNumModes());
                            }

                            // add homogeneous direction details if defined
                            for(n = 0 ; n < NumHomoDir; ++n)
                            {
                                basis.push_back(HomoBasis[n]->GetBasisType());
                                numModes.push_back(HomoBasis[n]->GetNumModes());
                            }

                            first = false;
                        }
                        else
                        {
                            ASSERTL0((*m_exp)[i]->GetBasis(0)->GetBasisType() == basis[0],"Routine is not set up for multiple bases definitions");

                            for(int j = 0; j < (*m_exp)[i]->GetNumBases(); ++j)
                            {
                                numModes.push_back((*m_exp)[i]->GetBasis(j)->GetNumModes());
                                if(numModes[j] != (*m_exp)[i]->GetBasis(j)->GetNumModes())
                                {
                                    UniOrder = false;
                                }
                            }
                            // add homogeneous direction details if defined
                            for(n = 0 ; n < NumHomoDir; ++n)
                            {
                                numModes.push_back(HomoBasis[n]->GetNumModes());
                            }
                        }
                    }
                }


                if(elementIDs.size() > 0)
                {
                    LibUtilities::FieldDefinitionsSharedPtr fdef  =
                        MemoryManager<LibUtilities::FieldDefinitions>::
                            AllocateSharedPtr(shape, elementIDs, basis,
                                            UniOrder, numModes,fields,
                                            NumHomoDir, HomoLen, homoStrips,
                                            HomoSIDs, HomoZIDs, HomoYIDs);
                    fielddef.push_back(fdef);
                }
            }
        }


        //
        // Virtual functions
        //
        std::vector<LibUtilities::FieldDefinitionsSharedPtr> ExpList::v_GetFieldDefinitions()
        {
            std::vector<LibUtilities::FieldDefinitionsSharedPtr> returnval;
            v_GetFieldDefinitions(returnval);
            return returnval;
        }

        void  ExpList::v_GetFieldDefinitions(std::vector<LibUtilities::FieldDefinitionsSharedPtr> &fielddef)
        {
            GeneralGetFieldDefinitions(fielddef);
        }

        //Append the element data listed in elements
        //fielddef->m_ElementIDs onto fielddata
        void ExpList::v_AppendFieldData(LibUtilities::FieldDefinitionsSharedPtr &fielddef, std::vector<NekDouble> &fielddata)
        {
            v_AppendFieldData(fielddef,fielddata,m_coeffs);
        }

        void ExpList::v_AppendFieldData(LibUtilities::FieldDefinitionsSharedPtr &fielddef, std::vector<NekDouble> &fielddata, Array<OneD, NekDouble> &coeffs)
        {
            int i;
            // Determine mapping from element ids to location in
            // expansion list
            // Determine mapping from element ids to location in
            // expansion list
            map<int, int> ElmtID_to_ExpID;
            for(i = 0; i < (*m_exp).size(); ++i)
            {
                ElmtID_to_ExpID[(*m_exp)[i]->GetGeom()->GetGlobalID()] = i;
            }

            for(i = 0; i < fielddef->m_elementIDs.size(); ++i)
            {
                int eid     = ElmtID_to_ExpID[fielddef->m_elementIDs[i]];
                int datalen = (*m_exp)[eid]->GetNcoeffs();
                fielddata.insert(fielddata.end(),&coeffs[m_coeff_offset[eid]],&coeffs[m_coeff_offset[eid]]+datalen);
            }

        }

        /// Extract the data in fielddata into the coeffs
        void ExpList::ExtractDataToCoeffs(
                                   LibUtilities::FieldDefinitionsSharedPtr &fielddef,
                                   std::vector<NekDouble> &fielddata,
                                   std::string &field,
                                   Array<OneD, NekDouble> &coeffs)
        {
            v_ExtractDataToCoeffs(fielddef,fielddata,field,coeffs);
        }

        void ExpList::ExtractCoeffsToCoeffs(const boost::shared_ptr<ExpList> &fromExpList, const Array<OneD, const NekDouble> &fromCoeffs, Array<OneD, NekDouble> &toCoeffs)
        {
            v_ExtractCoeffsToCoeffs(fromExpList,fromCoeffs,toCoeffs);
        }

        /**
         * @brief Extract data from raw field data into expansion list.
         *
         * @param fielddef   Field definitions.
         * @param fielddata  Data for associated field.
         * @param field      Field variable name.
         * @param coeffs     Resulting coefficient array.
         */
        void ExpList::v_ExtractDataToCoeffs(
            LibUtilities::FieldDefinitionsSharedPtr   &fielddef,
            std::vector<NekDouble>                    &fielddata,
            std::string                               &field,
            Array<OneD, NekDouble>                    &coeffs)
        {
            int i, expId;
            int offset       = 0;
            int modes_offset = 0;
            int datalen      = fielddata.size()/fielddef->m_fields.size();

            // Find data location according to field definition
            for(i = 0; i < fielddef->m_fields.size(); ++i)
            {
                if(fielddef->m_fields[i] == field)
                {
                    break;
                }
                offset += datalen;
            }

            ASSERTL0(i != fielddef->m_fields.size(),
                     "Field (" + field + ") not found in file.");

            if (m_elmtToExpId.size() == 0)
            {
                // Loop in reverse order so that in case where using a
                // Homogeneous expansion it sets geometry ids to first part of
                // m_exp list. Otherwise will set to second (complex) expansion
                for(i = (*m_exp).size()-1; i >= 0; --i)
                {
                    m_elmtToExpId[(*m_exp)[i]->GetGeom()->GetGlobalID()] = i;
                }
            }

            boost::unordered_map<int, int>::iterator eIt;

            for (i = 0; i < fielddef->m_elementIDs.size(); ++i)
            {
                // Reset modes_offset in the case where all expansions of
                // the same order.
                if (fielddef->m_uniOrder == true)
                {
                    modes_offset = 0;
                }

                datalen = LibUtilities::GetNumberOfCoefficients(fielddef->m_shapeType,
                                                                fielddef->m_numModes, modes_offset);

                const int elmtId = fielddef->m_elementIDs[i];
                eIt = m_elmtToExpId.find(elmtId);

                if (eIt == m_elmtToExpId.end())
                {
                    offset += datalen;
                    modes_offset += (*m_exp)[0]->GetNumBases();
                    continue;
                }

                expId = eIt->second;

                bool sameBasis = true;
                for (int j = 0; j < fielddef->m_basis.size(); ++j)
                {
                    if (fielddef->m_basis[j] != (*m_exp)[expId]->GetBasisType(j))
                    {
                        sameBasis = false;
                        break;
                    }
                }

                if (datalen == (*m_exp)[expId]->GetNcoeffs() && sameBasis)
                {
                    Vmath::Vcopy(datalen, &fielddata[offset], 1,
                                 &coeffs[m_coeff_offset[expId]], 1);
                }
                else
                {
                    (*m_exp)[expId]->ExtractDataToCoeffs(
                        &fielddata[offset], fielddef->m_numModes,
                        modes_offset, &coeffs[m_coeff_offset[expId]],
                        fielddef->m_basis);
                }

                offset += datalen;
                modes_offset += (*m_exp)[0]->GetNumBases();
            }

            return;
        }

        void ExpList::v_ExtractCoeffsToCoeffs(const boost::shared_ptr<ExpList> &fromExpList, const Array<OneD, const NekDouble> &fromCoeffs, Array<OneD, NekDouble> &toCoeffs)
        {
            int i;
            int offset = 0;

            for(i = 0; i < (*m_exp).size(); ++i)
            {
                std::vector<unsigned int> nummodes;
                vector<LibUtilities::BasisType> basisTypes;
<<<<<<< HEAD
                int eid = i;
                for(int j= 0; j < fromExpList->GetExp(eid)->GetNumBases(); ++j)
=======
                for(int j= 0; j < fromExpList->GetExp(i)->GetNumBases(); ++j)
>>>>>>> 3a9cb494
                {
                    nummodes.push_back(fromExpList->GetExp(i)->GetBasisNumModes(j));
                    basisTypes.push_back(fromExpList->GetExp(i)->GetBasisType(j));
                }

                (*m_exp)[i]->ExtractDataToCoeffs(&fromCoeffs[offset], nummodes,0,
                                                   &toCoeffs[m_coeff_offset[i]],
                                                   basisTypes);

                offset += fromExpList->GetExp(i)->GetNcoeffs();
            }
        }


        const Array<OneD,const boost::shared_ptr<ExpList> >
                                        &ExpList::v_GetBndCondExpansions(void)
        {
            ASSERTL0(false,
                     "This method is not defined or valid for this class type");
            static Array<OneD,const boost::shared_ptr<ExpList> > result;
            return result;
        }

        boost::shared_ptr<ExpList>  &ExpList::v_UpdateBndCondExpansion(int i)
        {
            ASSERTL0(false,
                     "This method is not defined or valid for this class type");
            static boost::shared_ptr<ExpList> result;
            return result;
        }

        void ExpList::v_Upwind(
            const Array<OneD, const Array<OneD,       NekDouble> > &Vec,
            const Array<OneD,                   const NekDouble>   &Fwd,
            const Array<OneD,                   const NekDouble>   &Bwd,
                  Array<OneD,                         NekDouble>   &Upwind)
        {
            ASSERTL0(false,
                     "This method is not defined or valid for this class type");
        }

        void ExpList::v_Upwind(
            const Array<OneD, const NekDouble> &Vn,
            const Array<OneD, const NekDouble> &Fwd,
            const Array<OneD, const NekDouble> &Bwd,
                  Array<OneD,       NekDouble> &Upwind)
        {
            ASSERTL0(false,
                     "This method is not defined or valid for this class type");
        }

        boost::shared_ptr<ExpList> &ExpList::v_GetTrace()
        {
            ASSERTL0(false,
                     "This method is not defined or valid for this class type");
            static boost::shared_ptr<ExpList> returnVal;
            return returnVal;
        }

        boost::shared_ptr<AssemblyMapDG> &ExpList::v_GetTraceMap()
        {
            ASSERTL0(false,
                     "This method is not defined or valid for this class type");
            static boost::shared_ptr<AssemblyMapDG> result;
            return result;
        }

        const Array<OneD, const int> &ExpList::v_GetTraceBndMap()
        {
            return GetTraceMap()->GetBndCondTraceToGlobalTraceMap();
        }

        void ExpList::v_GetNormals(
            Array<OneD, Array<OneD, NekDouble> > &normals)
        {
            ASSERTL0(false,
                     "This method is not defined or valid for this class type");
        }

        void ExpList::v_AddTraceIntegral(
                                const Array<OneD, const NekDouble> &Fx,
                                const Array<OneD, const NekDouble> &Fy,
                                      Array<OneD, NekDouble> &outarray)
        {
            ASSERTL0(false,
                     "This method is not defined or valid for this class type");
        }

        void ExpList::v_AddTraceIntegral(
                                const Array<OneD, const NekDouble> &Fn,
                                      Array<OneD, NekDouble> &outarray)
        {
            ASSERTL0(false,
                     "This method is not defined or valid for this class type");
        }

        void ExpList::v_AddFwdBwdTraceIntegral(
                                const Array<OneD, const NekDouble> &Fwd,
                                const Array<OneD, const NekDouble> &Bwd,
                                      Array<OneD, NekDouble> &outarray)
        {
            ASSERTL0(false,
                     "This method is not defined or valid for this class type");
        }

        void ExpList::v_GetFwdBwdTracePhys(Array<OneD,NekDouble> &Fwd,
                                           Array<OneD,NekDouble> &Bwd)
        {
            ASSERTL0(false,
                     "This method is not defined or valid for this class type");
        }

        void ExpList::v_GetFwdBwdTracePhys(
                                const Array<OneD,const NekDouble>  &field,
                                      Array<OneD,NekDouble> &Fwd,
                                      Array<OneD,NekDouble> &Bwd)
        {
            ASSERTL0(false,
                     "This method is not defined or valid for this class type");
        }
        
        const vector<bool> &ExpList::v_GetLeftAdjacentFaces(void) const
        {
            ASSERTL0(false,
                     "This method is not defined or valid for this class type");
            static vector<bool> tmp;
            return tmp;
        }


        void ExpList::v_ExtractTracePhys(Array<OneD,NekDouble> &outarray)
        {
            ASSERTL0(false,
                     "This method is not defined or valid for this class type");
        }

        void ExpList::v_ExtractTracePhys(
                                const Array<OneD, const NekDouble> &inarray,
                                      Array<OneD,NekDouble> &outarray)
        {
            ASSERTL0(false,
                     "This method is not defined or valid for this class type");
        }

        void ExpList::v_MultiplyByInvMassMatrix(
                                const Array<OneD,const NekDouble> &inarray,
                                Array<OneD,      NekDouble> &outarray,
                                CoeffState coeffstate)
        {
            ASSERTL0(false,
                     "This method is not defined or valid for this class type");
        }

        void ExpList::v_HelmSolve(
                const Array<OneD, const NekDouble> &inarray,
                      Array<OneD,       NekDouble> &outarray,
                const FlagList &flags,
                const StdRegions::ConstFactorMap &factors,
                const StdRegions::VarCoeffMap &varcoeff,
                const MultiRegions::VarFactorsMap &varfactors,
                const Array<OneD, const NekDouble> &dirForcing,
                const bool PhysSpaceForcing)
        {
            ASSERTL0(false, "HelmSolve not implemented.");
        }

        void ExpList::v_LinearAdvectionDiffusionReactionSolve(
                       const Array<OneD, Array<OneD, NekDouble> > &velocity,
                       const Array<OneD, const NekDouble> &inarray,
                       Array<OneD, NekDouble> &outarray,
                       const NekDouble lambda,
                       CoeffState coeffstate,
                       const Array<OneD, const NekDouble>&  dirForcing)
        {
            ASSERTL0(false,
                     "This method is not defined or valid for this class type");
        }

        void ExpList::v_LinearAdvectionReactionSolve(
                       const Array<OneD, Array<OneD, NekDouble> > &velocity,
                       const Array<OneD, const NekDouble> &inarray,
                       Array<OneD, NekDouble> &outarray,
                       const NekDouble lambda,
                       CoeffState coeffstate,
                       const Array<OneD, const NekDouble>&  dirForcing)
        {
            ASSERTL0(false,
                     "This method is not defined or valid for this class type");
        }

        void ExpList::v_HomogeneousFwdTrans(const Array<OneD, const NekDouble> &inarray,
                                            Array<OneD, NekDouble> &outarray,
                                            CoeffState coeffstate,
                                            bool Shuff,
                                            bool UnShuff)
        {
            ASSERTL0(false,
                     "This method is not defined or valid for this class type");
        }

        void ExpList::v_HomogeneousBwdTrans(const Array<OneD, const NekDouble> &inarray,
                                            Array<OneD, NekDouble> &outarray,
                                            CoeffState coeffstate,
                                            bool Shuff,
                                            bool UnShuff)
        {
            ASSERTL0(false,
                     "This method is not defined or valid for this class type");
        }

        void ExpList::v_DealiasedProd(const Array<OneD, NekDouble> &inarray1,
                                      const Array<OneD, NekDouble> &inarray2,
                                      Array<OneD, NekDouble> &outarray,
                                      CoeffState coeffstate)
        {
            ASSERTL0(false,
                     "This method is not defined or valid for this class type");
        }

        void ExpList::v_DealiasedDotProd(
                        const Array<OneD, Array<OneD, NekDouble> > &inarray1,
                        const Array<OneD, Array<OneD, NekDouble> > &inarray2,
                        Array<OneD, Array<OneD, NekDouble> > &outarray,
                        CoeffState coeffstate)
        {
            ASSERTL0(false,
                     "This method is not defined or valid for this class type");
        }

        void ExpList::v_GetBCValues(Array<OneD, NekDouble> &BndVals,
                                    const Array<OneD, NekDouble> &TotField,
                                    int BndID)
        {
            ASSERTL0(false,
                     "This method is not defined or valid for this class type");
        }

        void ExpList::v_NormVectorIProductWRTBase(Array<OneD, const NekDouble> &V1,
                                                  Array<OneD, const NekDouble> &V2,
                                                  Array<OneD, NekDouble> &outarray,
                                                  int BndID)
        {
            ASSERTL0(false,
                     "This method is not defined or valid for this class type");
        }
        
        void ExpList::v_NormVectorIProductWRTBase(
                                Array<OneD, Array<OneD, NekDouble> > &V,
                                Array<OneD, NekDouble> &outarray)
        {
            Array< OneD, NekDouble> tmp;
            switch (GetCoordim(0))
            {
                case 1:
                {
                    for(int i = 0; i < GetExpSize(); ++i)
                    {
                        (*m_exp)[i]->NormVectorIProductWRTBase(
                                        V[0] + GetPhys_Offset(i), 
                                        tmp = outarray + GetCoeff_Offset(i));
                    }
                }
                break;
                case 2:
                {
                    for(int i = 0; i < GetExpSize(); ++i)
                    {
                        (*m_exp)[i]->NormVectorIProductWRTBase(
                                        V[0] + GetPhys_Offset(i),
                                        V[1] + GetPhys_Offset(i),
                                        tmp = outarray + GetCoeff_Offset(i));
                    }
                }
                break;
                case 3:
                {
                    for(int i = 0; i < GetExpSize(); ++i)
                    {
                        (*m_exp)[i]->NormVectorIProductWRTBase(
                                        V[0] + GetPhys_Offset(i),
                                        V[1] + GetPhys_Offset(i),
                                        V[2] + GetPhys_Offset(i),
                                        tmp = outarray + GetCoeff_Offset(i));
                    }
                }
                break;
                default:
                    ASSERTL0(false,"Dimension not supported");
                    break;
            }
        }

        void ExpList::v_ImposeDirichletConditions(Array<OneD,NekDouble>& outarray)
        {
            ASSERTL0(false,
                     "This method is not defined or valid for this class type");
        }

        /**
         */
        void ExpList::v_FillBndCondFromField()
        {
            ASSERTL0(false,
                     "This method is not defined or valid for this class type");
        }

        /**
         */
        void ExpList::v_FillBndCondFromField(const int nreg)
        {
            ASSERTL0(false,
                     "This method is not defined or valid for this class type");
        }

        void ExpList::v_LocalToGlobal(bool useComm)
        {
            ASSERTL0(false,
                     "This method is not defined or valid for this class type");
        }


        void ExpList::v_LocalToGlobal(const Array<OneD, const NekDouble> &inarray,
                                      Array<OneD,NekDouble> &outarray,
                                      bool useComm)
        {
            ASSERTL0(false,
                     "This method is not defined or valid for this class type");
        }


        void ExpList::v_GlobalToLocal(void)
        {
            ASSERTL0(false,
                     "This method is not defined or valid for this class type");
        }


        void ExpList::v_GlobalToLocal(const Array<OneD, const NekDouble> &inarray,
                                      Array<OneD,NekDouble> &outarray)
        {
            ASSERTL0(false,
                     "This method is not defined or valid for this class type");
        }


        void ExpList::v_BwdTrans(const Array<OneD, const NekDouble> &inarray,
                                 Array<OneD,       NekDouble> &outarray,
                                 CoeffState coeffstate)
        {
            v_BwdTrans_IterPerExp(inarray,outarray);
        }

        void ExpList::v_FwdTrans(const Array<OneD, const NekDouble> &inarray,
                                 Array<OneD,       NekDouble> &outarray,
                                 CoeffState coeffstate)
        {
            v_FwdTrans_IterPerExp(inarray,outarray);
        }

        void ExpList::v_IProductWRTBase(
                                const Array<OneD, const NekDouble> &inarray,
                                Array<OneD,       NekDouble> &outarray,
                                CoeffState coeffstate)
        {
            Array<OneD,NekDouble>  tmp;
            for (int i = 0; i < m_collections.size(); ++i)
            {

                m_collections[i].ApplyOperator(Collections::eIProductWRTBase,
                                               inarray + m_coll_phys_offset[i],
                                               tmp = outarray + m_coll_coeff_offset[i]);
            }
        }

        void ExpList::v_GeneralMatrixOp(
                                        const GlobalMatrixKey             &gkey,
                                        const Array<OneD,const NekDouble> &inarray,
                                        Array<OneD,      NekDouble> &outarray,
                                        CoeffState coeffstate)
        {
            GeneralMatrixOp_IterPerExp(gkey,inarray,outarray);
        }

        /**
         * The operation is evaluated locally by the elemental
         * function StdRegions#StdExpansion#GetCoords.
         *
         * @param   coord_0         After calculation, the \f$x_1\f$ coordinate
         *                          will be stored in this array.
         * @param   coord_1         After calculation, the \f$x_2\f$ coordinate
         *                          will be stored in this array.
         * @param   coord_2         After calculation, the \f$x_3\f$ coordinate
         *                          will be stored in this array.
         */
        void ExpList::v_GetCoords(Array<OneD, NekDouble> &coord_0,
                                  Array<OneD, NekDouble> &coord_1,
                                  Array<OneD, NekDouble> &coord_2)
        {
            if (GetNumElmts() == 0)
            {
                return;
            }

            int    i;
            Array<OneD, NekDouble> e_coord_0;
            Array<OneD, NekDouble> e_coord_1;
            Array<OneD, NekDouble> e_coord_2;

            switch(GetExp(0)->GetCoordim())
            {
            case 1:
                for(i= 0; i < (*m_exp).size(); ++i)
                {
                    e_coord_0 = coord_0 + m_phys_offset[i];
                    (*m_exp)[i]->GetCoords(e_coord_0);
                }
                break;
            case 2:
                ASSERTL0(coord_1.num_elements() != 0,
                         "output coord_1 is not defined");

                for(i= 0; i < (*m_exp).size(); ++i)
                {
                    e_coord_0 = coord_0 + m_phys_offset[i];
                    e_coord_1 = coord_1 + m_phys_offset[i];
                    (*m_exp)[i]->GetCoords(e_coord_0,e_coord_1);
                }
                break;
            case 3:
                ASSERTL0(coord_1.num_elements() != 0,
                         "output coord_1 is not defined");
                ASSERTL0(coord_2.num_elements() != 0,
                         "output coord_2 is not defined");

                for(i= 0; i < (*m_exp).size(); ++i)
                {
                    e_coord_0 = coord_0 + m_phys_offset[i];
                    e_coord_1 = coord_1 + m_phys_offset[i];
                    e_coord_2 = coord_2 + m_phys_offset[i];
                    (*m_exp)[i]->GetCoords(e_coord_0,e_coord_1,e_coord_2);
                }
                break;
            }
        }

        /**
         */
        void ExpList::v_SetUpPhysNormals()
        {
            ASSERTL0(false,
                     "This method is not defined or valid for this class type");
        }
        
        /**
         */
        void ExpList::v_GetBndElmtExpansion(int i,
                            boost::shared_ptr<ExpList> &result,
                            const bool DeclareCoeffPhysArrays)
        {
            ASSERTL0(false,
                     "This method is not defined or valid for this class type");
        }
        
        /**
         */
        void ExpList::v_ExtractElmtToBndPhys(int i,
                            Array<OneD, NekDouble> &element,
                            Array<OneD, NekDouble> &boundary)
        {
            int n, cnt;
            Array<OneD, NekDouble> tmp1, tmp2;
            StdRegions::StdExpansionSharedPtr elmt;
            
            Array<OneD, int> ElmtID,EdgeID;
            GetBoundaryToElmtMap(ElmtID,EdgeID);
            
            // Initialise result
            boundary = Array<OneD, NekDouble> 
                            (GetBndCondExpansions()[i]->GetTotPoints(), 0.0);
            
            // Skip other boundary regions
            for (cnt = n = 0; n < i; ++n)
            {
                cnt += GetBndCondExpansions()[n]->GetExpSize();
            }
            
            int offsetBnd;
            int offsetElmt = 0;
            for (n = 0; n < GetBndCondExpansions()[i]->GetExpSize(); ++n)
            {
                offsetBnd = GetBndCondExpansions()[i]->GetPhys_Offset(n);
                
                elmt   = GetExp(ElmtID[cnt+n]);
                elmt->GetTracePhysVals(EdgeID[cnt+n],
                                      GetBndCondExpansions()[i]->GetExp(n),
                                      tmp1 = element + offsetElmt,
                                      tmp2 = boundary + offsetBnd);
                
                offsetElmt += elmt->GetTotPoints();
            }
        }
        
        /**
         */
        void ExpList::v_ExtractPhysToBndElmt(int i,
                            const Array<OneD, const NekDouble> &phys,
                            Array<OneD, NekDouble> &bndElmt)
        {
            int n, cnt, nq;
            Array<OneD, NekDouble> tmp1, tmp2;
            
            Array<OneD, int> ElmtID,EdgeID;
            GetBoundaryToElmtMap(ElmtID,EdgeID);
            
            // Skip other boundary regions
            for (cnt = n = 0; n < i; ++n)
            {
                cnt += GetBndCondExpansions()[n]->GetExpSize();
            }
            
            // Count number of points
            int npoints = 0;
            for (n = 0; n < GetBndCondExpansions()[i]->GetExpSize(); ++n)
            {
                npoints += GetExp(ElmtID[cnt+n])->GetTotPoints();
            }
            
            // Initialise result
            bndElmt = Array<OneD, NekDouble> (npoints, 0.0);
            
            // Extract data
            int offsetPhys;
            int offsetElmt = 0;
            for (n = 0; n < GetBndCondExpansions()[i]->GetExpSize(); ++n)
            {
                nq = GetExp(ElmtID[cnt+n])->GetTotPoints();
                offsetPhys = GetPhys_Offset(ElmtID[cnt+n]);
                Vmath::Vcopy(nq, tmp1 = phys    + offsetPhys, 1,
                                 tmp2 = bndElmt + offsetElmt, 1);
                offsetElmt += nq;
            }
        }

        /**
         */
        void ExpList::v_ExtractPhysToBnd(int i,
                            const Array<OneD, const NekDouble> &phys,
                            Array<OneD, NekDouble> &bnd)
        {
            int n, cnt;
            Array<OneD, NekDouble> tmp1, tmp2;
            StdRegions::StdExpansionSharedPtr elmt;

            Array<OneD, int> ElmtID,EdgeID;
            GetBoundaryToElmtMap(ElmtID,EdgeID);

            // Initialise result
            bnd = Array<OneD, NekDouble>
                            (GetBndCondExpansions()[i]->GetTotPoints(), 0.0);

            // Skip other boundary regions
            for (cnt = n = 0; n < i; ++n)
            {
                cnt += GetBndCondExpansions()[n]->GetExpSize();
            }

            int offsetBnd;
            int offsetPhys;
            for (n = 0; n < GetBndCondExpansions()[i]->GetExpSize(); ++n)
            {
                offsetPhys = GetPhys_Offset(ElmtID[cnt+n]);
                offsetBnd = GetBndCondExpansions()[i]->GetPhys_Offset(n);

                elmt   = GetExp(ElmtID[cnt+n]);
                elmt->GetTracePhysVals(EdgeID[cnt+n],
                                      GetBndCondExpansions()[i]->GetExp(n),
                                      tmp1 = phys + offsetPhys,
                                      tmp2 = bnd + offsetBnd);
            }
        }

        /**
         */
        void ExpList::v_GetBoundaryNormals(int i,
                        Array<OneD, Array<OneD, NekDouble> > &normals)
        {
            int j, n, cnt, nq;
            int coordim = GetCoordim(0);
            Array<OneD, NekDouble> tmp;
            StdRegions::StdExpansionSharedPtr elmt;
            
            Array<OneD, int> ElmtID,EdgeID;
            GetBoundaryToElmtMap(ElmtID,EdgeID);
            
            // Initialise result
            normals = Array<OneD, Array<OneD, NekDouble> > (coordim);
            for (j = 0; j < coordim; ++j)
            {
                normals[j] = Array<OneD, NekDouble> ( 
                                GetBndCondExpansions()[i]->GetTotPoints(), 0.0);
            }
            
            // Skip other boundary regions
            for (cnt = n = 0; n < i; ++n)
            {
                cnt += GetBndCondExpansions()[n]->GetExpSize();
            }
            
            int offset;
            for (n = 0; n < GetBndCondExpansions()[i]->GetExpSize(); ++n)
            {
                offset = GetBndCondExpansions()[i]->GetPhys_Offset(n);
                nq = GetBndCondExpansions()[i]->GetExp(n)->GetTotPoints();
                
                elmt   = GetExp(ElmtID[cnt+n]);
                const Array<OneD, const Array<OneD, NekDouble> > normalsElmt
                            = elmt->GetSurfaceNormal(EdgeID[cnt+n]);
                // Copy to result
                for (j = 0; j < coordim; ++j)
                {
                    Vmath::Vcopy(nq, normalsElmt[j], 1,
                                     tmp = normals[j] + offset, 1);
                }
            }
        }

        /**
         */
        void ExpList::v_GetBoundaryToElmtMap(Array<OneD, int> &ElmtID,
                                            Array<OneD,int> &EdgeID)
        {
            ASSERTL0(false,
                     "This method is not defined or valid for this class type");
        }
        
        /**
         */
        void ExpList::v_ReadGlobalOptimizationParameters()
        {
            ASSERTL0(false,
                     "This method is not defined or valid for this class type");
        }

        /**
         */
        const Array<OneD,const SpatialDomains::BoundaryConditionShPtr>
                                            &ExpList::v_GetBndConditions(void)
        {
            ASSERTL0(false,
                     "This method is not defined or valid for this class type");
            static Array<OneD, const SpatialDomains::BoundaryConditionShPtr>
                                                                        result;
            return result;
        }

        /**
         */
        Array<OneD,SpatialDomains::BoundaryConditionShPtr> &ExpList::v_UpdateBndConditions()
        {
            ASSERTL0(false,
                     "This method is not defined or valid for this class type");
            static Array<OneD, SpatialDomains::BoundaryConditionShPtr> result;
            return result;
        }

        /**
         */
        void ExpList::v_EvaluateBoundaryConditions(
            const NekDouble time,
            const std::string varName,
            const NekDouble x2_in,
            const NekDouble x3_in)
        {
            ASSERTL0(false,
                     "This method is not defined or valid for this class type");
        }

        /**
         */
        map<int, RobinBCInfoSharedPtr> ExpList::v_GetRobinBCInfo(void)
        {
            ASSERTL0(false,
                     "This method is not defined or valid for this class type");
            static map<int,RobinBCInfoSharedPtr> result;
            return result;
        }

        /**
         */
        void ExpList::v_GetPeriodicEntities(
            PeriodicMap &periodicVerts,
            PeriodicMap &periodicEdges,
            PeriodicMap &periodicFaces)
        {
            ASSERTL0(false,
                     "This method is not defined or valid for this class type");
        }

        SpatialDomains::BoundaryConditionShPtr ExpList::GetBoundaryCondition(
            const SpatialDomains::BoundaryConditionCollection& collection,
            unsigned int regionId,
            const std::string& variable)
        {
            SpatialDomains::BoundaryConditionCollection::const_iterator collectionIter = collection.find(regionId);
            ASSERTL1(collectionIter != collection.end(), "Unable to locate collection "+boost::lexical_cast<string>(regionId));
            const SpatialDomains::BoundaryConditionMapShPtr boundaryConditionMap = (*collectionIter).second;
            SpatialDomains::BoundaryConditionMap::const_iterator conditionMapIter = boundaryConditionMap->find(variable);
            ASSERTL1(conditionMapIter != boundaryConditionMap->end(), "Unable to locate condition map.");
            const SpatialDomains::BoundaryConditionShPtr boundaryCondition = (*conditionMapIter).second;
            return boundaryCondition;
        }

        ExpListSharedPtr &ExpList::v_GetPlane(int n)
        {
            ASSERTL0(false,
                     "This method is not defined or valid for this class type");
            return NullExpListSharedPtr;
        }


        StdRegions::StdExpansionSharedPtr GetStdExp(StdRegions::StdExpansionSharedPtr exp)
        {

            StdRegions::StdExpansionSharedPtr stdExp;

            switch(exp->DetShapeType())
            {
            case LibUtilities::eSegment:
                stdExp = MemoryManager<StdRegions::StdSegExp>
                    ::AllocateSharedPtr(exp->GetBasis(0)->GetBasisKey());
                break;
            case LibUtilities::eTriangle:
                {
                    StdRegions::StdNodalTriExpSharedPtr nexp;
                    if((nexp = exp->as<StdRegions::StdNodalTriExp>()))
                    {
                        stdExp = MemoryManager<StdRegions::StdNodalTriExp>
                            ::AllocateSharedPtr(exp->GetBasis(0)->GetBasisKey(),
                                                exp->GetBasis(1)->GetBasisKey(),
                                                nexp->GetNodalPointsKey().GetPointsType());
                    }
                    else
                    {
                        stdExp = MemoryManager<StdRegions::StdTriExp>
                            ::AllocateSharedPtr(exp->GetBasis(0)->GetBasisKey(),
                                                exp->GetBasis(1)->GetBasisKey());
                    }
                }
                break;
            case LibUtilities::eQuadrilateral:
                stdExp = MemoryManager<StdRegions::StdQuadExp>
                    ::AllocateSharedPtr(exp->GetBasis(0)->GetBasisKey(),
                                        exp->GetBasis(1)->GetBasisKey());
                break;
            case LibUtilities::eTetrahedron:
                    stdExp = MemoryManager<StdRegions::StdTetExp>
                        ::AllocateSharedPtr(exp->GetBasis(0)->GetBasisKey(),
                                            exp->GetBasis(1)->GetBasisKey(),
                                            exp->GetBasis(2)->GetBasisKey());
                    break;
            case LibUtilities::ePyramid:
                stdExp = MemoryManager<StdRegions::StdPyrExp>
                    ::AllocateSharedPtr(exp->GetBasis(0)->GetBasisKey(),
                                        exp->GetBasis(1)->GetBasisKey(),
                                        exp->GetBasis(2)->GetBasisKey());
                break;
            case LibUtilities::ePrism:
                stdExp = MemoryManager<StdRegions::StdPrismExp>
                    ::AllocateSharedPtr(exp->GetBasis(0)->GetBasisKey(),
                                        exp->GetBasis(1)->GetBasisKey(),
                                        exp->GetBasis(2)->GetBasisKey());
                break;
            case LibUtilities::eHexahedron:
                    stdExp = MemoryManager<StdRegions::StdHexExp>
                        ::AllocateSharedPtr(exp->GetBasis(0)->GetBasisKey(),
                                            exp->GetBasis(1)->GetBasisKey(),
                                            exp->GetBasis(2)->GetBasisKey());
                    break;
            default:
                ASSERTL0(false,"Shape type not setup");
                break;
            }

            return stdExp;
        }

        /**
         * @brief Construct collections of elements containing a single element
         * type and polynomial order from the list of expansions.
         */
        void ExpList::CreateCollections(Collections::ImplementationType ImpType)
        {
            map<LibUtilities::ShapeType,
                vector<std::pair<LocalRegions::ExpansionSharedPtr,int> > > collections;
            map<LibUtilities::ShapeType,
                vector<std::pair<LocalRegions::ExpansionSharedPtr,int> > >::iterator it;

            // Figure out optimisation parameters if provided in
            // session file or default given
            Collections::CollectionOptimisation colOpt(m_session, ImpType);
            ImpType = colOpt.GetDefaultImplementationType();

            bool autotuning = colOpt.IsUsingAutotuning();
            bool verbose    = (m_session->DefinesCmdLineArgument("verbose")) &&
                              (m_comm->GetRank() == 0);
            int  collmax    = (colOpt.GetMaxCollectionSize() > 0
                                        ? colOpt.GetMaxCollectionSize()
                                        : 2*m_exp->size());

            // clear vectors in case previously called
            m_collections.clear();
            m_coll_coeff_offset.clear();
            m_coll_phys_offset.clear();

            // Loop over expansions, and create collections for each element type
            for (int i = 0; i < m_exp->size(); ++i)
            {
                collections[(*m_exp)[i]->DetShapeType()].push_back(
                    std::pair<LocalRegions::ExpansionSharedPtr,int> ((*m_exp)[i],i));
            }

            for (it = collections.begin(); it != collections.end(); ++it)
            {
                LocalRegions::ExpansionSharedPtr exp = it->second[0].first;

                Collections::OperatorImpMap impTypes = colOpt.GetOperatorImpMap(exp);
                vector<StdRegions::StdExpansionSharedPtr> collExp;

                int prevCoeffOffset     = m_coeff_offset[it->second[0].second];
                int prevPhysOffset      = m_phys_offset [it->second[0].second];
                int collcnt;

                m_coll_coeff_offset.push_back(prevCoeffOffset);
                m_coll_phys_offset .push_back(prevPhysOffset);

                if(it->second.size() == 1) // single element case
                {
                    collExp.push_back(it->second[0].first);

                    // if no Imp Type provided and No settign in xml file.
                    // reset impTypes using timings
                    if(autotuning)
                    {
                        impTypes = colOpt.SetWithTimings(collExp,
                                                         impTypes, verbose);
                    }

                    Collections::Collection tmp(collExp, impTypes);
                    m_collections.push_back(tmp);
                }
                else
                {
                    // set up first geometry
                    collExp.push_back(it->second[0].first);
                    int prevnCoeff = it->second[0].first->GetNcoeffs();
                    int prevnPhys  = it->second[0].first->GetTotPoints();
                    collcnt = 1;

                    for (int i = 1; i < it->second.size(); ++i)
                    {
                        int nCoeffs     = it->second[i].first->GetNcoeffs();
                        int nPhys       = it->second[i].first->GetTotPoints();
                        int coeffOffset = m_coeff_offset[it->second[i].second];
                        int physOffset  = m_phys_offset [it->second[i].second];

                        // check to see if next elmt is different or
                        // collmax reached and if so end collection
                        // and start new one
                        if(prevCoeffOffset + nCoeffs != coeffOffset ||
                           prevnCoeff != nCoeffs ||
                           prevPhysOffset + nPhys != physOffset ||
                           prevnPhys != nPhys || collcnt >= collmax)
                        {

                            // if no Imp Type provided and No
                            // settign in xml file. reset
                            // impTypes using timings
                            if(autotuning)
                            {
                                impTypes = colOpt.SetWithTimings(collExp,
                                                                 impTypes,
                                                                 verbose);
                            }

                            Collections::Collection tmp(collExp, impTypes);
                            m_collections.push_back(tmp);


                            // start new geom list
                            collExp.clear();

                            m_coll_coeff_offset.push_back(coeffOffset);
                            m_coll_phys_offset .push_back(physOffset);
                            collExp.push_back(it->second[i].first);
                            collcnt = 1;
                        }
                        else // add to list of collections
                        {
                            collExp.push_back(it->second[i].first);
                            collcnt++;
                        }

                        // if end of list finish up collection
                        if (i == it->second.size() - 1)
                        {
                            // if no Imp Type provided and No
                            // settign in xml file.
                            if(autotuning)
                            {
                                impTypes = colOpt.SetWithTimings(collExp,
                                                                 impTypes,verbose);
                            }

                            Collections::Collection tmp(collExp, impTypes);
                            m_collections.push_back(tmp);
                            collExp.clear();
                            collcnt = 0;

                        }

                        prevCoeffOffset = coeffOffset;
                        prevPhysOffset  = physOffset;
                        prevnCoeff      = nCoeffs;
                        prevnPhys       = nPhys;
                    }
                }
            }
        }
        
        void ExpList::ClearGlobalLinSysManager(void)
        {
            v_ClearGlobalLinSysManager();
        }

    } //end of namespace
} //end of namespace
<|MERGE_RESOLUTION|>--- conflicted
+++ resolved
@@ -2371,12 +2371,7 @@
             {
                 std::vector<unsigned int> nummodes;
                 vector<LibUtilities::BasisType> basisTypes;
-<<<<<<< HEAD
-                int eid = i;
-                for(int j= 0; j < fromExpList->GetExp(eid)->GetNumBases(); ++j)
-=======
                 for(int j= 0; j < fromExpList->GetExp(i)->GetNumBases(); ++j)
->>>>>>> 3a9cb494
                 {
                     nummodes.push_back(fromExpList->GetExp(i)->GetBasisNumModes(j));
                     basisTypes.push_back(fromExpList->GetExp(i)->GetBasisType(j));
