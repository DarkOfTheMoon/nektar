///////////////////////////////////////////////////////////////////////////////
//
// File ExpList.h
//
// For more information, please see: http://www.nektar.info
//
// The MIT License
//
// Copyright (c) 2006 Division of Applied Mathematics, Brown University (USA),
// Department of Aeronautics, Imperial College London (UK), and Scientific
// Computing and Imaging Institute, University of Utah (USA).
//
// License for the specific language governing rights and limitations under
// Permission is hereby granted, free of charge, to any person obtaining a
// copy of this software and associated documentation files (the "Software"),
// to deal in the Software without restriction, including without limitation
// the rights to use, copy, modify, merge, publish, distribute, sublicense,
// and/or sell copies of the Software, and to permit persons to whom the
// Software is furnished to do so, subject to the following conditions:
//
// The above copyright notice and this permission notice shall be included
// in all copies or substantial portions of the Software.
//
// THE SOFTWARE IS PROVIDED "AS IS", WITHOUT WARRANTY OF ANY KIND, EXPRESS
// OR IMPLIED, INCLUDING BUT NOT LIMITED TO THE WARRANTIES OF MERCHANTABILITY,
// FITNESS FOR A PARTICULAR PURPOSE AND NONINFRINGEMENT. IN NO EVENT SHALL
// THE AUTHORS OR COPYRIGHT HOLDERS BE LIABLE FOR ANY CLAIM, DAMAGES OR OTHER
// LIABILITY, WHETHER IN AN ACTION OF CONTRACT, TORT OR OTHERWISE, ARISING
// FROM, OUT OF OR IN CONNECTION WITH THE SOFTWARE OR THE USE OR OTHER
// DEALINGS IN THE SOFTWARE.
//
// Description: Expansion list top class definition
//
///////////////////////////////////////////////////////////////////////////////

#ifndef NEKTAR_LIBS_MULTIREGIONS_EXPLIST_H
#define NEKTAR_LIBS_MULTIREGIONS_EXPLIST_H

#include <MultiRegions/MultiRegionsDeclspec.h>
#include <LibUtilities/Communication/Comm.h>
#include <LibUtilities/BasicUtils/SessionReader.h>
#include <MultiRegions/MultiRegions.hpp>
#include <LocalRegions/Expansion.h>
#include <MultiRegions/GlobalMatrix.h>
#include <MultiRegions/GlobalMatrixKey.h>
#include <SpatialDomains/MeshGraph.h>
#include <MultiRegions/GlobalOptimizationParameters.h>
#include <boost/enable_shared_from_this.hpp>
#include <MultiRegions/AssemblyMap/AssemblyMap.h>

#include <LibUtilities/Communication/Transposition.h>

#include <tinyxml/tinyxml.h>

namespace Nektar
{
    namespace MultiRegions
    {
        // Forward declarations
        class GlobalLinSys;
        class AssemblyMapDG;

        class AssemblyMapCG;
        class GlobalLinSysKey;
        class GlobalMatrix;

        enum Direction
	{
	    eX,
	    eY,
	    eZ,
	    eS,
	    eN
	};

        enum ExpansionType
        {
            e0D,
            e1D,
            e2D,
            e3DH1D,
            e3DH2D,
            e3D,
            eNoType
        };	   
        
        MultiRegions::Direction const DirCartesianMap[] =
            {
                eX,
                eY,
                eZ
            }; 
    
        /// A map between global matrix keys and their associated block
        /// matrices.
        typedef map<GlobalMatrixKey,DNekScalBlkMatSharedPtr> BlockMatrixMap;
        /// A shared pointer to a BlockMatrixMap.
        typedef boost::shared_ptr<BlockMatrixMap> BlockMatrixMapShPtr;
			       

        /// Base class for all multi-elemental spectral/hp expansions.
        class ExpList: public boost::enable_shared_from_this<ExpList>
        {
        public:
            /// The default constructor.
            MULTI_REGIONS_EXPORT ExpList();
            
            /// The default constructor.
            MULTI_REGIONS_EXPORT ExpList(
                    const LibUtilities::SessionReaderSharedPtr &pSession);

            /// The default constructor.
            MULTI_REGIONS_EXPORT ExpList(
                    const LibUtilities::SessionReaderSharedPtr &pSession,
                    const SpatialDomains::MeshGraphSharedPtr &pGraph);

            /// The copy constructor.
            MULTI_REGIONS_EXPORT ExpList(
                const ExpList &in,
                const bool DeclareCoeffPhysArrays = true);

            /// The default destructor.
            MULTI_REGIONS_EXPORT virtual ~ExpList();
            
            /// Returns the total number of local degrees of freedom
            /// \f$N_{\mathrm{eof}}=\sum_{e=1}^{{N_{\mathrm{el}}}}N^{e}_m\f$.
            inline int GetNcoeffs(void) const;
            
            /// Returns the total number of local degrees of freedom
            /// for element eid
            MULTI_REGIONS_EXPORT int GetNcoeffs(const int eid) const;

            /// Returns the type of the expansion
            MULTI_REGIONS_EXPORT ExpansionType GetExpType(void);
            
            /// Returns the type of the expansion
            MULTI_REGIONS_EXPORT void SetExpType(ExpansionType Type);
	
            /// Evaulates the maximum number of modes in the elemental basis
            /// order over all elements
            inline int EvalBasisNumModesMax(void) const;

            /// Returns the vector of the number of modes in the elemental
            /// basis order over all elements.
            MULTI_REGIONS_EXPORT const Array<OneD,int>
                EvalBasisNumModesMaxPerExp(void) const;

            /// Returns the total number of quadrature points #m_npoints
            /// \f$=Q_{\mathrm{tot}}\f$.
            inline int GetTotPoints(void) const;

            /// Returns the total number of quadrature points for eid's element
            /// \f$=Q_{\mathrm{tot}}\f$.
            inline int GetTotPoints(const int eid) const;
            
            /// Returns the total number of quadrature points #m_npoints
            /// \f$=Q_{\mathrm{tot}}\f$.
            inline int GetNpoints(void) const;

            
            /// Returns the total number of qudature points scaled by
            /// the factor scale on each 1D direction
            inline int Get1DScaledTotPoints(const NekDouble scale) const;
			
            /// Sets the wave space to the one of the possible configuration
            /// true or false
            inline void SetWaveSpace(const bool wavespace);
            
			
            ///Set Modified Basis for the stability analysis
            inline void SetModifiedBasis(const bool modbasis);
            
            
            /// This function returns the third direction expansion condition,
            /// which can be in wave space (coefficient) or not
            /// It is stored in the variable m_WaveSpace.
            inline bool GetWaveSpace(void) const;
            
            /// Fills the array #m_phys
            inline void SetPhys(const Array<OneD, const NekDouble> &inarray);

            /// Sets the array #m_phys
            inline void SetPhysArray(Array<OneD, NekDouble> &inarray);

            /// This function manually sets whether the array of physical
            /// values \f$\boldsymbol{u}_l\f$ (implemented as #m_phys) is
            /// filled or not.
            inline void SetPhysState(const bool physState);

            /// This function indicates whether the array of physical values
            /// \f$\boldsymbol{u}_l\f$ (implemented as #m_phys) is filled or
            /// not.
            inline bool GetPhysState(void) const;

            /// This function integrates a function \f$f(\boldsymbol{x})\f$
            /// over the domain consisting of all the elements of the expansion.
            MULTI_REGIONS_EXPORT NekDouble PhysIntegral (void);

            /// This function integrates a function \f$f(\boldsymbol{x})\f$
            /// over the domain consisting of all the elements of the expansion.
            MULTI_REGIONS_EXPORT NekDouble PhysIntegral(
                const Array<OneD,
                const NekDouble> &inarray);

            /// This function calculates the inner product of a function
            /// \f$f(\boldsymbol{x})\f$ with respect to all \emph{local}
            /// expansion modes \f$\phi_n^e(\boldsymbol{x})\f$.
            inline void   IProductWRTBase_IterPerExp(
                const Array<OneD, const NekDouble> &inarray,
                      Array<OneD,       NekDouble> &outarray);

            ///
            inline void IProductWRTBase(
                const Array<OneD, const NekDouble> &inarray,
                      Array<OneD,       NekDouble> &outarray,
                      CoeffState coeffstate = eLocal);

            /// This function calculates the inner product of a function
            /// \f$f(\boldsymbol{x})\f$ with respect to the derivative (in
            /// direction \param dir) of all \emph{local} expansion modes
            /// \f$\phi_n^e(\boldsymbol{x})\f$.
            MULTI_REGIONS_EXPORT void   IProductWRTDerivBase
                (const int dir,
                 const Array<OneD, const NekDouble> &inarray,
                       Array<OneD,       NekDouble> &outarray);

            /// This function elementally evaluates the forward transformation
            /// of a function \f$u(\boldsymbol{x})\f$ onto the global
            /// spectral/hp expansion.
            inline void  FwdTrans_IterPerExp (
                const Array<OneD,
                const NekDouble> &inarray,
                      Array<OneD,NekDouble> &outarray);

            ///
            inline void FwdTrans(
                const Array<OneD,
                const NekDouble> &inarray,
                      Array<OneD,       NekDouble> &outarray,
                      CoeffState coeffstate = eLocal);

            /// This function elementally mulplies the coefficient space of
            /// Sin my the elemental inverse of the mass matrix.
            MULTI_REGIONS_EXPORT void  MultiplyByElmtInvMass (
                 const Array<OneD,
                 const NekDouble> &inarray,
                 Array<OneD,       NekDouble> &outarray);

            ///
            inline void MultiplyByInvMassMatrix(
                const Array<OneD,const NekDouble> &inarray,
                      Array<OneD,      NekDouble> &outarray,
                      CoeffState coeffstate = eLocal);

            /// Smooth a field across elements
            inline void SmoothField(Array<OneD,NekDouble> &field);

            /// Solve helmholtz problem
            inline void HelmSolve(
                const Array<OneD, const NekDouble> &inarray,
                      Array<OneD,       NekDouble> &outarray,
                const FlagList &flags,
                const StdRegions::ConstFactorMap &factors,
                const StdRegions::VarCoeffMap &varcoeff =
                                StdRegions::NullVarCoeffMap,
                const Array<OneD, const NekDouble> &dirForcing =
                                NullNekDouble1DArray);

            /// Solve Advection Diffusion Reaction
            inline void LinearAdvectionDiffusionReactionSolve(
                const Array<OneD, Array<OneD, NekDouble> > &velocity,
                       const Array<OneD, const NekDouble> &inarray,
                       Array<OneD, NekDouble> &outarray,
                       const NekDouble lambda,
                       CoeffState coeffstate = eLocal, 
                       const Array<OneD, const NekDouble>&
                       dirForcing = NullNekDouble1DArray);


            /// Solve Advection Diffusion Reaction
            inline void LinearAdvectionReactionSolve(
                const Array<OneD, Array<OneD, NekDouble> > &velocity,
                const Array<OneD, const NekDouble> &inarray,
                      Array<OneD, NekDouble> &outarray,
                const NekDouble lambda,
                      CoeffState coeffstate = eLocal,
                const Array<OneD, const NekDouble>&
                      dirForcing = NullNekDouble1DArray);

            ///
            MULTI_REGIONS_EXPORT void FwdTrans_BndConstrained(
                const Array<OneD, const NekDouble> &inarray,
                      Array<OneD,       NekDouble> &outarray);


            /// This function elementally evaluates the backward transformation
            /// of the global spectral/hp element expansion.
            inline void BwdTrans_IterPerExp (
                const Array<OneD, const NekDouble> &inarray,
                      Array<OneD,NekDouble> &outarray);

            ///
            inline void BwdTrans (
                const Array<OneD,
                const NekDouble> &inarray,
                      Array<OneD,NekDouble> &outarray,
                      CoeffState coeffstate = eLocal);

            /// This function calculates the coordinates of all the elemental
            /// quadrature points \f$\boldsymbol{x}_i\f$.
            inline void GetCoords(
                Array<OneD, NekDouble> &coord_0,
                Array<OneD, NekDouble> &coord_1 = NullNekDouble1DArray,
                Array<OneD, NekDouble> &coord_2 = NullNekDouble1DArray);
			
			// Homogeneous transforms
            inline void HomogeneousFwdTrans(
                const Array<OneD, const NekDouble> &inarray,
                      Array<OneD, NekDouble> &outarray,
                      CoeffState coeffstate = eLocal,
                bool Shuff = true,
                bool UnShuff = true);
            
            inline void HomogeneousBwdTrans(
                const Array<OneD, const NekDouble> &inarray,
                      Array<OneD, NekDouble> &outarray,
                      CoeffState coeffstate = eLocal,
                bool Shuff = true,
                bool UnShuff = true);
            
            inline void DealiasedProd(
                const Array<OneD, NekDouble> &inarray1,
                const Array<OneD, NekDouble> &inarray2,
                      Array<OneD, NekDouble> &outarray,
                      CoeffState coeffstate = eLocal);
			
            inline void GetBCValues(
                      Array<OneD, NekDouble> &BndVals,
                const Array<OneD, NekDouble> &TotField,
                int BndID);
            
            inline void NormVectorIProductWRTBase(
                Array<OneD, const NekDouble> &V1,
                Array<OneD, const NekDouble> &V2,
                Array<OneD, NekDouble> &outarray,
                int BndID);
			
            /// This function calculates Surface Normal vector of a smooth
            /// manifold.
            MULTI_REGIONS_EXPORT void GetSurfaceNormal(
                Array<OneD,NekDouble> &SurfaceNormal,
                const int k);

            /// Apply geometry information to each expansion.
            MULTI_REGIONS_EXPORT void ApplyGeomInfo();

            void WriteTecplotHeader(std::ofstream &outfile,
                                    std::string var = "")
            {
                v_WriteTecplotHeader(outfile, var);
            }

            void WriteTecplotZone(
                std::ofstream &outfile,
                int expansion = -1)
            {
                v_WriteTecplotZone(outfile, expansion);
            }

            void WriteTecplotField(std::ofstream &outfile,
                                   int expansion = -1)
            {
                v_WriteTecplotField(outfile, expansion);
            }

            void WriteTecplotConnectivity(std::ofstream &outfile,
                                          int expansion = -1)
            {
                v_WriteTecplotConnectivity(outfile, expansion);
            }

            MULTI_REGIONS_EXPORT void WriteVtkHeader(std::ofstream &outfile);
            MULTI_REGIONS_EXPORT void WriteVtkFooter(std::ofstream &outfile);

            void WriteVtkPieceHeader(std::ofstream &outfile, int expansion)
            {
                v_WriteVtkPieceHeader(outfile, expansion);
            }

            MULTI_REGIONS_EXPORT void WriteVtkPieceFooter(
                std::ofstream &outfile,
                int expansion);

            void WriteVtkPieceData  (
                std::ofstream &outfile,
                int expansion,
                std::string var = "v")
            {
                v_WriteVtkPieceData(outfile, expansion, var);
            }

            /// This function returns the dimension of the coordinates of the
            /// element \a eid.
            // inline
            MULTI_REGIONS_EXPORT int GetCoordim(int eid);

            /// Set the \a i th coefficiient in \a m_coeffs to value \a val
            inline void SetCoeff(int i, NekDouble val);
            
            /// Set the coefficiient in \a m_coeffs to value \a val (0D Exapnsion)
            inline void SetCoeff(NekDouble val);
            
            /// Set the physical value in \a m_coeffs to value \a val (0D Exapnsion)
            inline void SetPhys(NekDouble val);
            
            inline const SpatialDomains::PointGeomSharedPtr GetGeom(void) const;
            
            inline const SpatialDomains::PointGeomSharedPtr GetVertex(void) const;

            /// Set the \a i th coefficiient in  #m_coeffs to value \a val
            inline void SetCoeffs(int i, NekDouble val);

            /// Set the  #m_coeffs array to inarray
            inline void SetCoeffsArray(Array<OneD, NekDouble> &inarray);

            /// This function returns (a reference to) the array
            /// \f$\boldsymbol{\hat{u}}_l\f$ (implemented as #m_coeffs)
            /// containing all local expansion coefficients.
            inline const Array<OneD, const NekDouble> &GetCoeffs() const;

            /// Impose Dirichlet Boundary Conditions onto Array
            inline void ImposeDirichletConditions(
                Array<OneD,NekDouble>& outarray);

            /// Fill Bnd Condition expansion from the values stored in expansion
            inline void FillBndCondFromField(void);

            /// Put the coefficients into global ordering using m_coeffs 
            inline void LocalToGlobal(void);

            /// Put the coefficients into local ordering and place in m_coeffs
            inline void GlobalToLocal(void);

            /// Get the \a i th value  (coefficient) of #m_coeffs
            inline NekDouble GetCoeff(int i);

            /// Get the \a i th value  (coefficient) of #m_coeffs
            inline NekDouble GetCoeffs(int i);

            /// This function returns (a reference to) the array
            /// \f$\boldsymbol{u}_l\f$ (implemented as #m_phys) containing the
            /// function \f$u^{\delta}(\boldsymbol{x})\f$ evaluated at the
            /// quadrature points.
            // inline
            MULTI_REGIONS_EXPORT const Array<OneD, const NekDouble>
                &GetPhys()  const;

            /// This function calculates the \f$L_\infty\f$ error of the global
            /// spectral/hp element approximation.
            MULTI_REGIONS_EXPORT NekDouble Linf (
                const Array<OneD, const NekDouble> &inarray,
                const Array<OneD, const NekDouble> &soln = NullNekDouble1DArray);

            /// This function calculates the \f$L_2\f$ error with
            /// respect to soln of the global
            /// spectral/hp element approximation.
            NekDouble L2(
                const Array<OneD, const NekDouble> &inarray,
                const Array<OneD, const NekDouble> &soln = NullNekDouble1DArray)
            {
                return v_L2(inarray, soln);
            }

            /// Calculates the \f$H^1\f$ error of the global spectral/hp
            /// element approximation.
            MULTI_REGIONS_EXPORT NekDouble H1 (
                const Array<OneD, const NekDouble> &inarray,
                const Array<OneD, const NekDouble> &soln = NullNekDouble1DArray);
            
            NekDouble Integral (const Array<OneD, const NekDouble> &inarray)
            {
                return v_Integral(inarray);
            }

            /// This function calculates the energy associated with
            /// each one of the modesof a 3D homogeneous nD expansion
            Array<OneD, const NekDouble> HomogeneousEnergy (void)
            {
                return v_HomogeneousEnergy();
            }

            /// This function sets the Spectral Vanishing Viscosity 
            /// in homogeneous1D expansion. 
            void SetHomo1DSpecVanVisc(Array<OneD, NekDouble> visc)
            {
                v_SetHomo1DSpecVanVisc(visc);
            }

            /// This function returns a vector containing the wave
            /// numbers in z-direction associated
            /// with the 3D homogenous expansion. Required if a
            /// parellelisation is applied in the Fourier direction
            Array<OneD, const unsigned int> GetZIDs(void)
            {
                return v_GetZIDs();
            }

            /// This function returns the transposition class
            /// associaed with the homogeneous expansion.
            LibUtilities::TranspositionSharedPtr GetTransposition(void)
            {
                return v_GetTransposition();
            }
            
            /// This function returns the Width of homogeneous direction
            /// associaed with the homogeneous expansion.
            NekDouble GetHomoLen(void)
            {
                return v_GetHomoLen();
            }
            
            /// This function returns a vector containing the wave
            /// numbers in y-direction associated
            /// with the 3D homogenous expansion. Required if a
            /// parellelisation is applied in the Fourier direction
            Array<OneD, const unsigned int> GetYIDs(void)
            {
                return v_GetYIDs();
            }

            /// This function interpolates the physical space points in
            /// \a inarray to \a outarray using the same points defined in the
            /// expansion but where the number of points are rescaled
            /// by \a 1DScale
            void PhysInterp1DScaled(
                const NekDouble scale,
                const Array<OneD, NekDouble> &inarray,
                      Array<OneD, NekDouble>  &outarray)
            {
                v_PhysInterp1DScaled(scale, inarray,outarray);                
            }

            /// This function Galerkin projects the physical space points in
            /// \a inarray to \a outarray where inarray is assumed to
            /// be defined in the expansion but where the number of
            /// points are rescaled by \a 1DScale
            void PhysGalerkinProjection1DScaled(
                const NekDouble scale,
                const Array<OneD, NekDouble> &inarray,
                      Array<OneD, NekDouble> &outarray)
            {
                v_PhysGalerkinProjection1DScaled(scale, inarray, outarray);
            } 

            /// This function returns the number of elements in the expansion.
            inline int GetExpSize(void);


            /// This function returns the number of elements in the
            /// expansion which may be different for a homogeoenous extended
            /// expansionp.
            inline int GetNumElmts(void)
            {
                return v_GetNumElmts();
            }

            /// This function returns the vector of elements in the expansion.
            inline const boost::shared_ptr<LocalRegions::ExpansionVector>
                    GetExp() const;

            /// This function returns (a shared pointer to) the local elemental
            /// expansion of the \f$n^{\mathrm{th}}\f$ element.
            inline LocalRegions::ExpansionSharedPtr& GetExp(int n) const;

            /// This function returns (a shared pointer to) the local elemental
            /// expansion containing the arbitrary point given by \a gloCoord.
            MULTI_REGIONS_EXPORT LocalRegions::ExpansionSharedPtr& GetExp(
                const Array<OneD, const NekDouble> &gloCoord);

            /** This function returns the index of the local elemental
             * expansion containing the arbitrary point given by \a gloCoord.
             **/
            MULTI_REGIONS_EXPORT int GetExpIndex(
                const Array<OneD, const NekDouble> &gloCoord,
                NekDouble tol = 0.0);

            /** This function returns the index and the Local
             * Cartesian Coordinates \a locCoords of the local
             * elemental expansion containing the arbitrary point
             * given by \a gloCoords.
             **/ 
            MULTI_REGIONS_EXPORT int GetExpIndex(
                const Array<OneD, const NekDouble> &gloCoords, 
                      Array<OneD, NekDouble>       &locCoords,
                NekDouble tol = 0.0);

            /// Get the start offset position for a global list of #m_coeffs
            /// correspoinding to element n.
            inline int GetCoeff_Offset(int n) const;

            /// Get the start offset position for a global list of m_phys
            /// correspoinding to element n.
            inline int GetPhys_Offset(int n) const;

            /// Get the element id associated with the n th
            /// consecutive block of data in  #m_phys and #m_coeffs
            inline int GetOffset_Elmt_Id(int n) const;

            /// This function returns (a reference to) the array
            /// \f$\boldsymbol{\hat{u}}_l\f$ (implemented as #m_coeffs)
            /// containing all local expansion coefficients.
            inline Array<OneD, NekDouble> &UpdateCoeffs();

            /// This function returns (a reference to) the array
            /// \f$\boldsymbol{u}_l\f$ (implemented as #m_phys) containing the
            /// function \f$u^{\delta}(\boldsymbol{x})\f$ evaluated at the
            /// quadrature points.
            inline Array<OneD, NekDouble> &UpdatePhys();

            inline void PhysDeriv(
                Direction edir,
                const Array<OneD, const NekDouble> &inarray,
                      Array<OneD, NekDouble> &out_d);	
	    
            /// This function discretely evaluates the derivative of a function
            /// \f$f(\boldsymbol{x})\f$ on the domain consisting of all
            /// elements of the expansion.
            inline void PhysDeriv(
                const Array<OneD, const NekDouble> &inarray,
                      Array<OneD, NekDouble> &out_d0,
                      Array<OneD, NekDouble> &out_d1 = NullNekDouble1DArray,
                      Array<OneD, NekDouble> &out_d2 = NullNekDouble1DArray);
            
            inline void PhysDeriv(
                const int dir,
                const Array<OneD, const NekDouble> &inarray,
                      Array<OneD, NekDouble> &out_d);
            
            
            // functions associated with DisContField
            inline const Array<OneD, const  boost::shared_ptr<ExpList> >
                &GetBndCondExpansions();
            
            inline boost::shared_ptr<ExpList> &UpdateBndCondExpansion(int i);
            
            inline void Upwind(
                const Array<OneD, const Array<OneD,       NekDouble> > &Vec,
                const Array<OneD,                   const NekDouble>   &Fwd,
                const Array<OneD,                   const NekDouble>   &Bwd,
                      Array<OneD,                         NekDouble>   &Upwind);

            inline void Upwind(
                const Array<OneD, const NekDouble> &Vn,
                const Array<OneD, const NekDouble> &Fwd,
                const Array<OneD, const NekDouble> &Bwd,
                      Array<OneD,       NekDouble> &Upwind);
            
            /**
             * Return a reference to the trace space associated with this
             * expansion list.
             */
            inline boost::shared_ptr<ExpList> &GetTrace();
            
            inline boost::shared_ptr<ExpList> &GetTrace(int i);
            
            inline boost::shared_ptr<AssemblyMapDG> &GetTraceMap(void);
            
            inline const Array<OneD, const int> &GetTraceBndMap(void);

            inline void GetNormals(Array<OneD, Array<OneD, NekDouble> > &normals);

            inline void AddTraceIntegral(
                const Array<OneD, const NekDouble> &Fx,
                const Array<OneD, const NekDouble> &Fy,
                Array<OneD, NekDouble> &outarray);

            inline void AddTraceIntegral(
                const Array<OneD, const NekDouble> &Fn,
                      Array<OneD, NekDouble> &outarray);

            inline void AddFwdBwdTraceIntegral(
                const Array<OneD, const NekDouble> &Fwd,
                const Array<OneD, const NekDouble> &Bwd,
                      Array<OneD, NekDouble> &outarray);

            inline void GetFwdBwdTracePhys(
                Array<OneD,NekDouble> &Fwd,
                Array<OneD,NekDouble> &Bwd);

            inline void GetFwdBwdTracePhys(
                const Array<OneD,const NekDouble> &field,
                      Array<OneD,NekDouble> &Fwd,
                      Array<OneD,NekDouble> &Bwd);

            inline void ExtractTracePhys(Array<OneD,NekDouble> &outarray);

            inline void ExtractTracePhys(
                const Array<OneD, const NekDouble> &inarray,
                      Array<OneD,NekDouble> &outarray);

            inline const Array<OneD, const SpatialDomains::
                BoundaryConditionShPtr>& GetBndConditions();

            inline Array<OneD, SpatialDomains::
                BoundaryConditionShPtr>& UpdateBndConditions();

            inline void EvaluateBoundaryConditions(
                const NekDouble time = 0.0,
                const NekDouble = NekConstants::kNekUnsetDouble,
                const NekDouble = NekConstants::kNekUnsetDouble);


            // Routines for continous matrix solution
            /// This function calculates the result of the multiplication of a
            /// matrix of type specified by \a mkey with a vector given by \a
            /// inarray.
            inline void GeneralMatrixOp(
                const GlobalMatrixKey             &gkey,
                const Array<OneD,const NekDouble> &inarray,
                      Array<OneD,      NekDouble> &outarray,
                      CoeffState coeffstate = eLocal);

            MULTI_REGIONS_EXPORT void GeneralMatrixOp_IterPerExp(
                const GlobalMatrixKey      &gkey,
                const Array<OneD,const NekDouble> &inarray,
                      Array<OneD,      NekDouble> &outarray);

            inline void SetUpPhysNormals();

            inline void GetBoundaryToElmtMap(Array<OneD, int> &ElmtID,
                                             Array<OneD,int> &EdgeID);

            MULTI_REGIONS_EXPORT void  GeneralGetFieldDefinitions(
                std::vector<LibUtilities::FieldDefinitionsSharedPtr> &fielddef,
                int NumHomoDir = 0,
                Array<OneD, LibUtilities::BasisSharedPtr> &HomoBasis =
                    LibUtilities::NullBasisSharedPtr1DArray,
                std::vector<NekDouble> &HomoLen =
                    LibUtilities::NullNekDoubleVector,
                std::vector<unsigned int> &HomoZIDs =
                    LibUtilities::NullUnsignedIntVector,
                std::vector<unsigned int> &HomoYIDs =
                    LibUtilities::NullUnsignedIntVector);
            

            const NekOptimize::GlobalOptParamSharedPtr &GetGlobalOptParam(void)
            {
                return m_globalOptParam;
            }

            map<int, RobinBCInfoSharedPtr> GetRobinBCInfo()
            {
                return v_GetRobinBCInfo();
            }

            void GetPeriodicEntities(
                PeriodicMap &periodicVerts,
                PeriodicMap &periodicEdges,
                PeriodicMap &periodicFaces = NullPeriodicMap)
            {
                v_GetPeriodicEntities(periodicVerts, periodicEdges, periodicFaces);
            }

            std::vector<LibUtilities::FieldDefinitionsSharedPtr>
                GetFieldDefinitions()
            {
                return v_GetFieldDefinitions();
            }


            void GetFieldDefinitions(std::vector<LibUtilities::FieldDefinitionsSharedPtr> &fielddef)
            {
                v_GetFieldDefinitions(fielddef);
            }



            /// Append the element data listed in elements
            /// fielddef->m_ElementIDs onto fielddata
            void AppendFieldData(
                LibUtilities::FieldDefinitionsSharedPtr &fielddef,
                std::vector<NekDouble> &fielddata)
            {
                v_AppendFieldData(fielddef,fielddata);
            }

            
            /// Append the data in coeffs listed in elements
            /// fielddef->m_ElementIDs onto fielddata
            void AppendFieldData(
                LibUtilities::FieldDefinitionsSharedPtr &fielddef,
                std::vector<NekDouble> &fielddata,
                Array<OneD, NekDouble> &coeffs)
            {
                v_AppendFieldData(fielddef,fielddata,coeffs);
            }


            /** \brief Extract the data in fielddata into the coeffs
             * using the basic ExpList Elemental expansions rather
             * than planes in homogeneous case
             */ 
            MULTI_REGIONS_EXPORT void ExtractElmtDataToCoeffs(
                LibUtilities::FieldDefinitionsSharedPtr &fielddef,
                std::vector<NekDouble> &fielddata,
                std::string &field,
                Array<OneD, NekDouble> &coeffs);
            

            /** \brief Extract the data from fromField using
             * fromExpList the coeffs using the basic ExpList
             * Elemental expansions rather than planes in homogeneous
             * case
             */ 
            MULTI_REGIONS_EXPORT  void ExtractCoeffsToCoeffs(
                const boost::shared_ptr<ExpList> &fromExpList,
                const Array<OneD, const NekDouble> &fromCoeffs,
                      Array<OneD, NekDouble> &toCoeffs);
			
			
            //Extract data in fielddata into the m_coeffs_list for the 3D stability analysis (base flow is 2D)
            MULTI_REGIONS_EXPORT void ExtractDataToCoeffs(
                LibUtilities::FieldDefinitionsSharedPtr &fielddef,
                std::vector<NekDouble> &fielddata,
                std::string &field,
                Array<OneD, NekDouble> &coeffs);
			

            /// Returns a shared pointer to the current object.
            boost::shared_ptr<ExpList> GetSharedThisPtr()
            {
                return shared_from_this();
            }

            /// Returns the session object
            boost::shared_ptr<LibUtilities::SessionReader> GetSession()
            {
                return m_session;
            }

            /// Returns the comm object
            boost::shared_ptr<LibUtilities::Comm> GetComm()
            {
                return m_comm;
            }

            SpatialDomains::MeshGraphSharedPtr GetGraph()
            {
                return m_graph;
            }

            // Wrapper functions for Homogeneous Expansions
            inline LibUtilities::BasisSharedPtr  GetHomogeneousBasis(void)
            {
                return v_GetHomogeneousBasis();
            }

            boost::shared_ptr<ExpList> &GetPlane(int n)
            {
                return v_GetPlane(n);
            }
            
            //expansion type
            ExpansionType m_expType;

        protected:
            boost::shared_ptr<DNekMat> GenGlobalMatrixFull(
                const GlobalLinSysKey &mkey,
                const boost::shared_ptr<AssemblyMapCG> &locToGloMap);

            /// Communicator
            LibUtilities::CommSharedPtr m_comm;

            /// Session
            LibUtilities::SessionReaderSharedPtr m_session;

            /// Mesh associated with this expansion list.
            SpatialDomains::MeshGraphSharedPtr m_graph;

            /// The total number of local degrees of freedom. #m_ncoeffs
            /// \f$=N_{\mathrm{eof}}=\sum_{e=1}^{{N_{\mathrm{el}}}}N^{e}_l\f$
            int m_ncoeffs;

            /** The total number of quadrature points. #m_npoints
             *\f$=Q_{\mathrm{tot}}=\sum_{e=1}^{{N_{\mathrm{el}}}}N^{e}_Q\f$
             **/
            int m_npoints;
            
            /**
             * \brief Concatenation of all local expansion coefficients.
             *
             * The array of length #m_ncoeffs\f$=N_{\mathrm{eof}}\f$ which is
             * the concatenation of the local expansion coefficients
             * \f$\hat{u}_n^e\f$ over all \f$N_{\mathrm{el}}\f$ elements
             * \f[\mathrm{\texttt{m\_coeffs}}=\boldsymbol{\hat{u}}_{l} =
             * \underline{\boldsymbol{\hat{u}}}^e = \left [ \begin{array}{c}
             * \boldsymbol{\hat{u}}^{1} \       \
             * \boldsymbol{\hat{u}}^{2} \       \
             * \vdots \                                                 \
             * \boldsymbol{\hat{u}}^{{{N_{\mathrm{el}}}}} \end{array} \right ],
             * \quad
             * \mathrm{where}\quad \boldsymbol{\hat{u}}^{e}[n]=\hat{u}_n^{e}\f]
             */
            Array<OneD, NekDouble> m_coeffs;

            /**
             * \brief The global expansion evaluated at the quadrature points
             *
             * The array of length #m_npoints\f$=Q_{\mathrm{tot}}\f$ containing
             * the evaluation of \f$u^{\delta}(\boldsymbol{x})\f$ at the
             * quadrature points \f$\boldsymbol{x}_i\f$.
             * \f[\mathrm{\texttt{m\_phys}}=\boldsymbol{u}_{l} =
             * \underline{\boldsymbol{u}}^e = \left [ \begin{array}{c}
             * \boldsymbol{u}^{1} \             \
             * \boldsymbol{u}^{2} \             \
             * \vdots \                                                 \
             * \boldsymbol{u}^{{{N_{\mathrm{el}}}}} \end{array} \right ],\quad
             * \mathrm{where}\quad
             * \boldsymbol{u}^{e}[i]=u^{\delta}(\boldsymbol{x}_i)\f]
             */
            Array<OneD, NekDouble> m_phys;

            /**
             * \brief The state of the array #m_phys.
             *
             * Indicates whether the array #m_phys, created to contain the
             * evaluation of \f$u^{\delta}(\boldsymbol{x})\f$ at the quadrature
             * points \f$\boldsymbol{x}_i\f$, is filled with these values.
             */
            bool       m_physState;

            /**
             * \brief The list of local expansions.
             *
             * The (shared pointer to the) vector containing (shared pointers
             * to) all local expansions. The fact that the local expansions are
             * all stored as a (pointer to a) #StdExpansion, the abstract base
             * class for all local expansions, allows a general implementation
             * where most of the routines for the derived classes are defined
             * in the #ExpList base class.
             */
            boost::shared_ptr<LocalRegions::ExpansionVector> m_exp;

            /// Offset of elemental data into the array #m_coeffs
            Array<OneD, int>  m_coeff_offset;

            /// Offset of elemental data into the array #m_phys
            Array<OneD, int>  m_phys_offset;

            /// Array containing the element id #m_offset_elmt_id[n]
            /// that the n^th consecutive block of data in #m_coeffs
            /// and #m_phys is associated, i.e. for an array of
            /// constant expansion size and single shape elements
            /// m_phys[n*m_npoints] is the data related to
            /// m_exp[m_offset_elmt_id[n]];
            Array<OneD, int>  m_offset_elmt_id;

            NekOptimize::GlobalOptParamSharedPtr m_globalOptParam;

            BlockMatrixMapShPtr  m_blockMat;
			
            //@todo should this be in ExpList or ExpListHomogeneous1D.cpp
            // it's a bool which determine if the expansion is in the wave space (coefficient space)
            // or not
            bool m_WaveSpace;
			
            /// This function assembles the block diagonal matrix of local
            /// matrices of the type \a mtype.
            const DNekScalBlkMatSharedPtr GenBlockMatrix(
                const GlobalMatrixKey &gkey);

            const DNekScalBlkMatSharedPtr& GetBlockMatrix(
                const GlobalMatrixKey &gkey);

            void MultiplyByBlockMatrix(
                const GlobalMatrixKey             &gkey,
                const Array<OneD,const NekDouble> &inarray,
                      Array<OneD,      NekDouble> &outarray);

            /// Generates a global matrix from the given key and map.
            boost::shared_ptr<GlobalMatrix>  GenGlobalMatrix(
                const GlobalMatrixKey &mkey,
                const boost::shared_ptr<AssemblyMapCG> &locToGloMap);


            void GlobalEigenSystem(
                const boost::shared_ptr<DNekMat> &Gmat,
                Array<OneD, NekDouble> &EigValsReal,
                Array<OneD, NekDouble> &EigValsImag,
                Array<OneD, NekDouble> &EigVecs
                = NullNekDouble1DArray);


            /// This operation constructs the global linear system of type \a
            /// mkey.
            boost::shared_ptr<GlobalLinSys>  GenGlobalLinSys(
                const GlobalLinSysKey &mkey,
                const boost::shared_ptr<AssemblyMapCG> &locToGloMap);

            /// Generate a GlobalLinSys from information provided by the key
            /// "mkey" and the mapping provided in LocToGloBaseMap.
            boost::shared_ptr<GlobalLinSys> GenGlobalBndLinSys(
                const GlobalLinSysKey     &mkey,
                const AssemblyMapSharedPtr &locToGloMap);

            void ReadGlobalOptimizationParameters()
            {
                v_ReadGlobalOptimizationParameters();
            }

            // Virtual prototypes

            virtual int v_GetNumElmts(void)
            {
                return (*m_exp).size();
            }

            virtual const Array<OneD,const boost::shared_ptr<ExpList> >
                &v_GetBndCondExpansions(void);

            virtual boost::shared_ptr<ExpList> &v_UpdateBndCondExpansion(int i);
            
            virtual void v_Upwind(
                const Array<OneD, const Array<OneD,       NekDouble> > &Vec,
                const Array<OneD,                   const NekDouble>   &Fwd,
                const Array<OneD,                   const NekDouble>   &Bwd,
                      Array<OneD,                         NekDouble>   &Upwind);

            virtual void v_Upwind(
                const Array<OneD, const NekDouble> &Vn,
                const Array<OneD, const NekDouble> &Fwd,
                const Array<OneD, const NekDouble> &Bwd,
                      Array<OneD,       NekDouble> &Upwind);

            virtual boost::shared_ptr<ExpList> &v_GetTrace();
			
            virtual boost::shared_ptr<ExpList> &v_GetTrace(int i);

            virtual boost::shared_ptr<AssemblyMapDG> &v_GetTraceMap();

            virtual const Array<OneD, const int> &v_GetTraceBndMap();

            virtual void v_GetNormals(
                Array<OneD, Array<OneD, NekDouble> > &normals);

            virtual void v_AddTraceIntegral(
                const Array<OneD, const NekDouble> &Fx,
                const Array<OneD, const NekDouble> &Fy,
                      Array<OneD, NekDouble> &outarray);

            virtual void v_AddTraceIntegral(
                const Array<OneD, const NekDouble> &Fn,
                      Array<OneD, NekDouble> &outarray);
            
            virtual void v_AddFwdBwdTraceIntegral(
                const Array<OneD, const NekDouble> &Fwd,
                const Array<OneD, const NekDouble> &Bwd,
                      Array<OneD, NekDouble> &outarray);

            virtual void v_GetFwdBwdTracePhys(
                Array<OneD,NekDouble> &Fwd,
                Array<OneD,NekDouble> &Bwd);

            virtual void v_GetFwdBwdTracePhys(
                const Array<OneD,const NekDouble>  &field,
                      Array<OneD,NekDouble> &Fwd,
                      Array<OneD,NekDouble> &Bwd);

            virtual void v_ExtractTracePhys(
                Array<OneD,NekDouble> &outarray);

            virtual void v_ExtractTracePhys(
                const Array<OneD, const NekDouble> &inarray,
                      Array<OneD,NekDouble> &outarray);

            virtual void v_MultiplyByInvMassMatrix(
                const Array<OneD,const NekDouble> &inarray,
                      Array<OneD,      NekDouble> &outarray,
                      CoeffState coeffstate);

            virtual void v_HelmSolve(
                const Array<OneD, const NekDouble> &inarray,
                      Array<OneD,       NekDouble> &outarray,
                const FlagList &flags,
                const StdRegions::ConstFactorMap &factors,
                const StdRegions::VarCoeffMap &varcoeff,
                const Array<OneD, const NekDouble> &dirForcing);

            virtual void v_LinearAdvectionDiffusionReactionSolve(
                const Array<OneD, Array<OneD, NekDouble> > &velocity,
                const Array<OneD, const NekDouble> &inarray,
                      Array<OneD, NekDouble> &outarray,
                const NekDouble lambda,
                      CoeffState coeffstate = eLocal,
                const Array<OneD, const NekDouble>&
                      dirForcing = NullNekDouble1DArray);

            virtual void v_LinearAdvectionReactionSolve(
                const Array<OneD, Array<OneD, NekDouble> > &velocity,
                const Array<OneD, const NekDouble> &inarray,
                      Array<OneD, NekDouble> &outarray,
                const NekDouble lambda,
                      CoeffState coeffstate = eLocal,
                const Array<OneD, const NekDouble>&
                      dirForcing = NullNekDouble1DArray);

            // wrapper functions about virtual functions
            virtual void v_ImposeDirichletConditions(Array<OneD,NekDouble>& outarray);

            virtual void v_FillBndCondFromField();


            virtual void v_LocalToGlobal(void);

            virtual void v_GlobalToLocal(void);

            virtual void v_BwdTrans(
                const Array<OneD,const NekDouble> &inarray,
                      Array<OneD,      NekDouble> &outarray,
                      CoeffState coeffstate);
			
            virtual void v_BwdTrans_IterPerExp(
                const Array<OneD,const NekDouble> &inarray,
                      Array<OneD,NekDouble> &outarray);
	    
            virtual void v_FwdTrans(
                const Array<OneD,const NekDouble> &inarray,
                      Array<OneD,      NekDouble> &outarray,
                      CoeffState coeffstate);

            virtual void v_FwdTrans_IterPerExp(
                const Array<OneD,const NekDouble> &inarray,
                      Array<OneD,NekDouble> &outarray);

            virtual void v_SmoothField(Array<OneD,NekDouble> &field);

            virtual void v_IProductWRTBase(
                const Array<OneD, const NekDouble> &inarray,
                      Array<OneD,       NekDouble> &outarray,
                CoeffState                          coeffstate);
			
            virtual void v_IProductWRTBase_IterPerExp(
                const Array<OneD,const NekDouble> &inarray,
                      Array<OneD,      NekDouble> &outarray);
			
            virtual void v_GeneralMatrixOp(
                const GlobalMatrixKey             &gkey,
                const Array<OneD,const NekDouble> &inarray,
                      Array<OneD,      NekDouble> &outarray,
                      CoeffState coeffstate);
            
            virtual void v_GetCoords(
                Array<OneD, NekDouble> &coord_0,
                Array<OneD, NekDouble> &coord_1,
                Array<OneD, NekDouble> &coord_2 = NullNekDouble1DArray);
			
            virtual void v_SetCoeff(NekDouble val);
            
            virtual void v_SetPhys(NekDouble val);
            
            virtual const SpatialDomains::PointGeomSharedPtr
                v_GetGeom(void) const;

            virtual const SpatialDomains::PointGeomSharedPtr
                v_GetVertex(void) const;
            
            virtual void v_PhysDeriv(
                const Array<OneD, const NekDouble> &inarray,
                Array<OneD, NekDouble> &out_d0,
                Array<OneD, NekDouble> &out_d1,
                Array<OneD, NekDouble> &out_d2);
            
            virtual void v_PhysDeriv(
                const int dir,
                const Array<OneD, const NekDouble> &inarray,
                Array<OneD, NekDouble> &out_d);
            
            virtual void v_PhysDeriv(
                Direction edir,
                const Array<OneD, const NekDouble> &inarray,
                Array<OneD, NekDouble> &out_d);
            
            virtual void v_HomogeneousFwdTrans(
                const Array<OneD, const NekDouble> &inarray,
                      Array<OneD, NekDouble> &outarray,
                      CoeffState coeffstate = eLocal,
                bool Shuff = true,
                bool UnShuff = true);
            
            virtual void v_HomogeneousBwdTrans(
                const Array<OneD, const NekDouble> &inarray,
                      Array<OneD, NekDouble> &outarray,
                CoeffState coeffstate = eLocal,
                bool Shuff = true,
                bool UnShuff = true);
            
            virtual void v_DealiasedProd(
                const Array<OneD, NekDouble> &inarray1,
                const Array<OneD, NekDouble> &inarray2,
                      Array<OneD, NekDouble> &outarray,
                      CoeffState coeffstate = eLocal);
            
            virtual void v_GetBCValues(
                      Array<OneD, NekDouble> &BndVals,
                const Array<OneD, NekDouble> &TotField,
                int BndID);
            
<<<<<<< HEAD
            virtual void v_NormVectorIProductWRTBase(Array<OneD, const NekDouble> &V1,
                                                     Array<OneD, const NekDouble> &V2,
                                                     Array<OneD, NekDouble> &outarray,
                                                     int BndID);
=======
            virtual void v_NormVectorIProductWRTBase(
                Array<OneD, const NekDouble> &V1,
                Array<OneD, const NekDouble> &V2,
                Array<OneD, NekDouble> &outarray,
                int BndID);
>>>>>>> 5f4c0946
            
            virtual void v_SetUpPhysNormals();
            
            virtual void v_GetBoundaryToElmtMap(Array<OneD, int> &ElmtID,
                                                Array<OneD,int> &EdgeID);

            virtual void v_ReadGlobalOptimizationParameters();

            virtual std::vector<LibUtilities::FieldDefinitionsSharedPtr>
                v_GetFieldDefinitions(void);

            virtual void  v_GetFieldDefinitions(
                std::vector<LibUtilities::FieldDefinitionsSharedPtr> &fielddef);

<<<<<<< HEAD
            virtual void v_AppendFieldData(LibUtilities::FieldDefinitionsSharedPtr &fielddef, std::vector<NekDouble> &fielddata);
=======

            virtual void v_AppendFieldData(
                LibUtilities::FieldDefinitionsSharedPtr &fielddef,
                std::vector<NekDouble> &fielddata);
>>>>>>> 5f4c0946

            virtual void v_AppendFieldData(
                LibUtilities::FieldDefinitionsSharedPtr &fielddef,
                std::vector<NekDouble> &fielddata,
                Array<OneD, NekDouble> &coeffs);

            virtual void v_ExtractDataToCoeffs(
                LibUtilities::FieldDefinitionsSharedPtr &fielddef,
                std::vector<NekDouble> &fielddata, std::string &field,
                Array<OneD, NekDouble> &coeffs);

            virtual void v_ExtractCoeffsToCoeffs(const boost::shared_ptr<ExpList> &fromExpList, const Array<OneD, const NekDouble> &fromCoeffs, Array<OneD, NekDouble> &toCoeffs);

            virtual void v_WriteTecplotHeader(std::ofstream &outfile,
                                              std::string var = "");
            virtual void v_WriteTecplotZone(std::ofstream &outfile,
                                            int expansion);
            virtual void v_WriteTecplotField(std::ofstream &outfile,
                                             int expansion);
            virtual void v_WriteTecplotConnectivity(std::ofstream &outfile,
                                                    int expansion);
            virtual void v_WriteVtkPieceHeader(std::ofstream &outfile, int expansion);
            virtual void v_WriteVtkPieceData(std::ofstream &outfile, int expansion,
                                             std::string var);

            virtual NekDouble v_L2(
                const Array<OneD, const NekDouble> &phys,
                const Array<OneD, const NekDouble> &soln = NullNekDouble1DArray);

            virtual NekDouble v_Integral (
                const Array<OneD, const NekDouble> &inarray);

            virtual Array<OneD, const NekDouble> v_HomogeneousEnergy(void);
            virtual LibUtilities::TranspositionSharedPtr v_GetTransposition(void);
            virtual NekDouble v_GetHomoLen(void);
            virtual Array<OneD, const unsigned int> v_GetZIDs(void);
            virtual Array<OneD, const unsigned int> v_GetYIDs(void);
            
            // 1D Scaling and projection
            virtual void v_PhysInterp1DScaled(
                const NekDouble scale, const Array<OneD, NekDouble> &inarray,
                      Array<OneD, NekDouble> &outarray);
            
            virtual void v_PhysGalerkinProjection1DScaled(
                const NekDouble scale,
                const Array<OneD, NekDouble> &inarray,
                      Array<OneD, NekDouble> &outarray);
        
            // Utility function for a common case of retrieving a
            // BoundaryCondition from a boundary condition collection.
            MULTI_REGIONS_EXPORT
                static SpatialDomains::BoundaryConditionShPtr
                    GetBoundaryCondition(const SpatialDomains::
                            BoundaryConditionCollection& collection,
                            unsigned int index, const std::string& variable);
        
        private:
            virtual const Array<OneD,const SpatialDomains::BoundaryConditionShPtr> &v_GetBndConditions();
            
            virtual Array<OneD, SpatialDomains::BoundaryConditionShPtr>
                &v_UpdateBndConditions();

            virtual void v_EvaluateBoundaryConditions(
                const NekDouble time = 0.0,
                const NekDouble x2_in = NekConstants::kNekUnsetDouble,
                const NekDouble x3_in = NekConstants::kNekUnsetDouble);
            
            virtual map<int, RobinBCInfoSharedPtr> v_GetRobinBCInfo(void);
            
            
            virtual void v_GetPeriodicEntities(
                PeriodicMap &periodicVerts,
                PeriodicMap &periodicEdges,
                PeriodicMap &periodicFaces);

            // Homogeneous direction wrapper functions. 
            virtual LibUtilities::BasisSharedPtr  v_GetHomogeneousBasis(void)
            {
                ASSERTL0(false,
                    "This method is not defined or valid for this class type");
                return LibUtilities::NullBasisSharedPtr; 
            }

            // wrapper function to set viscosity for Homo1D expansion
            virtual void v_SetHomo1DSpecVanVisc(Array<OneD, NekDouble> visc)
            {
                ASSERTL0(false,
                    "This method is not defined or valid for this class type");
            }


            virtual boost::shared_ptr<ExpList> &v_GetPlane(int n);
        };


        /// Shared pointer to an ExpList object.
        typedef boost::shared_ptr<ExpList>      ExpListSharedPtr;
        /// An empty ExpList object.
        static ExpList NullExpList;
        static ExpListSharedPtr NullExpListSharedPtr;

        // Inline routines follow.

        /**
         * Returns the total number of local degrees of freedom
         * \f$N_{\mathrm{eof}}=\sum_{e=1}^{{N_{\mathrm{el}}}}N^{e}_m\f$.
         */
        inline int ExpList::GetNcoeffs() const
        {
            return m_ncoeffs;
        }

        inline int ExpList::GetNcoeffs(const int eid) const
        {
            return (*m_exp)[eid]->GetNcoeffs();
        }

        /**
         * Evaulates the maximum number of modes in the elemental basis
         * order over all elements
         */
        inline int ExpList::EvalBasisNumModesMax() const
        {
            unsigned int i;
            int returnval = 0;

            for(i= 0; i < (*m_exp).size(); ++i)
            {
                returnval = max(returnval,
                                (*m_exp)[i]->EvalBasisNumModesMax());
            }

            return returnval;
        }

        /**
         *
         */
        inline const Array<OneD,int> ExpList::EvalBasisNumModesMaxPerExp(void)
            const
        {
            unsigned int i;
            Array<OneD,int> returnval((*m_exp).size(),0);

            for(i= 0; i < (*m_exp).size(); ++i)
            {
                returnval[i]
                    = max(returnval[i],(*m_exp)[i]->EvalBasisNumModesMax());
            }

            return returnval;
        }


        /**
         *
         */
        inline int ExpList::GetTotPoints() const
        {
            return m_npoints;
        }

        inline int ExpList::GetTotPoints(const int eid) const
        {
            return (*m_exp)[eid]->GetTotPoints();
        }


        inline int ExpList::Get1DScaledTotPoints(const NekDouble scale) const
        {
            int returnval = 0;
            int cnt;
            int nbase = (*m_exp)[0]->GetNumBases();
            
            for(int i = 0; i < (*m_exp).size(); ++i)
            {
                cnt = 1;
                for(int j = 0; j < nbase; ++j)
                {
                    cnt *= (int)(scale*((*m_exp)[i]->GetNumPoints(j)));
                }
                returnval += cnt;
            }
            return returnval;
        }

        /**
         *
         */
        inline int ExpList::GetNpoints() const
        {
            return m_npoints;
        }


        /**
         *
         */
        inline void ExpList::SetWaveSpace(const bool wavespace)
        {
            m_WaveSpace = wavespace;
        }
		
        /**
         *
         */
        inline bool ExpList::GetWaveSpace() const
        {
            return m_WaveSpace;
        }

        /**
         * This function fills the array \f$\boldsymbol{u}_l\f$, the evaluation
         * of the expansion at the quadrature points (implemented as #m_phys),
         * with the values of the array \a inarray.
         *
         * @param   inarray         The array containing the values where
         *                          #m_phys should be filled with.
         */
        inline void ExpList::SetPhys(
            const Array<OneD, const NekDouble> &inarray)
        {
            ASSERTL0(inarray.num_elements() == m_npoints,
                     "Input array does not have correct number of elements.");

            Vmath::Vcopy(m_npoints,&inarray[0],1,&m_phys[0],1);
            m_physState = true;
        }


        inline void ExpList::SetPhysArray(Array<OneD, NekDouble> &inarray)
        {
            m_phys = inarray;
        }


        /**
         * @param   physState       \a true (=filled) or \a false (=not filled).
         */
        inline void ExpList::SetPhysState(const bool physState)
        {
            m_physState = physState;
        }


        /**
         * @return  physState       \a true (=filled) or \a false (=not filled).
         */
        inline bool ExpList::GetPhysState() const
        {
            return m_physState;
        }

        /**
         *
         */
        inline void ExpList::IProductWRTBase(
            const Array<OneD, const NekDouble> &inarray,
                  Array<OneD, NekDouble> &outarray,
                  CoeffState coeffstate)
        {
            v_IProductWRTBase(inarray,outarray, coeffstate);
        }

		/**
         *
         */
        inline void ExpList::IProductWRTBase_IterPerExp(
            const Array<OneD, const NekDouble> &inarray,
                  Array<OneD,       NekDouble> &outarray)
        {
            v_IProductWRTBase_IterPerExp(inarray,outarray);
        }

        /**
         *
         */
        inline void ExpList::FwdTrans(
            const Array<OneD, const NekDouble> &inarray,
                  Array<OneD,       NekDouble> &outarray,
                  CoeffState coeffstate)
        {
            v_FwdTrans(inarray,outarray,coeffstate);
        }
		
		/**
         *
         */
        inline void ExpList::FwdTrans_IterPerExp (
            const Array<OneD, const NekDouble> &inarray,
                  Array<OneD,NekDouble> &outarray)
        {
            v_FwdTrans_IterPerExp(inarray,outarray);
        }

        /**
         *
         */
        inline void ExpList::SmoothField(Array<OneD,NekDouble> &field)
        {
            v_SmoothField(field);
        }

        /**
         *
         */
        inline void ExpList::BwdTrans (
            const Array<OneD, const NekDouble> &inarray,
                  Array<OneD,       NekDouble> &outarray,
                  CoeffState coeffstate)
        {
            v_BwdTrans(inarray,outarray,coeffstate);
        }
		
		/**
         *
         */
        inline void ExpList::BwdTrans_IterPerExp (
            const Array<OneD, const NekDouble> &inarray,
                  Array<OneD,       NekDouble> &outarray)
        {
            v_BwdTrans_IterPerExp(inarray,outarray);
        }


        /**
         *
         */
        inline void ExpList::MultiplyByInvMassMatrix(
            const Array<OneD,const NekDouble> &inarray,
                  Array<OneD,      NekDouble> &outarray,
                  CoeffState coeffstate)
        {
            v_MultiplyByInvMassMatrix(inarray,outarray,coeffstate);
        }

        /**
         *
         */
        inline void ExpList::HelmSolve(
            const Array<OneD, const NekDouble> &inarray,
                  Array<OneD,       NekDouble> &outarray,
            const FlagList &flags,
            const StdRegions::ConstFactorMap &factors,
            const StdRegions::VarCoeffMap &varcoeff,
            const Array<OneD, const NekDouble> &dirForcing)
        {
            v_HelmSolve(inarray, outarray, flags, factors, varcoeff, dirForcing);
        }


        /**
         *
         */
        inline void ExpList::LinearAdvectionDiffusionReactionSolve(
            const Array<OneD, Array<OneD, NekDouble> > &velocity,
            const Array<OneD, const NekDouble> &inarray,
                  Array<OneD, NekDouble> &outarray,
            const NekDouble lambda,
                  CoeffState coeffstate,
            const Array<OneD, const NekDouble>&  dirForcing)
        {
            v_LinearAdvectionDiffusionReactionSolve(velocity,inarray, outarray,
                                                lambda, coeffstate,dirForcing);
        }
        
        inline void ExpList::LinearAdvectionReactionSolve(
            const Array<OneD, Array<OneD, NekDouble> > &velocity,
            const Array<OneD, const NekDouble> &inarray,
                  Array<OneD, NekDouble> &outarray,
            const NekDouble lambda,
                  CoeffState coeffstate,
            const Array<OneD, const NekDouble>&  dirForcing)
        {
            v_LinearAdvectionReactionSolve(velocity,inarray, outarray,
                                           lambda, coeffstate,dirForcing);
        }

        /**
         *
         */
        inline void ExpList::GetCoords(Array<OneD, NekDouble> &coord_0,
                                       Array<OneD, NekDouble> &coord_1,
                                       Array<OneD, NekDouble> &coord_2)

        {
            v_GetCoords(coord_0,coord_1,coord_2);
        }
		
        /**
         *
         */
        inline void ExpList::SetCoeff(NekDouble val)
		
        {
            v_SetCoeff(val);
        }
		
        /**
         *
         */
        inline const SpatialDomains::PointGeomSharedPtr
            ExpList::GetGeom(void) const
        {
            return v_GetGeom();
        }
	
        /**
         *
         */
        inline const SpatialDomains::PointGeomSharedPtr
            ExpList::GetVertex(void) const
        {
            return v_GetVertex();
        }
	
		
        /**
         *
         */
        inline void ExpList::SetPhys(NekDouble val)
            
        {
            v_SetPhys(val);
        }
	
	
        /**
         *
         */
        inline void ExpList::PhysDeriv(
            const Array<OneD, const NekDouble> &inarray,
                  Array<OneD, NekDouble> &out_d0,
                  Array<OneD, NekDouble> &out_d1,
                  Array<OneD, NekDouble> &out_d2)
        {
            v_PhysDeriv(inarray,out_d0,out_d1,out_d2);
        }
	
        /**
         *
         */
        inline void ExpList::PhysDeriv(
            const int dir,
            const Array<OneD, const NekDouble> &inarray,
                  Array<OneD, NekDouble> &out_d)
        {
            v_PhysDeriv(dir,inarray,out_d);
        }
        
        inline void ExpList::PhysDeriv(
            Direction edir,
            const Array<OneD, const NekDouble> &inarray,
                  Array<OneD, NekDouble> &out_d)
        {
            v_PhysDeriv(edir, inarray,out_d);
        }		
	
        /**
         *
         */
        inline void ExpList::HomogeneousFwdTrans(
            const Array<OneD, const NekDouble> &inarray,
                  Array<OneD, NekDouble> &outarray,
                  CoeffState coeffstate,
            bool Shuff,
            bool UnShuff)
        {
            v_HomogeneousFwdTrans(inarray,outarray,coeffstate,Shuff,UnShuff);
        }
	
        /**
         *
         */
        inline void ExpList::HomogeneousBwdTrans(
            const Array<OneD, const NekDouble> &inarray,
                  Array<OneD, NekDouble> &outarray,
                  CoeffState coeffstate,
            bool Shuff,
            bool UnShuff)
        {
            v_HomogeneousBwdTrans(inarray,outarray,coeffstate,Shuff,UnShuff);
        }
	
        /**
         *
         */
        inline void ExpList::DealiasedProd(
            const Array<OneD, NekDouble> &inarray1,
            const Array<OneD, NekDouble> &inarray2,
                  Array<OneD, NekDouble> &outarray,
                  CoeffState coeffstate)
        {
            v_DealiasedProd(inarray1,inarray2,outarray,coeffstate);
        }
		
        /**
         *
         */
        inline void ExpList::GetBCValues(
                  Array<OneD, NekDouble> &BndVals,
            const Array<OneD, NekDouble> &TotField,
            int BndID)
        {
            v_GetBCValues(BndVals,TotField,BndID);
        }
	
        /**
         *
         */
        inline void ExpList::NormVectorIProductWRTBase(
            Array<OneD, const NekDouble> &V1,
            Array<OneD, const NekDouble> &V2,
            Array<OneD, NekDouble> &outarray,
            int BndID)
        {
            v_NormVectorIProductWRTBase(V1,V2,outarray,BndID);
        }
	
        /**
         * @param   eid         The index of the element to be checked.
         * @return  The dimension of the coordinates of the specific element.
         */
        inline int ExpList::GetCoordim(int eid)
        {
            ASSERTL2(eid <= (*m_exp).size(),
                     "eid is larger than number of elements");
            return (*m_exp)[eid]->GetCoordim();
        }
        
        /**
         * @param   i           The index of m_coeffs to be set
         * @param   val         The value which m_coeffs[i] is to be set to.
         */
        inline void ExpList::SetCoeff(int i, NekDouble val)
        {
            m_coeffs[i] = val;
        }
        
        
        /**
         * @param   i           The index of #m_coeffs to be set.
         * @param   val         The value which #m_coeffs[i] is to be set to.
         */
        inline void ExpList::SetCoeffs(int i, NekDouble val)
        {
            m_coeffs[i] = val;
        }
        
        
        inline void ExpList::SetCoeffsArray(Array<OneD, NekDouble> &inarray)
        {
            m_coeffs = inarray;
        }
        
        /**
         * As the function returns a constant reference to a
         * <em>const Array</em>, it is not possible to modify the
         * underlying data of the array #m_coeffs. In order to do
         * so, use the function #UpdateCoeffs instead.
         *
         * @return  (A constant reference to) the array #m_coeffs.
         */
        inline const Array<OneD, const NekDouble> &ExpList::GetCoeffs() const
        {
            return m_coeffs;
        }
        
        inline void ExpList::ImposeDirichletConditions(
            Array<OneD,NekDouble>& outarray)
        {
            v_ImposeDirichletConditions(outarray);
        }
        
        inline void ExpList::FillBndCondFromField(void)
        {
            v_FillBndCondFromField();
        }

        inline void ExpList::LocalToGlobal(void)
        {
            v_LocalToGlobal();
        }
        
        inline void ExpList::GlobalToLocal(void)
        {
            v_GlobalToLocal();
        }
        

        /**
         * @param   i               The index of #m_coeffs to be returned
         * @return  The NekDouble held in #m_coeffs[i].
         */
        inline NekDouble ExpList::GetCoeff(int i)
        {
            return m_coeffs[i];
        }

        /**
         * @param   i               The index of #m_coeffs to be returned
         * @return  The NekDouble held in #m_coeffs[i].
         */
        inline NekDouble ExpList::GetCoeffs(int i)
        {
            return m_coeffs[i];
        }

        /**
         * As the function returns a constant reference to a
         * <em>const Array</em> it is not possible to modify the
         * underlying data of the array #m_phys. In order to do
         * so, use the function #UpdatePhys instead.
         *
         * @return  (A constant reference to) the array #m_phys.
         */
        inline const Array<OneD, const NekDouble> &ExpList::GetPhys()  const
        {
            return m_phys;
        }

        /**
         * @return  \f$N_{\mathrm{el}}\f$, the number of elements in the
         *          expansion.
         */
        inline int ExpList::GetExpSize(void)
        {
            return (*m_exp).size();
        }


        /**
         * @param   n               The index of the element concerned.
         *
         * @return  (A shared pointer to) the local expansion of the
         *          \f$n^{\mathrm{th}}\f$ element.
         */
        inline LocalRegions::ExpansionSharedPtr& ExpList::GetExp(int n) const
        {
            return (*m_exp)[n];
        }

        /**
         * @return  (A const shared pointer to) the local expansion vector #m_exp
         */
        inline const boost::shared_ptr<LocalRegions::ExpansionVector>
            ExpList::GetExp(void) const
        {
            return m_exp;
        }


        /**
         *
         */
        inline int ExpList::GetCoeff_Offset(int n) const
        {
            return m_coeff_offset[n];
        }

        /**
         *
         */
        inline int ExpList::GetPhys_Offset(int n) const
        {
            return m_phys_offset[n];
        }

        /**
         *
         */
        inline int ExpList::GetOffset_Elmt_Id(int n) const
        {
            return m_offset_elmt_id[n];
        }

        /**
         * If one wants to get hold of the underlying data without modifying
         * them, rather use the function #GetCoeffs instead.
         *
         * @return  (A reference to) the array #m_coeffs.
         */
        inline Array<OneD, NekDouble> &ExpList::UpdateCoeffs()
        {
            return m_coeffs;
        }

        /**
         * If one wants to get hold of the underlying data without modifying
         * them,  rather use the function #GetPhys instead.
         *
         * @return  (A reference to) the array #m_phys.
         */
        inline Array<OneD, NekDouble> &ExpList::UpdatePhys()
        {
            m_physState = true;
            return m_phys;
        }


        // functions associated with DisContField
        inline const Array<OneD, const  boost::shared_ptr<ExpList> >
            &ExpList::GetBndCondExpansions()
        {
            return v_GetBndCondExpansions();
        }
        
        inline boost::shared_ptr<ExpList>  &ExpList::UpdateBndCondExpansion(int i)
        {
            return v_UpdateBndCondExpansion(i);
        }
        
        inline void ExpList::Upwind(
            const Array<OneD, const Array<OneD,       NekDouble> > &Vec,
            const Array<OneD,                   const NekDouble>   &Fwd,
            const Array<OneD,                   const NekDouble>   &Bwd,
                  Array<OneD,                         NekDouble>   &Upwind)
        {
            v_Upwind(Vec, Fwd, Bwd, Upwind);
        }

        inline void ExpList::Upwind(
            const Array<OneD, const NekDouble> &Vn,
            const Array<OneD, const NekDouble> &Fwd,
            const Array<OneD, const NekDouble> &Bwd,
                  Array<OneD,       NekDouble> &Upwind)
        {
            v_Upwind(Vn, Fwd, Bwd, Upwind);
        }

        inline boost::shared_ptr<ExpList> &ExpList::GetTrace()
        {
            return v_GetTrace();
        }

        inline boost::shared_ptr<ExpList> &ExpList::GetTrace(int i)
        {
            return v_GetTrace(i);
        }
		
        inline boost::shared_ptr<AssemblyMapDG> &ExpList::GetTraceMap()
        {
            return v_GetTraceMap();
        }

        inline const Array<OneD, const int> &ExpList::GetTraceBndMap()
        {
            return v_GetTraceBndMap();
        }

        inline void ExpList::GetNormals(
            Array<OneD, Array<OneD, NekDouble> > &normals)
        {
            v_GetNormals(normals);
        }

        inline void ExpList::AddTraceIntegral(
            const Array<OneD, const NekDouble> &Fx,
            const Array<OneD, const NekDouble> &Fy,
            Array<OneD, NekDouble> &outarray)
        {
            v_AddTraceIntegral(Fx,Fy,outarray);
        }

        inline void ExpList::AddTraceIntegral(
            const Array<OneD, const NekDouble> &Fn,
            Array<OneD, NekDouble> &outarray)
        {
            v_AddTraceIntegral(Fn,outarray);
        }

        inline void ExpList::AddFwdBwdTraceIntegral(
            const Array<OneD, const NekDouble> &Fwd,
            const Array<OneD, const NekDouble> &Bwd,
                  Array<OneD, NekDouble> &outarray)
        {
            v_AddFwdBwdTraceIntegral(Fwd,Bwd,outarray);
        }

        inline void ExpList::GetFwdBwdTracePhys(
            Array<OneD,NekDouble> &Fwd,
            Array<OneD,NekDouble> &Bwd)
        {
            v_GetFwdBwdTracePhys(Fwd,Bwd);
        }

        inline void ExpList::GetFwdBwdTracePhys(
            const Array<OneD,const NekDouble>  &field,
                  Array<OneD,NekDouble> &Fwd,
                  Array<OneD,NekDouble> &Bwd)
        {
            v_GetFwdBwdTracePhys(field,Fwd,Bwd);
        }

        inline void ExpList::ExtractTracePhys(Array<OneD,NekDouble> &outarray)
        {
            v_ExtractTracePhys(outarray);
        }


        inline void ExpList::ExtractTracePhys(
                const Array<OneD, const NekDouble> &inarray,
                      Array<OneD,NekDouble> &outarray)
        {
            v_ExtractTracePhys(inarray,outarray);
        }

        inline const Array<OneD,const SpatialDomains::BoundaryConditionShPtr>
                            &ExpList::GetBndConditions()
        {
            return v_GetBndConditions();
        }


        inline Array<OneD, SpatialDomains::BoundaryConditionShPtr>
            &ExpList::UpdateBndConditions()
        {
            return v_UpdateBndConditions();
        }

        inline void ExpList::EvaluateBoundaryConditions(const NekDouble time,
                                                        const NekDouble x2_in,
                                                        const NekDouble x3_in)
        {
            v_EvaluateBoundaryConditions(time,x2_in,x3_in);
        }

        // Routines for continous matrix solution
        /**
         * This operation is equivalent to the evaluation of
         * \f$\underline{\boldsymbol{M}}^e\boldsymbol{\hat{u}}_l\f$, that is,
         * \f[ \left[
         * \begin{array}{cccc}
         * \boldsymbol{M}^1 & 0 & \hspace{3mm}0 \hspace{3mm}& 0 \\
         * 0 & \boldsymbol{M}^2 & 0 & 0 \\
         * 0 &  0 & \ddots &  0 \\
         * 0 &  0 & 0 & \boldsymbol{M}^{N_{\mathrm{el}}} \end{array} \right]
         *\left [ \begin{array}{c}
         * \boldsymbol{\hat{u}}^{1} \\
         * \boldsymbol{\hat{u}}^{2} \\
         * \vdots \\
         * \boldsymbol{\hat{u}}^{{{N_{\mathrm{el}}}}} \end{array} \right ]\f]
         * where \f$\boldsymbol{M}^e\f$ are the local matrices of type
         * specified by the key \a mkey. The decoupling of the local matrices
         * allows for a local evaluation of the operation. However, rather than
         * a local matrix-vector multiplication, the local operations are
         * evaluated as implemented in the function
         * StdRegions#StdExpansion#GeneralMatrixOp.
         *
         * @param   mkey            This key uniquely defines the type matrix
         *                          required for the operation.
         * @param   inarray         The vector \f$\boldsymbol{\hat{u}}_l\f$ of
         *                          size \f$N_{\mathrm{eof}}\f$.
         * @param   outarray        The resulting vector of size
         *                          \f$N_{\mathrm{eof}}\f$.
         */
        inline void ExpList::GeneralMatrixOp(
                                const GlobalMatrixKey             &gkey,
                                const Array<OneD,const NekDouble> &inarray,
                                      Array<OneD,      NekDouble> &outarray,
                                CoeffState coeffstate)
        {
            v_GeneralMatrixOp(gkey,inarray,outarray,coeffstate);
        }


        inline void ExpList::SetUpPhysNormals()
        {
            v_SetUpPhysNormals();
        }

        inline void ExpList::GetBoundaryToElmtMap( Array<OneD, int> &ElmtID,
                                            Array<OneD,int> &EdgeID)
        {
            v_GetBoundaryToElmtMap(ElmtID,EdgeID);
        }

        const static Array<OneD, ExpListSharedPtr> NullExpListSharedPtrArray;
        
    } //end of namespace
} //end of namespace

#endif // EXPLIST_H
<|MERGE_RESOLUTION|>--- conflicted
+++ resolved
@@ -1205,18 +1205,11 @@
                 const Array<OneD, NekDouble> &TotField,
                 int BndID);
             
-<<<<<<< HEAD
-            virtual void v_NormVectorIProductWRTBase(Array<OneD, const NekDouble> &V1,
-                                                     Array<OneD, const NekDouble> &V2,
-                                                     Array<OneD, NekDouble> &outarray,
-                                                     int BndID);
-=======
             virtual void v_NormVectorIProductWRTBase(
                 Array<OneD, const NekDouble> &V1,
                 Array<OneD, const NekDouble> &V2,
                 Array<OneD, NekDouble> &outarray,
                 int BndID);
->>>>>>> 5f4c0946
             
             virtual void v_SetUpPhysNormals();
             
@@ -1230,15 +1223,10 @@
 
             virtual void  v_GetFieldDefinitions(
                 std::vector<LibUtilities::FieldDefinitionsSharedPtr> &fielddef);
-
-<<<<<<< HEAD
-            virtual void v_AppendFieldData(LibUtilities::FieldDefinitionsSharedPtr &fielddef, std::vector<NekDouble> &fielddata);
-=======
 
             virtual void v_AppendFieldData(
                 LibUtilities::FieldDefinitionsSharedPtr &fielddef,
                 std::vector<NekDouble> &fielddata);
->>>>>>> 5f4c0946
 
             virtual void v_AppendFieldData(
                 LibUtilities::FieldDefinitionsSharedPtr &fielddef,
