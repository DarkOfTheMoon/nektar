//////////////////////////////////////////////////////////////////////////////
//
// File DisContField2D.cpp
//
// For more information, please see: http://www.nektar.info
//
// The MIT License
//
// Copyright (c) 2006 Division of Applied Mathematics, Brown University (USA),
// Department of Aeronautics, Imperial College London (UK), and Scientific
// Computing and Imaging Institute, University of Utah (USA).
//
// License for the specific language governing rights and limitations under
// Permission is hereby granted, free of charge, to any person obtaining a
// copy of this software and associated documentation files (the "Software"),
// to deal in the Software without restriction, including without limitation
// the rights to use, copy, modify, merge, publish, distribute, sublicense,
// and/or sell copies of the Software, and to permit persons to whom the
// Software is furnished to do so, subject to the following conditions:
//
// The above copyright notice and this permission notice shall be included
// in all copies or substantial portions of the Software.
//
// THE SOFTWARE IS PROVIDED "AS IS", WITHOUT WARRANTY OF ANY KIND, EXPRESS
// OR IMPLIED, INCLUDING BUT NOT LIMITED TO THE WARRANTIES OF MERCHANTABILITY,
// FITNESS FOR A PARTICULAR PURPOSE AND NONINFRINGEMENT. IN NO EVENT SHALL
// THE AUTHORS OR COPYRIGHT HOLDERS BE LIABLE FOR ANY CLAIM, DAMAGES OR OTHER
// LIABILITY, WHETHER IN AN ACTION OF CONTRACT, TORT OR OTHERWISE, ARISING
// FROM, OUT OF OR IN CONNECTION WITH THE SOFTWARE OR THE USE OR OTHER
// DEALINGS IN THE SOFTWARE.
//
// Description: Field definition for 2D domain with boundary conditions using
// LDG flux.
//
///////////////////////////////////////////////////////////////////////////////

#include <MultiRegions/DisContField2D.h>
#include <LocalRegions/MatrixKey.h>
#include <LocalRegions/Expansion2D.h>
#include <LocalRegions/Expansion.h> 
#include <LocalRegions/QuadExp.h>   
#include <LocalRegions/TriExp.h>    
#include <SpatialDomains/MeshGraph2D.h>
#include <LibUtilities/LinearAlgebra/NekTypeDefs.hpp>
#include <LibUtilities/LinearAlgebra/NekMatrix.hpp>

using namespace std;

namespace Nektar
{
    namespace MultiRegions
    {
        /**
         * @class DisContField2D
         * Abstraction of a global discontinuous two-dimensional spectral/hp
         * element expansion which approximates the solution of a set of
         * partial differential equations.
         */
        
        /**
         * @brief Default constructor.
         */
        DisContField2D::DisContField2D(void)
        : ExpList2D          (),
          m_bndCondExpansions(),
          m_bndConditions    (),
          m_trace            (NullExpListSharedPtr)
        {
        }

        DisContField2D::DisContField2D(
            const DisContField2D &In, 
            const bool            DeclareCoeffPhysArrays)
            : ExpList2D            (In,DeclareCoeffPhysArrays),
              m_bndCondExpansions  (In.m_bndCondExpansions),
              m_bndConditions      (In.m_bndConditions),
              m_globalBndMat       (In.m_globalBndMat),
              m_traceMap           (In.m_traceMap),
              m_locTraceToTraceMap (In.m_locTraceToTraceMap),
              m_boundaryEdges      (In.m_boundaryEdges),
              m_periodicVerts      (In.m_periodicVerts),
              m_periodicEdges      (In.m_periodicEdges),
              m_periodicFwdCopy    (In.m_periodicFwdCopy),
              m_periodicBwdCopy    (In.m_periodicBwdCopy),
              m_leftAdjacentEdges  (In.m_leftAdjacentEdges)
        {
            if (In.m_trace)
            {
                m_trace = MemoryManager<ExpList1D>::AllocateSharedPtr(
                    *boost::dynamic_pointer_cast<ExpList1D>(In.m_trace),
                    DeclareCoeffPhysArrays);
            }
        }

        /**
         * @brief Constructs a global discontinuous field based on an input
         * mesh with boundary conditions.
         */
        DisContField2D::DisContField2D(
            const LibUtilities::SessionReaderSharedPtr &pSession,
            const SpatialDomains::MeshGraphSharedPtr   &graph2D,
            const std::string                          &variable,
            const bool                                  SetUpJustDG,
            const bool                                  DeclareCoeffPhysArrays)
            : ExpList2D(pSession, graph2D, DeclareCoeffPhysArrays, variable),
              m_bndCondExpansions(),
              m_bndConditions(),
              m_trace(NullExpListSharedPtr),
              m_periodicVerts(),
              m_periodicEdges(),
              m_periodicFwdCopy(),
              m_periodicBwdCopy()
        {

            if (variable.compare("DefaultVar") != 0) // do not set up BCs if default variable
            {
                SpatialDomains::BoundaryConditions bcs(m_session, graph2D);
                GenerateBoundaryConditionExpansion(graph2D, bcs, variable,
                                                   DeclareCoeffPhysArrays);
                
                if (DeclareCoeffPhysArrays)
                {
                    EvaluateBoundaryConditions(0.0, variable);
                }

                // Find periodic edges for this variable.
                FindPeriodicEdges(bcs, variable);
            }

            if (SetUpJustDG)
            {
                SetUpDG(variable);
            }
            else
            {
                // Set element edges to point to Robin BC edges if required.
                int i, cnt;
                Array<OneD, int> ElmtID, EdgeID;
                GetBoundaryToElmtMap(ElmtID, EdgeID);

                for(cnt = i = 0; i < m_bndCondExpansions.num_elements(); ++i)
                {
                    MultiRegions::ExpListSharedPtr locExpList;
                    int e;
                    locExpList = m_bndCondExpansions[i];
                    
                    for(e = 0; e < locExpList->GetExpSize(); ++e)
                    {
                        LocalRegions::Expansion2DSharedPtr exp2d =
                                (*m_exp)[ElmtID[cnt+e]]->
                                        as<LocalRegions::Expansion2D>();
                        LocalRegions::Expansion1DSharedPtr exp1d =
                                locExpList->GetExp(e)->
                                        as<LocalRegions::Expansion1D>();
                        LocalRegions::ExpansionSharedPtr   exp =
                                locExpList->GetExp(e)->
                                        as<LocalRegions::Expansion>  ();
                        
                        exp2d->SetEdgeExp(EdgeID[cnt+e], exp1d);
                        exp1d->SetAdjacentElementExp(EdgeID[cnt+e], exp2d);
                    }
                    cnt += m_bndCondExpansions[i]->GetExpSize();
                }
                
                if(m_session->DefinesSolverInfo("PROJECTION"))
                {
                    std::string ProjectStr =
                         m_session->GetSolverInfo("PROJECTION");
                    if((ProjectStr == "MixedCGDG") ||
                       (ProjectStr == "Mixed_CG_Discontinuous"))
                    {
                        SetUpDG();
                    }
                    else
                    {
                        SetUpPhysNormals();
                    }
                }
                else
                {
                    SetUpPhysNormals();
                }
            }
        }


        /*
         * @brief Copy type constructor which declares new boundary conditions
         * and re-uses mapping info and trace space if possible
         */
        DisContField2D::DisContField2D(
            const DisContField2D                     &In,
            const SpatialDomains::MeshGraphSharedPtr &graph2D,
            const std::string                        &variable,
            const bool                                SetUpJustDG,
            const bool                                DeclareCoeffPhysArrays)
            : ExpList2D(In,DeclareCoeffPhysArrays),
              m_trace(NullExpListSharedPtr)
        {
            // Set up boundary conditions for this variable.
            // Do not set up BCs if default variable
            if(variable.compare("DefaultVar") != 0)
            {
                SpatialDomains::BoundaryConditions bcs(m_session, graph2D);
                GenerateBoundaryConditionExpansion(graph2D, bcs, variable);
                
                if (DeclareCoeffPhysArrays)
                {
                    EvaluateBoundaryConditions(0.0, variable);
                }
            
                if (!SameTypeOfBoundaryConditions(In))
                {
                    // Find periodic edges for this variable.
                    FindPeriodicEdges(bcs, variable);
                    
                    if(SetUpJustDG)
                    {
                        SetUpDG();
                    }
                    else
                    {
                        // set elmt edges to point to robin bc edges if required
                        int i, cnt = 0;
                        Array<OneD, int> ElmtID,EdgeID;
                        GetBoundaryToElmtMap(ElmtID,EdgeID);
                        
                        for (i = 0; i < m_bndCondExpansions.num_elements(); ++i)
                        {
                            MultiRegions::ExpListSharedPtr locExpList;
                            
                            int e;
                            locExpList = m_bndCondExpansions[i];
                            
                            for(e = 0; e < locExpList->GetExpSize(); ++e)
                            {
                                LocalRegions::Expansion2DSharedPtr exp2d
                                    = (*m_exp)[ElmtID[cnt+e]]->
                                    as<LocalRegions::Expansion2D>();
                                LocalRegions::Expansion1DSharedPtr exp1d
                                    = locExpList->GetExp(e)->
                                    as<LocalRegions::Expansion1D>();
                                LocalRegions::ExpansionSharedPtr   exp
                                    = locExpList->GetExp(e)->
                                    as<LocalRegions::Expansion>  ();
                                
                                exp2d->SetEdgeExp(EdgeID[cnt+e], exp1d);
                                exp1d->SetAdjacentElementExp(EdgeID[cnt+e],
                                                             exp2d);
                            }
                            
                            cnt += m_bndCondExpansions[i]->GetExpSize();
                        }
                        
                        
                        if (m_session->DefinesSolverInfo("PROJECTION"))
                        {
                            std::string ProjectStr =
                                m_session->GetSolverInfo("PROJECTION");
                            
                            if ((ProjectStr == "MixedCGDG") ||
                                (ProjectStr == "Mixed_CG_Discontinuous"))
                            {
                                SetUpDG();
                            }
                            else
                            {
                                SetUpPhysNormals();
                            }
                        }
                        else
                        {
                            SetUpPhysNormals();
                        }
                    }
                }
                else
                {
                    if (SetUpJustDG)
                    {
                        m_globalBndMat       = In.m_globalBndMat;
                        m_trace              = In.m_trace;
                        m_traceMap           = In.m_traceMap;
                        m_locTraceToTraceMap = In.m_locTraceToTraceMap;
                        m_periodicEdges      = In.m_periodicEdges;
                        m_periodicVerts      = In.m_periodicVerts;
                        m_periodicFwdCopy    = In.m_periodicFwdCopy;
                        m_periodicBwdCopy    = In.m_periodicBwdCopy;
                        m_boundaryEdges      = In.m_boundaryEdges;
                        m_leftAdjacentEdges  = In.m_leftAdjacentEdges;
                    }
                    else 
                    {
                        m_globalBndMat       = In.m_globalBndMat;
                        m_trace              = In.m_trace;
                        m_traceMap           = In.m_traceMap;
                        m_locTraceToTraceMap = In.m_locTraceToTraceMap;
                        m_periodicEdges      = In.m_periodicEdges;
                        m_periodicVerts      = In.m_periodicVerts;
                        m_periodicFwdCopy    = In.m_periodicFwdCopy;
                        m_periodicBwdCopy    = In.m_periodicBwdCopy;
                        m_boundaryEdges      = In.m_boundaryEdges;
                        m_leftAdjacentEdges  = In.m_leftAdjacentEdges;
                        
                        // set elmt edges to point to robin bc edges if required
                        int i, cnt = 0;
                        Array<OneD, int> ElmtID, EdgeID;
                        GetBoundaryToElmtMap(ElmtID, EdgeID);
                        
                        for (i = 0; i < m_bndCondExpansions.num_elements(); ++i)
                        {
                            MultiRegions::ExpListSharedPtr locExpList;
                            
                            int e;
                            locExpList = m_bndCondExpansions[i];
                            
                            for (e = 0; e < locExpList->GetExpSize(); ++e)
                            {
                                LocalRegions::Expansion2DSharedPtr exp2d
                                    = (*m_exp)[ElmtID[cnt+e]]->
                                    as<LocalRegions::Expansion2D>();
                                LocalRegions::Expansion1DSharedPtr exp1d
                                    = locExpList->GetExp(e)->
                                    as<LocalRegions::Expansion1D>();
                                LocalRegions::ExpansionSharedPtr   exp
                                    = locExpList->GetExp(e)->
                                    as<LocalRegions::Expansion>  ();
                                
                                exp2d->SetEdgeExp(EdgeID[cnt+e], exp1d);
                                exp1d->SetAdjacentElementExp(EdgeID[cnt+e],
                                                             exp2d);
                            }
                            cnt += m_bndCondExpansions[i]->GetExpSize();
                        }
                    
                        SetUpPhysNormals();
                    }
                }
            }
        }

        /**
         * @brief Default destructor.
         */
        DisContField2D::~DisContField2D()
        {
        }
        
        GlobalLinSysSharedPtr DisContField2D::GetGlobalBndLinSys(
            const GlobalLinSysKey &mkey)
        {
            ASSERTL0(mkey.GetMatrixType() == StdRegions::eHybridDGHelmBndLam,
                     "Routine currently only tested for HybridDGHelmholtz");
            ASSERTL1(mkey.GetGlobalSysSolnType() == 
                         m_traceMap->GetGlobalSysSolnType(),
                     "The local to global map is not set up for the requested "
                     "solution type");

            GlobalLinSysSharedPtr glo_matrix;
            GlobalLinSysMap::iterator matrixIter = m_globalBndMat->find(mkey);

            if(matrixIter == m_globalBndMat->end())
            {
                glo_matrix = GenGlobalBndLinSys(mkey,m_traceMap);
                (*m_globalBndMat)[mkey] = glo_matrix;
            }
            else
            {
                glo_matrix = matrixIter->second;
            }

            return glo_matrix;
        }

        /**
         * @brief Set up all DG member variables and maps.
         */
        void DisContField2D::SetUpDG(const std::string variable)
        {
            // Check for multiple calls
            if (m_trace != NullExpListSharedPtr)
            {
                return;
            }
            
            ExpList1DSharedPtr trace;
            SpatialDomains::MeshGraph2DSharedPtr graph2D = 
                boost::dynamic_pointer_cast<SpatialDomains::MeshGraph2D>(
                    m_graph);
                
            // Set up matrix map
            m_globalBndMat = MemoryManager<GlobalLinSysMap>::
                AllocateSharedPtr();
            
            // Set up trace space
            trace = MemoryManager<ExpList1D>::AllocateSharedPtr(
                m_session, m_bndCondExpansions, m_bndConditions, *m_exp,
                graph2D, m_periodicEdges);
            
            m_trace = boost::dynamic_pointer_cast<ExpList>(trace);
            m_traceMap = MemoryManager<AssemblyMapDG>::
                AllocateSharedPtr(m_session, graph2D, trace, *this,
                                  m_bndCondExpansions, m_bndConditions,
                                  m_periodicEdges,
                                  variable);

            if (m_session->DefinesCmdLineArgument("verbose"))
            {
                m_traceMap->PrintStats(std::cout, variable);
            }

            Array<OneD, Array<OneD, LocalRegions::ExpansionSharedPtr> >
                &elmtToTrace = m_traceMap->GetElmtToTrace();

            // Scatter trace segments to 2D elements. For each element,
            // we find the trace segment associated to each edge. The
            // element then retains a pointer to the trace space segments,
            // to ensure uniqueness of normals when retrieving from two
            //adjoining elements which do not lie in a plane.
            for (int i = 0; i < m_exp->size(); ++i)
            {
                for (int j = 0; j < (*m_exp)[i]->GetNedges(); ++j)
                {
                    LocalRegions::Expansion2DSharedPtr exp2d =
                            (*m_exp)[i]->as<LocalRegions::Expansion2D>();
                    LocalRegions::Expansion1DSharedPtr exp1d =
                            elmtToTrace[i][j]->as<LocalRegions::Expansion1D>();
                    LocalRegions::ExpansionSharedPtr exp = elmtToTrace[i][j];;
                    exp2d->SetEdgeExp           (j, exp1d);
                    exp1d->SetAdjacentElementExp(j, exp2d);
                }
            }
                
            // Set up physical normals
            SetUpPhysNormals();
            
            // Set up information for parallel and periodic problems. 
            for (int i = 0; i < m_trace->GetExpSize(); ++i)
            {
                LocalRegions::Expansion1DSharedPtr traceEl = 
                        m_trace->GetExp(i)->as<LocalRegions::Expansion1D>();
                    
                int offset      = m_trace->GetPhys_Offset(i);
                int traceGeomId = traceEl->GetGeom1D()->GetGlobalID();
                PeriodicMap::iterator pIt = m_periodicEdges.find(traceGeomId);

                if (pIt != m_periodicEdges.end() && !pIt->second[0].isLocal)
                {
                    if (traceGeomId != min(pIt->second[0].id, traceGeomId))
                    {
                        traceEl->GetLeftAdjacentElementExp()->NegateEdgeNormal(
                            traceEl->GetLeftAdjacentElementEdge());
                    }
                }
                else if (m_traceMap->GetTraceToUniversalMapUnique(offset) < 0)
                {
                    traceEl->GetLeftAdjacentElementExp()->NegateEdgeNormal(
                        traceEl->GetLeftAdjacentElementEdge());
                }
            }
                
            int cnt, n, e;
                
            // Identify boundary edges
            for (cnt = 0, n = 0; n < m_bndCondExpansions.num_elements(); ++n)
            {
                if (m_bndConditions[n]->GetBoundaryConditionType() != 
                    SpatialDomains::ePeriodic)
                {
                    for (e = 0; e < m_bndCondExpansions[n]->GetExpSize(); ++e)
                    {
                        m_boundaryEdges.insert(
                            m_traceMap->GetBndCondTraceToGlobalTraceMap(cnt+e));
                    }
                }
                cnt += m_bndCondExpansions[n]->GetExpSize();
            }
                
            // Set up information for periodic boundary conditions.
            boost::unordered_map<int,pair<int,int> > perEdgeToExpMap;
            boost::unordered_map<int,pair<int,int> >::iterator it2;
            for (cnt = n = 0; n < m_exp->size(); ++n)
            {
                for (e = 0; e < (*m_exp)[n]->GetNedges(); ++e, ++cnt)
                {
                    PeriodicMap::iterator it = m_periodicEdges.find(
                        (*m_exp)[n]->GetGeom()->GetEid(e));

                    if (it != m_periodicEdges.end())
                    {
                        perEdgeToExpMap[it->first] = make_pair(n, e);
                    }
                }
            }

            // Set up left-adjacent edge list.
            m_leftAdjacentEdges.resize(cnt);
            cnt = 0;
            for (int i = 0; i < m_exp->size(); ++i)
            {
                for (int j = 0; j < (*m_exp)[i]->GetNedges(); ++j, ++cnt)
                {
                    m_leftAdjacentEdges[cnt] = IsLeftAdjacentEdge(i, j);
                }
            }

            // Set up mapping to copy Fwd of periodic bcs to Bwd of other edge.
            cnt = 0;
            for (int n = 0; n < m_exp->size(); ++n)
            {
                for (int e = 0; e < (*m_exp)[n]->GetNedges(); ++e, ++cnt)
                {
                    int edgeGeomId = (*m_exp)[n]->GetGeom()->GetEid(e);
                    int offset = m_trace->GetPhys_Offset(
                        elmtToTrace[n][e]->GetElmtId());

                    // Check to see if this face is periodic.
                    PeriodicMap::iterator it = m_periodicEdges.find(edgeGeomId);

                    if (it != m_periodicEdges.end())
                    {
                        const PeriodicEntity &ent = it->second[0];
                        it2 = perEdgeToExpMap.find(ent.id);

                        if (it2 == perEdgeToExpMap.end())
                        {
                            if (m_session->GetComm()->
                                GetRowComm()->GetSize() > 1 && !ent.isLocal)
                            {
                                continue;
                            }
                            else
                            {
                                ASSERTL1(false, "Periodic edge not found!");
                            }
                        }

                        ASSERTL1(m_leftAdjacentEdges[cnt],
                                 "Periodic edge in non-forward space?");

                        int offset2 = m_trace->GetPhys_Offset(
                            elmtToTrace[it2->second.first][it2->second.second]->
                                GetElmtId());

                        // Calculate relative orientations between edges to
                        // calculate copying map.
                        int nquad = elmtToTrace[n][e]->GetNumPoints(0);

                        vector<int> tmpBwd(nquad);
                        vector<int> tmpFwd(nquad);

                        if (ent.orient == StdRegions::eForwards)
                        {
                            for (int i = 0; i < nquad; ++i)
                            {
                                tmpBwd[i] = offset2 + i;
                                tmpFwd[i] = offset  + i;
                            }
                        }
                        else
                        {
                            for (int i = 0; i < nquad; ++i)
                            {
                                tmpBwd[i] = offset2 + i;
                                tmpFwd[i] = offset  + nquad - i - 1;
                            }
                        }

                        for (int i = 0; i < nquad; ++i)
                        {
                            m_periodicFwdCopy.push_back(tmpFwd[i]);
                            m_periodicBwdCopy.push_back(tmpBwd[i]);
                        }
                    }
                }
            }
            
            m_locTraceToTraceMap = MemoryManager<LocTraceToTraceMap>::
                AllocateSharedPtr(*this, m_trace, elmtToTrace,
                                  m_leftAdjacentEdges);
        }
        
        /**
         * For each boundary region, checks that the types and number of
         * boundary expansions in that region match.
         * @param   In          ContField2D to compare with.
         * @return True if boundary conditions match.
         */
        bool DisContField2D::SameTypeOfBoundaryConditions(
            const DisContField2D &In)
        {
            int i;
            bool returnval = true;

            for(i = 0; i < m_bndConditions.num_elements(); ++i)
            {

                // check to see if boundary condition type is the same
                // and there are the same number of boundary
                // conditions in the boundary definition.
                if((m_bndConditions[i]->GetBoundaryConditionType()
                    != In.m_bndConditions[i]->GetBoundaryConditionType())||
                   (m_bndCondExpansions[i]->GetExpSize()
                    != In.m_bndCondExpansions[i]->GetExpSize()))
                {
                    returnval = false;
                    break;
                }
            }

            // Compare with all other processes. Return true only if all
            // processes report having the same boundary conditions.
            int vSame = (returnval?1:0);
            m_comm->GetRowComm()->AllReduce(vSame, LibUtilities::ReduceMin);

            return (vSame == 1);
        }

        /**
         * \brief This function discretises the boundary conditions by setting
         * up a list of one-dimensional boundary expansions.
         *
         * According to their boundary region, the separate segmental boundary
         * expansions are bundled together in an object of the class
         * MultiRegions#ExpList1D.  
         *
         * \param graph2D   A mesh, containing information about the domain and
         *                  the spectral/hp element expansion.
         * \param bcs       An entity containing information about the
         *                  boundaries and boundary conditions.
         * \param variable  An optional parameter to indicate for which variable
         *                  the boundary conditions should be discretised.
         */
        void DisContField2D::GenerateBoundaryConditionExpansion(
            const SpatialDomains::MeshGraphSharedPtr &graph2D,
            const SpatialDomains::BoundaryConditions &bcs,
            const std::string &variable,
            const bool DeclareCoeffPhysArrays)
        {      
            int cnt = 0;
            SpatialDomains::BoundaryConditionShPtr             bc;
            MultiRegions::ExpList1DSharedPtr                   locExpList;
            const SpatialDomains::BoundaryRegionCollection    &bregions = 
                bcs.GetBoundaryRegions();
            const SpatialDomains::BoundaryConditionCollection &bconditions = 
                bcs.GetBoundaryConditions();
            SpatialDomains::BoundaryRegionCollection::const_iterator it;

            // count the number of non-periodic boundary regions
            for (it = bregions.begin(); it != bregions.end(); ++it)
            {
                bc = GetBoundaryCondition(bconditions, it->first, variable);
                
                if (bc->GetBoundaryConditionType() != SpatialDomains::ePeriodic)
                {
                    cnt++;
                }
            }

            m_bndCondExpansions = 
                Array<OneD, MultiRegions::ExpListSharedPtr>(cnt);
            m_bndConditions     = 
                Array<OneD, SpatialDomains::BoundaryConditionShPtr>(cnt);
        
            cnt = 0;

            // list non-periodic boundaries
            for (it = bregions.begin(); it != bregions.end(); ++it)
            {
                bc = GetBoundaryCondition(bconditions, it->first, variable);

                if (bc->GetBoundaryConditionType() != SpatialDomains::ePeriodic)
                {
                    locExpList = MemoryManager<MultiRegions::ExpList1D>
                        ::AllocateSharedPtr(m_session, *(it->second), graph2D,
                                            DeclareCoeffPhysArrays, variable);

                    m_bndCondExpansions[cnt]  = locExpList;
                    m_bndConditions[cnt]      = bc;
                    

                    std::string type = m_bndConditions[cnt]->GetUserDefined();
                    
                    // Set up normals on non-Dirichlet boundary
                    // conditions. Second two conditions ideally
                    // should be in local solver setup (when made into factory)
                    if((bc->GetBoundaryConditionType() != 
                        SpatialDomains::eDirichlet)||
                       boost::iequals(type,"I") || 
                       boost::iequals(type,"CalcBC"))
                    {
                        SetUpPhysNormals();
                    }

                    cnt++;
                }
            }
        }

        /**
         * @brief Determine the periodic edges and vertices for the given graph.
         *
         * Note that much of this routine is the same as the three-dimensional
         * version, which therefore has much better documentation.
         *
         * @param   bcs         Information about the boundary conditions.
         * @param   variable    Specifies the field.
         *
         * @see DisContField3D::FindPeriodicFaces
         */
        void DisContField2D::FindPeriodicEdges(
            const SpatialDomains::BoundaryConditions &bcs,
            const std::string                        &variable)
        {
            const SpatialDomains::BoundaryRegionCollection &bregions
                = bcs.GetBoundaryRegions();
            const SpatialDomains::BoundaryConditionCollection &bconditions
                = bcs.GetBoundaryConditions();
            SpatialDomains::MeshGraph2DSharedPtr graph2D
                = boost::dynamic_pointer_cast<
                    SpatialDomains::MeshGraph2D>(m_graph);
            SpatialDomains::BoundaryRegionCollection::const_iterator it;

            LibUtilities::CommSharedPtr     vComm       =
                m_session->GetComm()->GetRowComm();
            LibUtilities::CompositeOrdering compOrder   =
                m_session->GetCompositeOrdering();
            LibUtilities::BndRegionOrdering bndRegOrder =
                m_session->GetBndRegionOrdering();
            SpatialDomains::CompositeMap    compMap     =
                m_graph->GetComposites();
            
            // Unique collection of pairs of periodic composites (i.e. if
            // composites 1 and 2 are periodic then this map will contain either
            // the pair (1,2) or (2,1) but not both).
            map<int,int>                     perComps;
            map<int,vector<int> >            allVerts;
            set<int>                         locVerts;
            map<int,StdRegions::Orientation> allEdges;
            
            int region1ID, region2ID, i, j, k, cnt;
            SpatialDomains::BoundaryConditionShPtr locBCond;

            // Set up a set of all local verts and edges. 
            for(i = 0; i < (*m_exp).size(); ++i)
            {
                for(j = 0; j < (*m_exp)[i]->GetNverts(); ++j)
                {
                    int id = (*m_exp)[i]->GetGeom()->GetVid(j);
                    locVerts.insert(id);
                }
            }

            // Construct list of all periodic pairs local to this process.
            for (it = bregions.begin(); it != bregions.end(); ++it)
            {
                locBCond = GetBoundaryCondition(
                    bconditions, it->first, variable);

                if (locBCond->GetBoundaryConditionType()
                        != SpatialDomains::ePeriodic)
                {
                    continue;
                }

                // Identify periodic boundary region IDs.
                region1ID = it->first;
                region2ID = boost::static_pointer_cast<
                    SpatialDomains::PeriodicBoundaryCondition>(
                        locBCond)->m_connectedBoundaryRegion;

                // From this identify composites. Note that in serial this will
                // be an empty map.
                int cId1, cId2;
                if (vComm->GetSize() == 1)
                {
                    cId1 = it->second->begin()->first;
                    cId2 = bregions.find(region2ID)->second->begin()->first;
                }
                else
                {
                    cId1 = bndRegOrder.find(region1ID)->second[0];
                    cId2 = bndRegOrder.find(region2ID)->second[0];
                }
                
                ASSERTL0(it->second->size() == 1,
                         "Boundary region "+boost::lexical_cast<string>(
                             region1ID)+" should only contain 1 composite.");

                // Construct set containing all periodic edges on this process
                SpatialDomains::Composite c = it->second->begin()->second;

                vector<unsigned int> tmpOrder;
                
                for (i = 0; i < c->size(); ++i)
                {
                    SpatialDomains::SegGeomSharedPtr segGeom =
                        boost::dynamic_pointer_cast<
                            SpatialDomains::SegGeom>((*c)[i]);
                    ASSERTL0(segGeom, "Unable to cast to shared ptr");

                    SpatialDomains::ElementEdgeVectorSharedPtr elmt =
                        graph2D->GetElementsFromEdge(segGeom);
                    ASSERTL0(elmt->size() == 1,
                             "The periodic boundaries belong to "
                             "more than one element of the mesh");

                    SpatialDomains::Geometry2DSharedPtr geom =
                        boost::dynamic_pointer_cast<SpatialDomains::Geometry2D>(
                            (*elmt)[0]->m_Element);
                    
                    allEdges[(*c)[i]->GetGlobalID()] = 
                        geom->GetEorient((*elmt)[0]->m_EdgeIndx);

                    // In serial mesh partitioning will not have occurred so
                    // need to fill composite ordering map manually.
                    if (vComm->GetSize() == 1)
                    {
                        tmpOrder.push_back((*c)[i]->GetGlobalID());
                    }
                    
                    vector<int> vertList(2);
                    vertList[0] = segGeom->GetVid(0);
                    vertList[1] = segGeom->GetVid(1);
                    allVerts[(*c)[i]->GetGlobalID()] = vertList;
                }

                if (vComm->GetSize() == 1)
                {
                    compOrder[it->second->begin()->first] = tmpOrder;
                }
                
                // See if we already have either region1 or region2 stored in
                // perComps map.
                if (perComps.count(cId1) == 0)
                {
                    if (perComps.count(cId2) == 0)
                    {
                        perComps[cId1] = cId2;
                    }
                    else
                    {
                        std::stringstream ss;
                        ss << "Boundary region " << cId2 << " should be "
                           << "periodic with " << perComps[cId2] << " but "
                           << "found " << cId1 << " instead!";
                        ASSERTL0(perComps[cId2] == cId1, ss.str());
                    }
                }
                else
                {
                    std::stringstream ss;
                    ss << "Boundary region " << cId1 << " should be "
                       << "periodic with " << perComps[cId1] << " but "
                       << "found " << cId2 << " instead!";
                    ASSERTL0(perComps[cId1] == cId1, ss.str());
                }
            }

            // Process local edge list to obtain relative edge orientations.
            int              n = vComm->GetSize();
            int              p = vComm->GetRank();
            int              totEdges;
            Array<OneD, int> edgecounts(n,0);
            Array<OneD, int> edgeoffset(n,0);
            Array<OneD, int> vertoffset(n,0);

            edgecounts[p] = allEdges.size();
            vComm->AllReduce(edgecounts, LibUtilities::ReduceSum);

            edgeoffset[0] = 0;
            for (i = 1; i < n; ++i)
            {
                edgeoffset[i] = edgeoffset[i-1] + edgecounts[i-1];
            }

            totEdges = Vmath::Vsum(n, edgecounts, 1);
            Array<OneD, int> edgeIds   (totEdges, 0);
            Array<OneD, int> edgeOrient(totEdges, 0);
            Array<OneD, int> edgeVerts (totEdges, 0);

            map<int, StdRegions::Orientation>::iterator sIt;

            for (i = 0, sIt = allEdges.begin(); sIt != allEdges.end(); ++sIt)
            {
                edgeIds   [edgeoffset[p] + i  ] = sIt->first;
                edgeOrient[edgeoffset[p] + i  ] = sIt->second;
                edgeVerts [edgeoffset[p] + i++] = allVerts[sIt->first].size();
            }

            vComm->AllReduce(edgeIds,    LibUtilities::ReduceSum);
            vComm->AllReduce(edgeOrient, LibUtilities::ReduceSum);
            vComm->AllReduce(edgeVerts,  LibUtilities::ReduceSum);

            // Calculate number of vertices on each processor.
            Array<OneD, int> procVerts(n,0);
            int nTotVerts;

            // Note if there are no periodic edges at all calling Vsum will
            // cause a segfault.
            if (totEdges > 0)
            {
                nTotVerts = Vmath::Vsum(totEdges, edgeVerts, 1);
            }
            else
            {
                nTotVerts = 0;
            }

            for (i = 0; i < n; ++i)
            {
                if (edgecounts[i] > 0)
                {
                    procVerts[i] = Vmath::Vsum(
                        edgecounts[i], edgeVerts + edgeoffset[i], 1);
                }
                else
                {
                    procVerts[i] = 0;
                }
            }
            vertoffset[0] = 0;

            for (i = 1; i < n; ++i)
            {
                vertoffset[i] = vertoffset[i-1] + procVerts[i-1];
            }

            Array<OneD, int> vertIds(nTotVerts, 0);
            for (i = 0, sIt = allEdges.begin(); sIt != allEdges.end(); ++sIt)
            {
                for (j = 0; j < allVerts[sIt->first].size(); ++j)
                {
                    vertIds[vertoffset[p] + i++] = allVerts[sIt->first][j];
                }
            }

            vComm->AllReduce(vertIds, LibUtilities::ReduceSum);
            
            // For simplicity's sake create a map of edge id -> orientation.
            map<int, StdRegions::Orientation> orientMap;
            map<int, vector<int> >            vertMap;

            for (cnt = i = 0; i < totEdges; ++i)
            {
                ASSERTL0(orientMap.count(edgeIds[i]) == 0,
                         "Already found edge in orientation map!");
                orientMap[edgeIds[i]] = (StdRegions::Orientation)edgeOrient[i];

                vector<int> verts(edgeVerts[i]);

                for (j = 0; j < edgeVerts[i]; ++j)
                {
                    verts[j] = vertIds[cnt++];
                }
                vertMap[edgeIds[i]] = verts;
            }
            
            // Go through list of composites and figure out which edges are
            // parallel from original ordering in session file. This includes
            // composites which are not necessarily on this process.
            map<int,int>::iterator cIt, pIt;
            map<int,int>::const_iterator oIt;

            map<int,int> allCompPairs;

            // Store temporary map of periodic vertices which will hold all
            // periodic vertices on the entire mesh so that doubly periodic
            // vertices can be counted properly across partitions. Local
            // vertices are copied into m_periodicVerts at the end of the
            // function.
            PeriodicMap periodicVerts;
                
            for (cIt = perComps.begin(); cIt != perComps.end(); ++cIt)
            {
                SpatialDomains::Composite c[2];
                const int   id1  = cIt->first;
                const int   id2  = cIt->second;
                std::string id1s = boost::lexical_cast<string>(id1);
                std::string id2s = boost::lexical_cast<string>(id2);

                if (compMap.count(id1) > 0)
                {
                    c[0] = compMap[id1];
                }

                if (compMap.count(id2) > 0)
                {
                    c[1] = compMap[id2];
                }

                ASSERTL0(c[0] || c[1],
                         "Both composites not found on this process!");

                // Loop over composite ordering to construct list of all
                // periodic edges regardless of whether they are on this
                // process.
                map<int,int> compPairs;

                ASSERTL0(compOrder.count(id1) > 0,
                         "Unable to find composite "+id1s+" in order map.");
                ASSERTL0(compOrder.count(id2) > 0,
                         "Unable to find composite "+id2s+" in order map.");
                ASSERTL0(compOrder[id1].size() == compOrder[id2].size(),
                         "Periodic composites "+id1s+" and "+id2s+
                         " should have the same number of elements.");
                ASSERTL0(compOrder[id1].size() > 0,
                         "Periodic composites "+id1s+" and "+id2s+
                         " are empty!");

                // TODO: Add more checks.
                for (i = 0; i < compOrder[id1].size(); ++i)
                {
                    int eId1 = compOrder[id1][i];
                    int eId2 = compOrder[id2][i];

                    ASSERTL0(compPairs.count(eId1) == 0,
                             "Already paired.");

                    if (compPairs.count(eId2) != 0)
                    {
                        ASSERTL0(compPairs[eId2] == eId1, "Pairing incorrect");
                    }
                    compPairs[eId1] = eId2;
                }

                // Construct set of all edges that we have locally on this
                // processor.
                set<int> locEdges;
                set<int>::iterator sIt;
                for (i = 0; i < 2; ++i)
                {
                    if (!c[i])
                    {
                        continue;
                    }

                    if (c[i]->size() > 0)
                    {
                        for (j = 0; j < c[i]->size(); ++j)
                        {
                            locEdges.insert(c[i]->at(j)->GetGlobalID());
                        }
                    }
                }

                // Loop over all edges in the geometry composite.
                for (pIt = compPairs.begin(); pIt != compPairs.end(); ++pIt)
                {
                    int  ids  [2] = {pIt->first, pIt->second};
                    bool local[2] = {locEdges.count(pIt->first) > 0,
                                     locEdges.count(pIt->second) > 0};

                    ASSERTL0(orientMap.count(ids[0]) > 0 &&
                             orientMap.count(ids[1]) > 0,
                             "Unable to find edge in orientation map.");

                    allCompPairs[pIt->first ] = pIt->second;
                    allCompPairs[pIt->second] = pIt->first;

                    for (i = 0; i < 2; ++i)
                    {
                        if (!local[i])
                        {
                            continue;
                        }

                        int other = (i+1) % 2;

                        StdRegions::Orientation o =
                            orientMap[ids[i]] == orientMap[ids[other]] ?
                                StdRegions::eBackwards :
                                StdRegions::eForwards;
                        
                        PeriodicEntity ent(ids  [other], o,
                                           local[other]);
                        m_periodicEdges[ids[i]].push_back(ent);
                    }

                    for (i = 0; i < 2; ++i)
                    {
                        int other = (i+1) % 2;

                        StdRegions::Orientation o =
                            orientMap[ids[i]] == orientMap[ids[other]] ?
                                StdRegions::eBackwards :
                            StdRegions::eForwards;

                        // Determine periodic vertices.
                        vector<int> perVerts1 = vertMap[ids[i]];
                        vector<int> perVerts2 = vertMap[ids[other]];

                        map<int, pair<int, bool> > tmpMap;
                        map<int, pair<int, bool> >::iterator mIt;
                        if (o == StdRegions::eForwards)
                        {
                            tmpMap[perVerts1[0]] = make_pair(
                                perVerts2[0], locVerts.count(perVerts2[0]) > 0);
                            tmpMap[perVerts1[1]] = make_pair(
                                perVerts2[1], locVerts.count(perVerts2[1]) > 0);
                        }
                        else
                        {
                            tmpMap[perVerts1[0]] = make_pair(
                                perVerts2[1], locVerts.count(perVerts2[1]) > 0);
                            tmpMap[perVerts1[1]] = make_pair(
                                perVerts2[0], locVerts.count(perVerts2[0]) > 0);
                        }

                        for (mIt = tmpMap.begin(); mIt != tmpMap.end(); ++mIt)
                        {
                            // See if this vertex has been recorded already.
                            PeriodicEntity ent2(mIt->second.first,
                                                StdRegions::eNoOrientation,
                                                mIt->second.second);
                            PeriodicMap::iterator perIt = periodicVerts.find(
                                mIt->first);

                            if (perIt == periodicVerts.end())
                            {
                                periodicVerts[mIt->first].push_back(ent2);
                                perIt = periodicVerts.find(mIt->first);
                            }
                            else
                            {
                                bool doAdd = true;
                                for (j = 0; j < perIt->second.size(); ++j)
                                {
                                    if (perIt->second[j].id == mIt->second.first)
                                    {
                                        doAdd = false;
                                        break;
                                    }
                                }

                                if (doAdd)
                                {
                                    perIt->second.push_back(ent2);
                                }
                            }
                        }
                    }
                }
            }

            Array<OneD, int> pairSizes(n, 0);
            pairSizes[p] = allCompPairs.size();
            vComm->AllReduce(pairSizes, LibUtilities::ReduceSum);

            int totPairSizes = Vmath::Vsum(n, pairSizes, 1);

            Array<OneD, int> pairOffsets(n, 0);
            pairOffsets[0] = 0;

            for (i = 1; i < n; ++i)
            {
                pairOffsets[i] = pairOffsets[i-1] + pairSizes[i-1];
            }

            Array<OneD, int> first (totPairSizes, 0);
            Array<OneD, int> second(totPairSizes, 0);

            cnt = pairOffsets[p];

            for (pIt = allCompPairs.begin(); pIt != allCompPairs.end(); ++pIt)
            {
                first [cnt  ] = pIt->first;
                second[cnt++] = pIt->second;
            }

            vComm->AllReduce(first,  LibUtilities::ReduceSum);
            vComm->AllReduce(second, LibUtilities::ReduceSum);

            allCompPairs.clear();

            for(cnt = 0; cnt < totPairSizes; ++cnt)
            {
                allCompPairs[first[cnt]] = second[cnt];
            }

            // Search for periodic vertices and edges which are not in
            // a periodic composite but lie in this process. First, loop
            // over all information we have from other processors.
            for (cnt = i = 0; i < totEdges; ++i)
            {
                int edgeId    = edgeIds[i];

                ASSERTL0(allCompPairs.count(edgeId) > 0,
                         "Unable to find matching periodic edge.");

                int perEdgeId = allCompPairs[edgeId];

                for (j = 0; j < edgeVerts[i]; ++j, ++cnt)
                {
                    int vId = vertIds[cnt];

                    PeriodicMap::iterator perId = periodicVerts.find(vId);

                    if (perId == periodicVerts.end())
                    {
                        // This vertex is not included in the map. Figure
                        // out which vertex it is supposed to be periodic
                        // with. perEdgeId is the edge ID which is periodic with
                        // edgeId. The logic is much the same as the loop above.
                        int perVertexId =
                            orientMap[edgeId] == orientMap[perEdgeId] ?
                            vertMap[perEdgeId][(j+1)%2] : vertMap[perEdgeId][j];

                        PeriodicEntity ent(perVertexId,
                                           StdRegions::eNoOrientation,
                                           locVerts.count(perVertexId) > 0);

                        periodicVerts[vId].push_back(ent);
                    }
                }
            }

            // Loop over all periodic vertices to complete connectivity
            // information.
            PeriodicMap::iterator perIt, perIt2;
            for (perIt  = periodicVerts.begin();
                 perIt != periodicVerts.end(); ++perIt)
            {
                // Loop over associated vertices.
                for (i = 0; i < perIt->second.size(); ++i)
                {
                    perIt2 = periodicVerts.find(perIt->second[i].id);
                    ASSERTL0(perIt2 != periodicVerts.end(),
                             "Couldn't find periodic vertex.");
                    
                    for (j = 0; j < perIt2->second.size(); ++j)
                    {
                        if (perIt2->second[j].id == perIt->first)
                        {
                            continue;
                        }

                        bool doAdd = true;
                        for (k = 0; k < perIt->second.size(); ++k)
                        {
                            if (perIt2->second[j].id == perIt->second[k].id)
                            {
                                doAdd = false;
                                break;
                            }
                        }

                        if (doAdd)
                        {
                            perIt->second.push_back(perIt2->second[j]);
                        }
                    }
                }
            }

            // Do one final loop over periodic vertices to remove non-local
            // vertices from map.
            for (perIt  = periodicVerts.begin();
                 perIt != periodicVerts.end(); ++perIt)
            {
                if (locVerts.count(perIt->first) > 0)
                {
                    m_periodicVerts.insert(*perIt);
                }
            }
        }

        bool DisContField2D::IsLeftAdjacentEdge(const int n, const int e)
        {
            set<int>::iterator it;
            LocalRegions::Expansion1DSharedPtr traceEl = 
                    m_traceMap->GetElmtToTrace()[n][e]->
                            as<LocalRegions::Expansion1D>();
            
            
            bool fwd = true;
            if (traceEl->GetLeftAdjacentElementEdge () == -1 ||
                traceEl->GetRightAdjacentElementEdge() == -1)
            {
                // Boundary edge (1 connected element). Do nothing in
                // serial.
                it = m_boundaryEdges.find(traceEl->GetElmtId());
                
                // If the edge does not have a boundary condition set on
                // it, then assume it is a partition edge.
                if (it == m_boundaryEdges.end())
                {
                    int traceGeomId = traceEl->GetGeom1D()->GetGlobalID();
                    PeriodicMap::iterator pIt = m_periodicEdges.find(
                        traceGeomId);

                    if (pIt != m_periodicEdges.end() && !pIt->second[0].isLocal)
                    {
                        fwd = traceGeomId == min(traceGeomId,pIt->second[0].id);
                    }
                    else
                    {
                        int offset = m_trace->GetPhys_Offset(traceEl->GetElmtId());

                        fwd = m_traceMap->
                            GetTraceToUniversalMapUnique(offset) >= 0;
                    }
                }
            }
            else if (traceEl->GetLeftAdjacentElementEdge () != -1 &&
                     traceEl->GetRightAdjacentElementEdge() != -1)
            {
                // Non-boundary edge (2 connected elements).
                fwd = dynamic_cast<Nektar::StdRegions::StdExpansion*>
                    (traceEl->GetLeftAdjacentElementExp().get()) ==
                    (*m_exp)[n].get();
            }
            else
            {
                ASSERTL2(false, "Unconnected trace element!");
            }
            
            return fwd;
        }
            
        // Construct the two trace vectors of the inner and outer
        // trace solution from the field contained in m_phys, where
        // the Weak dirichlet boundary conditions are listed in the
        // outer part of the vecotr
        void DisContField2D::v_GetFwdBwdTracePhys(
            Array<OneD, NekDouble> &Fwd,
            Array<OneD, NekDouble> &Bwd)
        {
            v_GetFwdBwdTracePhys(m_phys, Fwd, Bwd);
        }

        /**
         * @brief This method extracts the "forward" and "backward" trace data
         * from the array @a field and puts the data into output vectors @a Fwd
         * and @a Bwd.
         * 
         * We first define the convention which defines "forwards" and
         * "backwards". First an association is made between the edge of each
         * element and its corresponding edge in the trace space using the
         * mapping #m_traceMap. The element can either be left-adjacent or
         * right-adjacent to this trace edge (see
         * Expansion1D::GetLeftAdjacentElementExp). Boundary edges are always
         * left-adjacent since left-adjacency is populated first.
         * 
         * If the element is left-adjacent we extract the edge trace data from
         * @a field into the forward trace space @a Fwd; otherwise, we place it
         * in the backwards trace space @a Bwd. In this way, we form a unique
         * set of trace normals since these are always extracted from
         * left-adjacent elements.
         *
         * @param field is a NekDouble array which contains the 2D data
         *              from which we wish to extract the backward and
         *              forward orientated trace/edge arrays.
         * @param Fwd   The resulting forwards space.
         * @param Bwd   The resulting backwards space.
         */
        void DisContField2D::v_GetFwdBwdTracePhys(
            const Array<OneD, const NekDouble> &field,
                  Array<OneD,       NekDouble> &Fwd,
                  Array<OneD,       NekDouble> &Bwd)
        {
            int cnt, n, e, npts, phys_offset;

            // Zero forward/backward vectors.
            Vmath::Zero(Fwd.num_elements(), Fwd, 1);
            Vmath::Zero(Bwd.num_elements(), Bwd, 1);

            // Basis definition on each element
            LibUtilities::BasisSharedPtr basis = (*m_exp)[0]->GetBasis(0);
            if (basis->GetBasisType() != LibUtilities::eGauss_Lagrange)
            {

                // blocked routine
                Array<OneD, NekDouble> edgevals(m_locTraceToTraceMap->
                                               GetNLocTracePts());

                m_locTraceToTraceMap->LocTracesFromField(field, edgevals);
                m_locTraceToTraceMap->InterpLocEdgesToTrace(0, edgevals, Fwd);

                Array<OneD, NekDouble> invals = edgevals + m_locTraceToTraceMap->
                                                        GetNFwdLocTracePts();
                m_locTraceToTraceMap->InterpLocEdgesToTrace(1, invals, Bwd);
            }
            else
            {
                // Loop over elements and collect forward expansion
                int nexp = GetExpSize();
                Array<OneD,NekDouble> e_tmp;
                PeriodicMap::iterator it2;
                boost::unordered_map<int,pair<int,int> >::iterator it3;
                LocalRegions::Expansion2DSharedPtr exp2d;

                Array<OneD, Array<OneD, LocalRegions::ExpansionSharedPtr> >
                &elmtToTrace = m_traceMap->GetElmtToTrace();

                for(cnt = n = 0; n < nexp; ++n)
                {
                    exp2d = (*m_exp)[n]->as<LocalRegions::Expansion2D>();
                    phys_offset = GetPhys_Offset(n);

                    for(e = 0; e < exp2d->GetNedges(); ++e, ++cnt)
                    {
                        int offset = m_trace->GetPhys_Offset(
                            elmtToTrace[n][e]->GetElmtId());

                        if (m_leftAdjacentEdges[cnt])
                        {
                            exp2d->GetEdgePhysVals(e, elmtToTrace[n][e],
                                                   field + phys_offset,
                                                   e_tmp = Fwd + offset);
                        }
                        else
                        {
                            exp2d->GetEdgePhysVals(e, elmtToTrace[n][e],
                                                   field + phys_offset,
                                                   e_tmp = Bwd + offset);
                        }

                    }
                }
            }
            
            // Fill boundary conditions into missing elements
            int id1, id2 = 0;
            
            for (cnt = n = 0; n < m_bndCondExpansions.num_elements(); ++n)
            {
                if (m_bndConditions[n]->GetBoundaryConditionType() == 
                        SpatialDomains::eDirichlet)
                {
                    for (e = 0; e < m_bndCondExpansions[n]->GetExpSize(); ++e)
                    {
                        npts = m_bndCondExpansions[n]->GetExp(e)->GetNumPoints(0);
                        id1 = m_bndCondExpansions[n]->GetPhys_Offset(e);
                        id2 = m_trace->GetPhys_Offset(m_traceMap->
                                        GetBndCondTraceToGlobalTraceMap(cnt+e));
                        Vmath::Vcopy(npts,
                            &(m_bndCondExpansions[n]->GetPhys())[id1], 1,
                            &Bwd[id2],                                 1);
                    }
                    
                    cnt += e;
                }
                else if (m_bndConditions[n]->GetBoundaryConditionType() == 
                             SpatialDomains::eNeumann || 
                         m_bndConditions[n]->GetBoundaryConditionType() == 
                             SpatialDomains::eRobin)
                {
                    for(e = 0; e < m_bndCondExpansions[n]->GetExpSize(); ++e)
                    {
                        npts = m_bndCondExpansions[n]->GetExp(e)->GetNumPoints(0);
                        id1  = m_bndCondExpansions[n]->GetPhys_Offset(e);
                        ASSERTL0((m_bndCondExpansions[n]->GetPhys())[id1]==0.0,
                                 "Method not set up for non-zero Neumann "
                                 "boundary condition");
                        id2  = m_trace->GetPhys_Offset(
                            m_traceMap->GetBndCondTraceToGlobalTraceMap(cnt+e));
                        Vmath::Vcopy(npts, &Fwd[id2], 1, &Bwd[id2], 1);
                    }
                    
                    cnt += e;
                }
                else if (m_bndConditions[n]->GetBoundaryConditionType() !=
                             SpatialDomains::ePeriodic)
                {
                    ASSERTL0(false,
                             "Method not set up for this boundary condition.");
                }
            }
            
            // Copy any periodic boundary conditions.
            for (n = 0; n < m_periodicFwdCopy.size(); ++n)
            {
                Bwd[m_periodicBwdCopy[n]] = Fwd[m_periodicFwdCopy[n]];
            }

            // Do parallel exchange for forwards/backwards spaces.
            m_traceMap->UniversalTraceAssemble(Fwd);
            m_traceMap->UniversalTraceAssemble(Bwd);
        }
        

        void DisContField2D::v_ExtractTracePhys(
            Array<OneD, NekDouble> &outarray)
        {
            ASSERTL1(m_physState == true,
                     "Field must be in physical state to extract trace space.");

            v_ExtractTracePhys(m_phys, outarray);
        }

        /**
         * @brief This method extracts the trace (edges in 2D) from the field @a
         * inarray and puts the values in @a outarray.
         *
         * It assumes the field is C0 continuous so that it can overwrite the
         * edge data when visited by the two adjacent elements.
         *
         * @param inarray   An array containing the 2D data from which we wish
         *                  to extract the edge data.
         * @param outarray  The resulting edge information.
         */
        void DisContField2D::v_ExtractTracePhys(
            const Array<OneD, const NekDouble> &inarray, 
                  Array<OneD,       NekDouble> &outarray)
        {
            // Loop over elemente and collect forward expansion
            int nexp = GetExpSize();
            int n, e, offset, phys_offset;
            Array<OneD,NekDouble> e_tmp;
            Array<OneD, Array<OneD, LocalRegions::ExpansionSharedPtr> >
                &elmtToTrace = m_traceMap->GetElmtToTrace();

            ASSERTL1(outarray.num_elements() >= m_trace->GetNpoints(),
                     "input array is of insufficient length");

            // use m_trace tmp space in element to fill values
            for(n  = 0; n < nexp; ++n)
            {
                phys_offset = GetPhys_Offset(n);
                
                for(e = 0; e < (*m_exp)[n]->GetNedges(); ++e)
                {
                    offset = m_trace->GetPhys_Offset(
                        elmtToTrace[n][e]->GetElmtId());
                    (*m_exp)[n]->GetEdgePhysVals(e,  elmtToTrace[n][e],
                                                 inarray + phys_offset,
                                                 e_tmp = outarray + offset);
                }
            }
        }

        void DisContField2D::v_AddTraceIntegral(
            const Array<OneD, const NekDouble> &Fx,
            const Array<OneD, const NekDouble> &Fy,
                  Array<OneD,       NekDouble> &outarray)
        {
            int e, n, offset, t_offset;
            Array<OneD, NekDouble> e_outarray;
            Array<OneD, Array<OneD, LocalRegions::ExpansionSharedPtr> >
                &elmtToTrace = m_traceMap->GetElmtToTrace();

            for(n = 0; n < GetExpSize(); ++n)
            {
                offset = GetCoeff_Offset(n);
                for(e = 0; e < (*m_exp)[n]->GetNedges(); ++e)
                {
                    t_offset = GetTrace()->GetPhys_Offset(
                        elmtToTrace[n][e]->GetElmtId());

                    (*m_exp)[n]->AddEdgeNormBoundaryInt(
                        e,elmtToTrace[n][e],
                        Fx + t_offset,
                        Fy + t_offset,
                        e_outarray = outarray+offset);
                }
            }
        }

        /**
         * @brief Add trace contributions into elemental coefficient spaces.
         * 
         * Given some quantity \f$ \vec{Fn} \f$, which conatins this
         * routine calculates the integral
         * 
         * \f[ 
         * \int_{\Omega^e} \vec{Fn}, \mathrm{d}S
         * \f] 
         * 
         * and adds this to the coefficient space provided by outarray.
         * 
         * @see Expansion2D::AddEdgeNormBoundaryInt
         * 
         * @param Fn        The trace quantities.
         * @param outarray  Resulting 2D coefficient space.
         */
        void DisContField2D::v_AddTraceIntegral(
            const Array<OneD, const NekDouble> &Fn, 
                  Array<OneD,       NekDouble> &outarray)
        {
            // Basis definition on each element
            LibUtilities::BasisSharedPtr basis = (*m_exp)[0]->GetBasis(0);
            if (basis->GetBasisType() != LibUtilities::eGauss_Lagrange)
            {
                Array<OneD, NekDouble> Fcoeffs(m_trace->GetNcoeffs());
                m_trace->IProductWRTBase(Fn, Fcoeffs);
            
                m_locTraceToTraceMap->AddTraceCoeffsToFieldCoeffs(Fcoeffs,
                                                               outarray);
            }
            else
            {
                int e, n, offset, t_offset;
                Array<OneD, NekDouble> e_outarray;
                Array<OneD, Array<OneD, LocalRegions::ExpansionSharedPtr> >
                    &elmtToTrace = m_traceMap->GetElmtToTrace();

                for(n = 0; n < GetExpSize(); ++n)
                {
                    offset = GetCoeff_Offset(n);
                    for(e = 0; e < (*m_exp)[n]->GetNedges(); ++e)
                    {
                        t_offset = GetTrace()->GetPhys_Offset(
                            elmtToTrace[n][e]->GetElmtId());
                        (*m_exp)[n]->AddEdgeNormBoundaryInt(
                            e, elmtToTrace[n][e],
                            Fn+t_offset,
                            e_outarray = outarray+offset);
                    }
                }
            }
        }
        

        /**
         * @brief Add trace contributions into elemental coefficient spaces.
         * 
         * Given some quantity \f$ \vec{q} \f$, calculate the elemental integral
         * 
         * \f[ 
         * \int_{\Omega^e} \vec{q}, \mathrm{d}S
         * \f] 
         * 
         * and adds this to the coefficient space provided by
         * outarray. The value of q is determined from the routine
         * IsLeftAdjacentEdge() which if true we use Fwd else we use
         * Bwd
         * 
         * @see Expansion2D::AddEdgeNormBoundaryInt
         * 
         * @param Fwd       The trace quantities associated with left (fwd)
         *                  adjancent elmt.
         * @param Bwd       The trace quantities associated with right (bwd)
         *                  adjacent elet.
         * @param outarray  Resulting 2D coefficient space.
         */
        void DisContField2D::v_AddFwdBwdTraceIntegral(
            const Array<OneD, const NekDouble> &Fwd, 
            const Array<OneD, const NekDouble> &Bwd, 
                  Array<OneD,       NekDouble> &outarray)
        {
            int e,n,offset, t_offset;
            Array<OneD, NekDouble> e_outarray;
            Array<OneD, Array<OneD, LocalRegions::ExpansionSharedPtr> >
                &elmtToTrace = m_traceMap->GetElmtToTrace();

            for (n = 0; n < GetExpSize(); ++n)
            {
                offset = GetCoeff_Offset(n);
                for (e = 0; e < (*m_exp)[n]->GetNedges(); ++e)
                {
                    t_offset = GetTrace()->GetPhys_Offset(
                                            elmtToTrace[n][e]->GetElmtId());
                    
                    // Evaluate upwind flux less local edge 
                    if (IsLeftAdjacentEdge(n, e))
                    {
                        (*m_exp)[n]->AddEdgeNormBoundaryInt(
                        e, elmtToTrace[n][e], Fwd+t_offset,
                        e_outarray = outarray+offset);
                    }
                    else
                    {
                        (*m_exp)[n]->AddEdgeNormBoundaryInt(
                        e, elmtToTrace[n][e], Bwd+t_offset,
                        e_outarray = outarray+offset);
                    }

                }
            }
        }

        /**
         * @brief Set up a list of element IDs and edge IDs that link to the
         * boundary conditions.
         */
        void DisContField2D::v_GetBoundaryToElmtMap(
            Array<OneD, int> &ElmtID, 
            Array<OneD, int> &EdgeID)
        {
            if (m_BCtoElmMap.num_elements() == 0)
            {
                map<int, int> globalIdMap;
                int i,n;
                int cnt;
                int nbcs = 0;

                SpatialDomains::MeshGraph2DSharedPtr graph2D =
                    boost::dynamic_pointer_cast<SpatialDomains::MeshGraph2D>(
                        m_graph);

                // Populate global ID map (takes global geometry ID to local
                // expansion list ID).
                for (i = 0; i < GetExpSize(); ++i)
                {
                    globalIdMap[(*m_exp)[i]->GetGeom()->GetGlobalID()] = i;
                }

                // Determine number of boundary condition expansions.
                for(i = 0; i < m_bndConditions.num_elements(); ++i)
                {
                    nbcs += m_bndCondExpansions[i]->GetExpSize();
                }

                // Initialize arrays
                m_BCtoElmMap = Array<OneD, int>(nbcs);
                m_BCtoEdgMap = Array<OneD, int>(nbcs);

                LocalRegions::Expansion1DSharedPtr exp1d;
                for (cnt = n = 0; n < m_bndCondExpansions.num_elements(); ++n)
                {
                    for (i = 0; i < m_bndCondExpansions[n]->GetExpSize(); 
                         ++i, ++cnt)
                    {
                        exp1d = m_bndCondExpansions[n]->GetExp(i)->
                                            as<LocalRegions::Expansion1D>();
                        // Use edge to element map from MeshGraph2D.
                        SpatialDomains::ElementEdgeVectorSharedPtr tmp =
                            graph2D->GetElementsFromEdge(exp1d->GetGeom1D());

                        m_BCtoElmMap[cnt] = globalIdMap[(*tmp)[0]->
                            m_Element->GetGlobalID()];
                        m_BCtoEdgMap[cnt] = (*tmp)[0]->m_EdgeIndx;
                    }
                }
            }
            ElmtID = m_BCtoElmMap;
            EdgeID = m_BCtoEdgMap;
        }
        
        void DisContField2D::v_GetBndElmtExpansion(int i,
                            boost::shared_ptr<ExpList> &result,
                            const bool DeclareCoeffPhysArrays)
        {
            int n, cnt, nq;
            int offsetOld, offsetNew;
            std::vector<unsigned int> eIDs;
            
            Array<OneD, int> ElmtID,EdgeID;
            GetBoundaryToElmtMap(ElmtID,EdgeID);
            
            // Skip other boundary regions
            for (cnt = n = 0; n < i; ++n)
            {
                cnt += m_bndCondExpansions[n]->GetExpSize();
            }

            // Populate eIDs with information from BoundaryToElmtMap
            for (n = 0; n < m_bndCondExpansions[i]->GetExpSize(); ++n)
            {
                eIDs.push_back(ElmtID[cnt+n]);
            }
            
            // Create expansion list
            result = 
                MemoryManager<ExpList2D>::AllocateSharedPtr
                    (*this, eIDs, DeclareCoeffPhysArrays);
            
            // Copy phys and coeffs to new explist
            if( DeclareCoeffPhysArrays)
            {
                Array<OneD, NekDouble> tmp1, tmp2;
                for (n = 0; n < result->GetExpSize(); ++n)
                {
                    nq = GetExp(ElmtID[cnt+n])->GetTotPoints();
                    offsetOld = GetPhys_Offset(ElmtID[cnt+n]);
                    offsetNew = result->GetPhys_Offset(n);
                    Vmath::Vcopy(nq, tmp1 = GetPhys()+ offsetOld, 1,
                                tmp2 = result->UpdatePhys()+ offsetNew, 1);

                    nq = GetExp(ElmtID[cnt+n])->GetNcoeffs();
                    offsetOld = GetCoeff_Offset(ElmtID[cnt+n]);
                    offsetNew = result->GetCoeff_Offset(n);
                    Vmath::Vcopy(nq, tmp1 = GetCoeffs()+ offsetOld, 1,
                                tmp2 = result->UpdateCoeffs()+ offsetNew, 1);
                }
            }
        }

        /**
         * @brief Reset this field, so that geometry information can be updated.
         */
        void DisContField2D::v_Reset()
        {
            ExpList::v_Reset();

            // Reset boundary condition expansions.
            for (int n = 0; n < m_bndCondExpansions.num_elements(); ++n)
            {
                m_bndCondExpansions[n]->Reset();
            }
        }

        /** 
         * @brief Calculate the \f$ L^2 \f$ error of the \f$ Q_{\rm dir} \f$
         * derivative using the consistent DG evaluation of \f$ Q_{\rm dir} \f$.
         * 
         * The solution provided is of the primative variation at the quadrature
         * points and the derivative is compared to the discrete derivative at
         * these points, which is likely to be undesirable unless using a much
         * higher number of quadrature points than the polynomial order used to
         * evaluate \f$ Q_{\rm dir} \f$.
        */
        NekDouble DisContField2D::L2_DGDeriv(
            const int                           dir,
            const Array<OneD, const NekDouble> &soln)
        {
            int    i,e,ncoeff_edge;
            Array<OneD, const NekDouble> tmp_coeffs;
            Array<OneD, NekDouble> out_d(m_ncoeffs), out_tmp;

            Array<OneD, Array<OneD, LocalRegions::ExpansionSharedPtr> > 
                &elmtToTrace = m_traceMap->GetElmtToTrace();

            StdRegions::Orientation edgedir;

            int     cnt;
            int     LocBndCoeffs = m_traceMap->GetNumLocalBndCoeffs();
            Array<OneD, NekDouble> loc_lambda(LocBndCoeffs), edge_lambda;
            m_traceMap->GlobalToLocalBnd(m_trace->GetCoeffs(),loc_lambda);

            edge_lambda = loc_lambda;
            
            // Calculate Q using standard DG formulation.
            for(i = cnt = 0; i < GetExpSize(); ++i)
            {
<<<<<<< HEAD
                eid = i;

=======
>>>>>>> 3a9cb494
                // Probably a better way of setting up lambda than this.
                // Note cannot use PutCoeffsInToElmts since lambda space
                // is mapped during the solve.
                int nEdges = (*m_exp)[i]->GetNedges();
                Array<OneD, Array<OneD, NekDouble> > edgeCoeffs(nEdges);

                for(e = 0; e < nEdges; ++e)
                {
                    edgedir = (*m_exp)[i]->GetEorient(e);
                    ncoeff_edge = elmtToTrace[i][e]->GetNcoeffs();
                    edgeCoeffs[e] = Array<OneD, NekDouble>(ncoeff_edge);
                    Vmath::Vcopy(ncoeff_edge, edge_lambda, 1, edgeCoeffs[e], 1);
                    elmtToTrace[i][e]->SetCoeffsToOrientation(
                        edgedir, edgeCoeffs[e], edgeCoeffs[e]);
                    edge_lambda = edge_lambda + ncoeff_edge;
                }

                (*m_exp)[i]->DGDeriv(dir,
                                       tmp_coeffs=m_coeffs+m_coeff_offset[i],
                                       elmtToTrace[i],
                                       edgeCoeffs,
                                       out_tmp = out_d+cnt);
                cnt  += (*m_exp)[i]->GetNcoeffs();
            }
            
            BwdTrans(out_d,m_phys);
            Vmath::Vsub(m_npoints,m_phys,1,soln,1,m_phys,1);
            return L2(m_phys);
        }

        void DisContField2D::v_HelmSolve(
                const Array<OneD, const NekDouble> &inarray,
                      Array<OneD,       NekDouble> &outarray,
                const FlagList &flags,
                const StdRegions::ConstFactorMap &factors,
                const StdRegions::VarCoeffMap &varcoeff,
                const MultiRegions::VarFactorsMap &varfactors,
                const Array<OneD, const NekDouble> &dirForcing,
                const bool  PhysSpaceForcing)

        {
            int i,j,n,cnt,cnt1,nbndry;
            int nexp = GetExpSize();
            StdRegions::StdExpansionSharedPtr BndExp;

            Array<OneD,NekDouble> f(m_ncoeffs);
            DNekVec F(m_ncoeffs,f,eWrapper);
            Array<OneD,NekDouble> e_f, e_l;

            //----------------------------------
            //  Setup RHS Inner product
            //----------------------------------
            if(PhysSpaceForcing)
            {
                IProductWRTBase(inarray,f);
                Vmath::Neg(m_ncoeffs,f,1);
            }
            else
            {
                Vmath::Smul(m_ncoeffs,-1.0,inarray,1,f,1);
            }

            //----------------------------------
            //  Solve continuous flux System
            //----------------------------------
            int GloBndDofs   = m_traceMap->GetNumGlobalBndCoeffs();
            int NumDirichlet = m_traceMap->GetNumLocalDirBndCoeffs();
            int e_ncoeffs,id;

            // Retrieve block matrix of U^e
            GlobalMatrixKey HDGLamToUKey(StdRegions::eHybridDGLamToU,
                NullAssemblyMapSharedPtr,factors,varcoeff);
            const DNekScalBlkMatSharedPtr &HDGLamToU = GetBlockMatrix(
                HDGLamToUKey);

            // Retrieve global trace space storage, \Lambda, from trace
            // expansion
            Array<OneD,NekDouble> BndSol = m_trace->UpdateCoeffs();

            // Create trace space forcing, F
            Array<OneD,NekDouble> BndRhs(GloBndDofs,0.0);

            // Zero \Lambda
            Vmath::Zero(GloBndDofs,BndSol,1);

            // Retrieve number of local trace space coefficients N_{\lambda},
            // and set up local elemental trace solution \lambda^e.
            int     LocBndCoeffs = m_traceMap->GetNumLocalBndCoeffs();
            Array<OneD, NekDouble> loc_lambda(LocBndCoeffs);
            DNekVec LocLambda(LocBndCoeffs,loc_lambda,eWrapper);

            //----------------------------------
            // Evaluate Trace Forcing vector F
            // Kirby et al, 2010, P23, Step 5.
            //----------------------------------
            // Loop over all expansions in the domain
            for(cnt = cnt1 = n = 0; n < nexp; ++n)
            {
                nbndry = (*m_exp)[n]->NumDGBndryCoeffs();

                e_ncoeffs = (*m_exp)[n]->GetNcoeffs();
                e_f       = f + cnt;
                e_l       = loc_lambda + cnt1;

                // Local trace space \lambda^e
                DNekVec     Floc    (nbndry, e_l, eWrapper);
                // Local forcing f^e
                DNekVec     ElmtFce (e_ncoeffs, e_f, eWrapper);
                // Compute local (U^e)^{\top} f^e
                Floc = Transpose(*(HDGLamToU->GetBlock(n,n)))*ElmtFce;

                cnt   += e_ncoeffs;
                cnt1  += nbndry;
            }

            // Assemble local \lambda_e into global \Lambda
            m_traceMap->AssembleBnd(loc_lambda,BndRhs);

            // Copy Dirichlet boundary conditions and weak forcing into trace
            // space
            cnt = 0;
            for(i = 0; i < m_bndCondExpansions.num_elements(); ++i)
            {
                if(m_bndConditions[i]->GetBoundaryConditionType() == 
                       SpatialDomains::eDirichlet)
                {
                    for(j = 0; j < (m_bndCondExpansions[i])->GetNcoeffs(); ++j)
                    {
                        id = m_traceMap->GetBndCondCoeffsToGlobalCoeffsMap(cnt++);
                        BndSol[id] = m_bndCondExpansions[i]->GetCoeffs()[j];
                    }
                }
                else
                {
                    //Add weak boundary condition to trace forcing
                    for(j = 0; j < (m_bndCondExpansions[i])->GetNcoeffs(); ++j)
                    {
                        id = m_traceMap->GetBndCondCoeffsToGlobalCoeffsMap(cnt++);
                        BndRhs[id] += m_bndCondExpansions[i]->GetCoeffs()[j];
                    }
                }
            }

            //----------------------------------
            // Solve trace problem: \Lambda = K^{-1} F
            // K is the HybridDGHelmBndLam matrix.
            //----------------------------------
            if(GloBndDofs - NumDirichlet > 0)
            {
                GlobalLinSysKey       key(StdRegions::eHybridDGHelmBndLam,
                                          m_traceMap,factors,varcoeff);
                GlobalLinSysSharedPtr LinSys = GetGlobalBndLinSys(key);
                LinSys->Solve(BndRhs,BndSol,m_traceMap);
            }

            //----------------------------------
            // Internal element solves
            //----------------------------------
            GlobalMatrixKey invHDGhelmkey(StdRegions::eInvHybridDGHelmholtz,
                NullAssemblyMapSharedPtr,factors,varcoeff);
            const DNekScalBlkMatSharedPtr& InvHDGHelm = GetBlockMatrix(
                invHDGhelmkey);
            DNekVec out(m_ncoeffs,outarray,eWrapper);
            Vmath::Zero(m_ncoeffs,outarray,1);

            // get local trace solution from BndSol
            m_traceMap->GlobalToLocalBnd(BndSol,loc_lambda);

            //  out =  u_f + u_lam = (*InvHDGHelm)*f + (LamtoU)*Lam
            out = (*InvHDGHelm)*F + (*HDGLamToU)*LocLambda;
        }


        /**
         * @brief Calculates the result of the multiplication of a global matrix
         * of type specified by @a mkey with a vector given by @a inarray.
         * 
         * @param mkey      Key representing desired matrix multiplication.
         * @param inarray   Input vector.
         * @param outarray  Resulting multiplication.
         */
        void DisContField2D::v_GeneralMatrixOp(
               const GlobalMatrixKey             &gkey,
               const Array<OneD,const NekDouble> &inarray,
               Array<OneD,      NekDouble> &outarray,
               CoeffState coeffstate)
        {
            int     LocBndCoeffs = m_traceMap->GetNumLocalBndCoeffs();
            Array<OneD, NekDouble> loc_lambda(LocBndCoeffs);
            DNekVec LocLambda(LocBndCoeffs,loc_lambda,eWrapper);
            const DNekScalBlkMatSharedPtr& HDGHelm = GetBlockMatrix(gkey);

            m_traceMap->GlobalToLocalBnd(inarray, loc_lambda);
            LocLambda = (*HDGHelm) * LocLambda;
            m_traceMap->AssembleBnd(loc_lambda,outarray);
        }

        /**
         * @brief Search through the edge expansions and identify which ones
         * have Robin/Mixed type boundary conditions.
         * 
         * If a Robin boundary is found then store the edge ID of the boundary
         * condition and the array of points of the physical space boundary
         * condition which are hold the boundary condition primitive variable
         * coefficient at the quatrature points
         *
         * @return A map containing the Robin boundary condition information
         *         using a key of the element ID.
         */
        map<int, RobinBCInfoSharedPtr> DisContField2D::v_GetRobinBCInfo(void)
        {
            int i,cnt;
            map<int, RobinBCInfoSharedPtr> returnval;
            Array<OneD, int> ElmtID,EdgeID;
            GetBoundaryToElmtMap(ElmtID,EdgeID);

            for(cnt = i = 0; i < m_bndCondExpansions.num_elements(); ++i)
            {
                MultiRegions::ExpListSharedPtr locExpList;

                if(m_bndConditions[i]->GetBoundaryConditionType() == 
                       SpatialDomains::eRobin)
                {
                    int e,elmtid;
                    Array<OneD, NekDouble> Array_tmp;

                    locExpList = m_bndCondExpansions[i];

                    int npoints    = locExpList->GetNpoints();
                    Array<OneD, NekDouble> x0(npoints, 0.0);
                    Array<OneD, NekDouble> x1(npoints, 0.0);
                    Array<OneD, NekDouble> x2(npoints, 0.0);
                    Array<OneD, NekDouble> coeffphys(npoints);

                    locExpList->GetCoords(x0, x1, x2);

                    LibUtilities::Equation coeffeqn =
                        boost::static_pointer_cast<
                            SpatialDomains::RobinBoundaryCondition>
                        (m_bndConditions[i])->m_robinPrimitiveCoeff;

                    // evalaute coefficient 
                    coeffeqn.Evaluate(x0, x1, x2, 0.0, coeffphys);

                    for(e = 0; e < locExpList->GetExpSize(); ++e)
                    {
                        RobinBCInfoSharedPtr rInfo =
                            MemoryManager<RobinBCInfo>
                            ::AllocateSharedPtr(
                                EdgeID[cnt+e],
                                Array_tmp = coeffphys + 
                                locExpList->GetPhys_Offset(e));
                        
                        elmtid = ElmtID[cnt+e];
                        // make link list if necessary
                        if(returnval.count(elmtid) != 0)
                        {
                            rInfo->next = returnval.find(elmtid)->second;
                        }
                        returnval[elmtid] = rInfo;
                    }
                }
                cnt += m_bndCondExpansions[i]->GetExpSize();
            }

            return returnval;
        }

        /**
         * @brief Evaluate HDG post-processing to increase polynomial order of
         * solution.
         * 
         * This function takes the solution (assumed to be one order lower) in
         * physical space, and postprocesses at the current polynomial order by
         * solving the system:
         * 
         * \f[
         * \begin{aligned}
         *   (\nabla w, \nabla u^*) &= (\nabla w, u), \\
         *   \langle \nabla u^*, 1 \rangle &= \langle \nabla u, 1 \rangle
         * \end{aligned}
         * \f]
         * 
         * where \f$ u \f$ corresponds with the current solution as stored
         * inside #m_coeffs.
         * 
         * @param outarray  The resulting field \f$ u^* \f$.
         */
        void  DisContField2D::EvaluateHDGPostProcessing(
            Array<OneD, NekDouble> &outarray)
        {
            int    i,cnt,e,ncoeff_edge;
            Array<OneD, NekDouble> force, out_tmp, qrhs, qrhs1;
            Array<OneD, Array< OneD, LocalRegions::ExpansionSharedPtr> > 
                &elmtToTrace = m_traceMap->GetElmtToTrace();

            StdRegions::Orientation edgedir;

            int     nq_elmt, nm_elmt;
            int     LocBndCoeffs = m_traceMap->GetNumLocalBndCoeffs();
            Array<OneD, NekDouble> loc_lambda(LocBndCoeffs), edge_lambda;
            Array<OneD, NekDouble> tmp_coeffs;
            m_traceMap->GlobalToLocalBnd(m_trace->GetCoeffs(),loc_lambda);

            edge_lambda = loc_lambda;

            // Calculate Q using standard DG formulation.
            for(i = cnt = 0; i < GetExpSize(); ++i)
            {
<<<<<<< HEAD
                eid = i;

                nq_elmt = (*m_exp)[eid]->GetTotPoints();
                nm_elmt = (*m_exp)[eid]->GetNcoeffs();
=======
                nq_elmt = (*m_exp)[i]->GetTotPoints();
                nm_elmt = (*m_exp)[i]->GetNcoeffs();
>>>>>>> 3a9cb494
                qrhs  = Array<OneD, NekDouble>(nq_elmt);
                qrhs1  = Array<OneD, NekDouble>(nq_elmt);
                force = Array<OneD, NekDouble>(2*nm_elmt);
                out_tmp = force + nm_elmt;
                LocalRegions::ExpansionSharedPtr ppExp;

                int num_points0 = (*m_exp)[i]->GetBasis(0)->GetNumPoints();
                int num_points1 = (*m_exp)[i]->GetBasis(1)->GetNumPoints();
                int num_modes0 = (*m_exp)[i]->GetBasis(0)->GetNumModes();
                int num_modes1 = (*m_exp)[i]->GetBasis(1)->GetNumModes();

                // Probably a better way of setting up lambda than this.  Note
                // cannot use PutCoeffsInToElmts since lambda space is mapped
                // during the solve.
                int nEdges = (*m_exp)[i]->GetNedges();
                Array<OneD, Array<OneD, NekDouble> > edgeCoeffs(nEdges);

                for(e = 0; e < (*m_exp)[i]->GetNedges(); ++e)
                {
                    edgedir = (*m_exp)[i]->GetEorient(e);
                    ncoeff_edge = elmtToTrace[i][e]->GetNcoeffs();
                    edgeCoeffs[e] = Array<OneD, NekDouble>(ncoeff_edge);
                    Vmath::Vcopy(ncoeff_edge, edge_lambda, 1, edgeCoeffs[e], 1);
                    elmtToTrace[i][e]->SetCoeffsToOrientation(
                        edgedir, edgeCoeffs[e], edgeCoeffs[e]);
                    edge_lambda = edge_lambda + ncoeff_edge;
                }

                //creating orthogonal expansion (checking if we have quads or triangles)
                LibUtilities::ShapeType shape = (*m_exp)[i]->DetShapeType();
                switch(shape)
                {
                    case LibUtilities::eQuadrilateral:
                    {
                        const LibUtilities::PointsKey PkeyQ1(num_points0,LibUtilities::eGaussLobattoLegendre);
                        const LibUtilities::PointsKey PkeyQ2(num_points1,LibUtilities::eGaussLobattoLegendre);
                        LibUtilities::BasisKey  BkeyQ1(LibUtilities::eOrtho_A, num_modes0, PkeyQ1);
                        LibUtilities::BasisKey  BkeyQ2(LibUtilities::eOrtho_A, num_modes1, PkeyQ2);
                        SpatialDomains::QuadGeomSharedPtr qGeom = boost::dynamic_pointer_cast<SpatialDomains::QuadGeom>((*m_exp)[i]->GetGeom());
                        ppExp = MemoryManager<LocalRegions::QuadExp>::AllocateSharedPtr(BkeyQ1, BkeyQ2, qGeom);
                    }
                    break;
                    case LibUtilities::eTriangle:
                    {
                        const LibUtilities::PointsKey PkeyT1(num_points0,LibUtilities::eGaussLobattoLegendre);
                        const LibUtilities::PointsKey PkeyT2(num_points1,LibUtilities::eGaussRadauMAlpha1Beta0);
                        LibUtilities::BasisKey  BkeyT1(LibUtilities::eOrtho_A, num_modes0, PkeyT1);
                        LibUtilities::BasisKey  BkeyT2(LibUtilities::eOrtho_B, num_modes1, PkeyT2);
                        SpatialDomains::TriGeomSharedPtr tGeom = boost::dynamic_pointer_cast<SpatialDomains::TriGeom>((*m_exp)[i]->GetGeom());
                        ppExp = MemoryManager<LocalRegions::TriExp>::AllocateSharedPtr(BkeyT1, BkeyT2, tGeom);
                    }
                    break;
                    default:
                        ASSERTL0(false, "Wrong shape type, HDG postprocessing is not implemented");
                };

               
                //DGDeriv    
                // (d/dx w, d/dx q_0)
                (*m_exp)[i]->DGDeriv(
                    0,tmp_coeffs = m_coeffs + m_coeff_offset[i],
                    elmtToTrace[i], edgeCoeffs, out_tmp);
                (*m_exp)[i]->BwdTrans(out_tmp,qrhs);
                //(*m_exp)[i]->IProductWRTDerivBase(0,qrhs,force);
                ppExp->IProductWRTDerivBase(0,qrhs,force);


                // + (d/dy w, d/dy q_1)
                (*m_exp)[i]->DGDeriv(
                    1,tmp_coeffs = m_coeffs + m_coeff_offset[i],
                    elmtToTrace[i], edgeCoeffs, out_tmp);

                (*m_exp)[i]->BwdTrans(out_tmp,qrhs);
                //(*m_exp)[i]->IProductWRTDerivBase(1,qrhs,out_tmp);
                ppExp->IProductWRTDerivBase(1,qrhs,out_tmp);

                Vmath::Vadd(nm_elmt,force,1,out_tmp,1,force,1);

                // determine force[0] = (1,u)
                (*m_exp)[i]->BwdTrans(
                    tmp_coeffs = m_coeffs + m_coeff_offset[i],qrhs);
                force[0] = (*m_exp)[i]->Integral(qrhs);

                // multiply by inverse Laplacian matrix
                // get matrix inverse
                LocalRegions::MatrixKey  lapkey(StdRegions::eInvLaplacianWithUnityMean, ppExp->DetShapeType(), *ppExp);
                DNekScalMatSharedPtr lapsys = ppExp->GetLocMatrix(lapkey); 
                
                NekVector<NekDouble> in (nm_elmt,force,eWrapper);
                NekVector<NekDouble> out(nm_elmt);

                out = (*lapsys)*in;

                // Transforming back to modified basis
                Array<OneD, NekDouble> work(nq_elmt);
                ppExp->BwdTrans(out.GetPtr(), work);
                (*m_exp)[i]->FwdTrans(work, tmp_coeffs = outarray + m_coeff_offset[i]);
            }
        }

        /**
         * Evaluates the boundary condition expansions, \a bndCondExpansions,
         * given the information provided by \a bndConditions.
         * @param   time        The time at which the boundary conditions
         *                      should be evaluated.
         * @param   bndCondExpansions   List of boundary conditions.
         * @param   bndConditions   Information about the boundary conditions.
         *
         * This will only be undertaken for time dependent
         * boundary conditions unless time == 0.0 which is the
         * case when the method is called from the constructor.
         */
        void DisContField2D::v_EvaluateBoundaryConditions(
            const NekDouble   time,
            const std::string varName,
            const NekDouble   x2_in,
            const NekDouble   x3_in)
        {
            int i;
            int npoints;
            int nbnd = m_bndCondExpansions.num_elements();

            MultiRegions::ExpListSharedPtr locExpList;

            for (i = 0; i < nbnd; ++i)
            {
                if (time == 0.0 || 
                    m_bndConditions[i]->IsTimeDependent())
                {
                    locExpList = m_bndCondExpansions[i];
                    npoints    = locExpList->GetNpoints();
                    Array<OneD, NekDouble> x0(npoints, 0.0);
                    Array<OneD, NekDouble> x1(npoints, 0.0);
                    Array<OneD, NekDouble> x2(npoints, 0.0);

                    // Homogeneous input case for x2.
                    if (x2_in == NekConstants::kNekUnsetDouble)
                    {
                        locExpList->GetCoords(x0, x1, x2);
                    }
                    else
                    {
                        locExpList->GetCoords(x0, x1, x2);
                        Vmath::Fill(npoints, x2_in, x2, 1);
                    }

                    if (m_bndConditions[i]->GetBoundaryConditionType()
                        == SpatialDomains::eDirichlet)
                    {
                        SpatialDomains::DirichletBCShPtr bcPtr
                            = boost::static_pointer_cast<
                                SpatialDomains::DirichletBoundaryCondition>(
                                    m_bndConditions[i]);
                        string filebcs = bcPtr->m_filename;
                        
                        if (filebcs != "")
                        {
                            ExtractFileBCs(filebcs, bcPtr->m_comm, varName, locExpList);
                        }
                        else
                        {
                            LibUtilities::Equation condition = 
                                boost::static_pointer_cast<
                                    SpatialDomains::DirichletBoundaryCondition>
                                        (m_bndConditions[i])->
                                            m_dirichletCondition;
                            
                            condition.Evaluate(x0, x1, x2, time, 
                                               locExpList->UpdatePhys());
                        }

                        locExpList->FwdTrans_BndConstrained(
                            locExpList->GetPhys(),
                            locExpList->UpdateCoeffs());
                    }
                    else if (m_bndConditions[i]->GetBoundaryConditionType()
                             == SpatialDomains::eNeumann)
                    {
                        SpatialDomains::NeumannBCShPtr bcPtr = boost::static_pointer_cast<
                                SpatialDomains::NeumannBoundaryCondition>(
                                        m_bndConditions[i]);
                        string filebcs  = bcPtr->m_filename;
                        if (filebcs != "")
                        {
                            ExtractFileBCs(filebcs, bcPtr->m_comm, varName, locExpList);
                        }
                        else
                        {
                            LibUtilities::Equation condition =
                                boost::static_pointer_cast<
                                    SpatialDomains::NeumannBoundaryCondition>
                                        (m_bndConditions[i])->
                                            m_neumannCondition;
                            condition.Evaluate(x0, x1, x2, time, 
                                               locExpList->UpdatePhys());
                        }

                        locExpList->IProductWRTBase(
                            locExpList->GetPhys(),
                            locExpList->UpdateCoeffs());
                    }
                    else if (m_bndConditions[i]->GetBoundaryConditionType()
                             == SpatialDomains::eRobin)
                    {
                        SpatialDomains::RobinBCShPtr bcPtr = boost::static_pointer_cast<
                            SpatialDomains::RobinBoundaryCondition>
                                (m_bndConditions[i]);
                        string filebcs = bcPtr->m_filename;
                        
                        if (filebcs != "")
                        {
                            ExtractFileBCs(filebcs, bcPtr->m_comm, varName, locExpList);
                        }
                        else
                        {
                            LibUtilities::Equation condition = 
                                boost::static_pointer_cast<
                                    SpatialDomains::RobinBoundaryCondition>
                                        (m_bndConditions[i])->
                                            m_robinFunction;
                            condition.Evaluate(x0, x1, x2, time,
                                               locExpList->UpdatePhys());
                        }

                        locExpList->IProductWRTBase(
                            locExpList->GetPhys(),
                            locExpList->UpdateCoeffs());
                    }    
                    else
                    {
                        ASSERTL0(false, "This type of BC not implemented yet");
                    }
                }
                else if (boost::iequals(m_bndConditions[i]->GetUserDefined(),
                                        "MovingBody"))
                {
                    locExpList = m_bndCondExpansions[i];
                    if (m_bndConditions[i]->GetBoundaryConditionType()
                            == SpatialDomains::eDirichlet)
                    {
                        locExpList->FwdTrans_IterPerExp(
                                    locExpList->GetPhys(),
                                    locExpList->UpdateCoeffs());
                    }
                    else
                    {
                        ASSERTL0(false, "This type of BC not implemented yet");
                    }
                }
            }
        }
    } // end of namespace
} //end of namespace<|MERGE_RESOLUTION|>--- conflicted
+++ resolved
@@ -1824,11 +1824,6 @@
             // Calculate Q using standard DG formulation.
             for(i = cnt = 0; i < GetExpSize(); ++i)
             {
-<<<<<<< HEAD
-                eid = i;
-
-=======
->>>>>>> 3a9cb494
                 // Probably a better way of setting up lambda than this.
                 // Note cannot use PutCoeffsInToElmts since lambda space
                 // is mapped during the solve.
@@ -2138,15 +2133,8 @@
             // Calculate Q using standard DG formulation.
             for(i = cnt = 0; i < GetExpSize(); ++i)
             {
-<<<<<<< HEAD
-                eid = i;
-
-                nq_elmt = (*m_exp)[eid]->GetTotPoints();
-                nm_elmt = (*m_exp)[eid]->GetNcoeffs();
-=======
                 nq_elmt = (*m_exp)[i]->GetTotPoints();
                 nm_elmt = (*m_exp)[i]->GetNcoeffs();
->>>>>>> 3a9cb494
                 qrhs  = Array<OneD, NekDouble>(nq_elmt);
                 qrhs1  = Array<OneD, NekDouble>(nq_elmt);
                 force = Array<OneD, NekDouble>(2*nm_elmt);
