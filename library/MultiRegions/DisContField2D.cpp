--- conflicted
+++ resolved
@@ -368,14 +368,9 @@
             m_traceMap = MemoryManager<AssemblyMapDG>::
                 AllocateSharedPtr(m_session, graph2D, trace, *this,
                                   m_bndCondExpansions, m_bndConditions,
-<<<<<<< HEAD
                                   m_periodicEdges,
                                   variable);
-                
-=======
-                                  m_periodicEdges);
-
->>>>>>> a8ce414e
+
             Array<OneD, Array<OneD, StdRegions::StdExpansionSharedPtr> >
                 &elmtToTrace = m_traceMap->GetElmtToTrace();
 
@@ -823,7 +818,6 @@
 
             edgeoffset[0] = 0;
             for (i = 1; i < n; ++i)
-<<<<<<< HEAD
             {
                 edgeoffset[i] = edgeoffset[i-1] + edgecounts[i-1];
             }
@@ -846,14 +840,25 @@
             vComm->AllReduce(edgeOrient, LibUtilities::ReduceSum);
             vComm->AllReduce(edgeVerts,  LibUtilities::ReduceSum);
 
-            int nTotVerts = Vmath::Vsum(totEdges, edgeVerts, 1);
-
             // Calculate number of vertices on each processor.
             Array<OneD, int> procVerts(n,0);
-            for (i = 0; i < n; ++i)
-            {
-                procVerts[i] = Vmath::Vsum(
-                    edgecounts[i], edgeVerts + edgeoffset[i], 1);
+            int nTotVerts;
+
+            // Note if there are no periodic faces at all calling Vsum will
+            // cause a segfault.
+            if (perComps.size() > 0)
+            {
+                nTotVerts = Vmath::Vsum(totEdges, edgeVerts, 1);
+
+                for (i = 0; i < n; ++i)
+                {
+                    procVerts[i] = Vmath::Vsum(
+                        edgecounts[i], edgeVerts + edgeoffset[i], 1);
+                }
+            }
+            else
+            {
+                nTotVerts = 0;
             }
 
             vertoffset[0] = 0;
@@ -969,164 +974,6 @@
                         continue;
                     }
 
-=======
-            {
-                edgeoffset[i] = edgeoffset[i-1] + edgecounts[i-1];
-            }
-
-            totEdges = Vmath::Vsum(n, edgecounts, 1);
-            Array<OneD, int> edgeIds   (totEdges, 0);
-            Array<OneD, int> edgeOrient(totEdges, 0);
-            Array<OneD, int> edgeVerts (totEdges, 0);
-
-            map<int, StdRegions::Orientation>::iterator sIt;
-
-            for (i = 0, sIt = allEdges.begin(); sIt != allEdges.end(); ++sIt)
-            {
-                edgeIds   [edgeoffset[p] + i  ] = sIt->first;
-                edgeOrient[edgeoffset[p] + i  ] = sIt->second;
-                edgeVerts [edgeoffset[p] + i++] = allVerts[sIt->first].size();
-            }
-
-            vComm->AllReduce(edgeIds,    LibUtilities::ReduceSum);
-            vComm->AllReduce(edgeOrient, LibUtilities::ReduceSum);
-            vComm->AllReduce(edgeVerts,  LibUtilities::ReduceSum);
-
-            // Calculate number of vertices on each processor.
-            Array<OneD, int> procVerts(n,0);
-            int nTotVerts;
-
-            // Note if there are no periodic faces at all calling Vsum will
-            // cause a segfault.
-            if (perComps.size() > 0)
-            {
-                nTotVerts = Vmath::Vsum(totEdges, edgeVerts, 1);
-
-                for (i = 0; i < n; ++i)
-                {
-                    procVerts[i] = Vmath::Vsum(
-                        edgecounts[i], edgeVerts + edgeoffset[i], 1);
-                }
-            }
-            else
-            {
-                nTotVerts = 0;
-            }
-
-            vertoffset[0] = 0;
-
-            for (i = 1; i < n; ++i)
-            {
-                vertoffset[i] = vertoffset[i-1] + procVerts[i-1];
-            }
-
-            Array<OneD, int> vertIds(nTotVerts, 0);
-            for (i = 0, sIt = allEdges.begin(); sIt != allEdges.end(); ++sIt)
-            {
-                for (j = 0; j < allVerts[sIt->first].size(); ++j)
-                {
-                    vertIds[vertoffset[p] + i++] = allVerts[sIt->first][j];
-                }
-            }
-
-            vComm->AllReduce(vertIds, LibUtilities::ReduceSum);
-            
-            // For simplicity's sake create a map of edge id -> orientation.
-            map<int, StdRegions::Orientation> orientMap;
-            map<int, vector<int> >            vertMap;
-
-            for (cnt = i = 0; i < totEdges; ++i)
-            {
-                ASSERTL0(orientMap.count(edgeIds[i]) == 0,
-                         "Already found edge in orientation map!");
-                orientMap[edgeIds[i]] = (StdRegions::Orientation)edgeOrient[i];
-
-                vector<int> verts(edgeVerts[i]);
-
-                for (j = 0; j < edgeVerts[i]; ++j)
-                {
-                    verts[j] = vertIds[cnt++];
-                }
-                vertMap[edgeIds[i]] = verts;
-            }
-            
-            // Go through list of composites and figure out which edges are
-            // parallel from original ordering in session file. This includes
-            // composites which are not necessarily on this process.
-            map<int,int>::iterator cIt, pIt;
-            map<int,int>::const_iterator oIt;
-
-            // Store temporary map of periodic vertices which will hold all
-            // periodic vertices on the entire mesh so that doubly periodic
-            // vertices can be counted properly across partitions. Local
-            // vertices are copied into m_periodicVerts at the end of the
-            // function.
-            PeriodicMap periodicVerts;
-                
-            for (cIt = perComps.begin(); cIt != perComps.end(); ++cIt)
-            {
-                SpatialDomains::Composite c[2];
-                const int   id1  = cIt->first;
-                const int   id2  = cIt->second;
-                std::string id1s = boost::lexical_cast<string>(id1);
-                std::string id2s = boost::lexical_cast<string>(id2);
-
-                if (compMap.count(id1) > 0)
-                {
-                    c[0] = compMap[id1];
-                }
-
-                if (compMap.count(id2) > 0)
-                {
-                    c[1] = compMap[id2];
-                }
-
-                ASSERTL0(c[0] || c[1], "Both composites not found on this process!");
-
-                // Loop over composite ordering to construct list of all
-                // periodic edges regardless of whether they are on this
-                // process.
-                map<int,int> compPairs;
-
-                ASSERTL0(compOrder.count(id1) > 0,
-                         "Unable to find composite "+id1s+" in order map.");
-                ASSERTL0(compOrder.count(id2) > 0,
-                         "Unable to find composite "+id2s+" in order map.");
-                ASSERTL0(compOrder[id1].size() == compOrder[id2].size(),
-                         "Periodic composites "+id1s+" and "+id2s+
-                         " should have the same number of elements.");
-                ASSERTL0(compOrder[id1].size() > 0,
-                         "Periodic composites "+id1s+" and "+id2s+
-                         " are empty!");
-
-                // TODO: Add more checks.
-                for (i = 0; i < compOrder[id1].size(); ++i)
-                {
-                    int eId1 = compOrder[id1][i];
-                    int eId2 = compOrder[id2][i];
-
-                    ASSERTL0(compPairs.count(eId1) == 0,
-                             "Already paired.");
-
-                    if (compPairs.count(eId2) != 0)
-                    {
-                        ASSERTL0(compPairs[eId2] == eId1, "Pairing incorrect");
-                    }
-                    compPairs[eId1] = eId2;
-                }
-
-                // Construct set of all edges that we have locally on this
-                // processor.
-                set<int> locEdges;
-                set<int>::iterator sIt;
-                for (i = 0; i < 2; ++i)
-                {
-                    if (!c[i])
-                    {
-                        continue;
-                    }
-
->>>>>>> a8ce414e
                     if (c[i]->size() > 0)
                     {
                         for (j = 0; j < c[i]->size(); ++j)
@@ -1153,7 +1000,6 @@
                         {
                             continue;
                         }
-<<<<<<< HEAD
 
                         int other = (i+1) % 2;
 
@@ -1197,51 +1043,6 @@
                                 perVerts2[0], locVerts.count(perVerts2[0]) > 0);
                         }
 
-=======
-
-                        int other = (i+1) % 2;
-
-                        StdRegions::Orientation o =
-                            orientMap[ids[i]] == orientMap[ids[other]] ?
-                                StdRegions::eBackwards :
-                                StdRegions::eForwards;
-                        
-                        PeriodicEntity ent(ids  [other], o,
-                                           local[other]);
-                        m_periodicEdges[ids[i]].push_back(ent);
-                    }
-
-                    for (i = 0; i < 2; ++i)
-                    {
-                        int other = (i+1) % 2;
-
-                        StdRegions::Orientation o =
-                            orientMap[ids[i]] == orientMap[ids[other]] ?
-                                StdRegions::eBackwards :
-                            StdRegions::eForwards;
-
-                        // Determine periodic vertices.
-                        vector<int> perVerts1 = vertMap[ids[i]];
-                        vector<int> perVerts2 = vertMap[ids[other]];
-
-                        map<int, pair<int, bool> > tmpMap;
-                        map<int, pair<int, bool> >::iterator mIt;
-                        if (o == StdRegions::eForwards)
-                        {
-                            tmpMap[perVerts1[0]] = make_pair(
-                                perVerts2[0], locVerts.count(perVerts2[0]) > 0);
-                            tmpMap[perVerts1[1]] = make_pair(
-                                perVerts2[1], locVerts.count(perVerts2[1]) > 0);
-                        }
-                        else
-                        {
-                            tmpMap[perVerts1[0]] = make_pair(
-                                perVerts2[1], locVerts.count(perVerts2[1]) > 0);
-                            tmpMap[perVerts1[1]] = make_pair(
-                                perVerts2[0], locVerts.count(perVerts2[0]) > 0);
-                        }
-
->>>>>>> a8ce414e
                         for (mIt = tmpMap.begin(); mIt != tmpMap.end(); ++mIt)
                         {
                             // See if this vertex has been recorded already.
@@ -1252,21 +1053,12 @@
                                 mIt->first);
 
                             if (perIt == periodicVerts.end())
-<<<<<<< HEAD
                             {
                                 periodicVerts[mIt->first].push_back(ent2);
                                 perIt = periodicVerts.find(mIt->first);
                             }
                             else
                             {
-=======
-                            {
-                                periodicVerts[mIt->first].push_back(ent2);
-                                perIt = periodicVerts.find(mIt->first);
-                            }
-                            else
-                            {
->>>>>>> a8ce414e
                                 bool doAdd = true;
                                 for (j = 0; j < perIt->second.size(); ++j)
                                 {
