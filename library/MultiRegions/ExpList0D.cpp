--- conflicted
+++ resolved
@@ -56,11 +56,7 @@
         {
         }
 		
-<<<<<<< HEAD
-        ExpList0D::ExpList0D(const SpatialDomains::VertexComponentSharedPtr &geom):
-=======
         ExpList0D::ExpList0D(const SpatialDomains::PointGeomSharedPtr &m_geom):
->>>>>>> c6280ab0
             ExpList()
         {
             m_ncoeffs = 1;
@@ -115,21 +111,11 @@
                 {
                     for(j = 0; j < bndConstraint[i]->GetExpSize(); ++j)
                     {
-<<<<<<< HEAD
-                        PointGeom = boost::dynamic_pointer_cast<SpatialDomains::VertexComponent> (bndConstraint[i]->GetExp(0)->GetGeom()); 
-
-
-                        Point = MemoryManager<LocalRegions::PointExp>::AllocateSharedPtr(PointGeom);
-                        
-                        EdgeDone[PointGeom->GetVid()] = elmtid;
-			
-=======
                         PointGeom = bndConstraint[i]->GetVertex();
                         Point = MemoryManager<LocalRegions::PointExp>::AllocateSharedPtr(PointGeom);
 
                         EdgeDone[PointGeom->GetVid()] = elmtid;
 
->>>>>>> c6280ab0
                         Point->SetElmtId(elmtid++);
                         (*m_exp).push_back(Point);
                     }
@@ -141,14 +127,9 @@
             {
                 for(j = 0; j < 2; ++j)
                 {
-<<<<<<< HEAD
-                    PointGeom = (locexp[i]->GetGeom1D())->GetVertex(j);
-                    id = PointGeom->GetVid();
-=======
                     exp = LocalRegions::Expansion1D::FromStdExp(locexp[i]);
                     PointGeom = (exp->GetGeom1D())->GetVertex(j);
 					id = PointGeom->GetVid();
->>>>>>> c6280ab0
 					
                     if(EdgeDone.count(id)==0)
                     {						
@@ -234,13 +215,7 @@
         ExpList0D::~ExpList0D()
         {
         }
-<<<<<<< HEAD
-
-        void ExpList0D::v_GetCoords(Array<OneD, NekDouble> &coord_0,
-                                    Array<OneD, NekDouble> &coord_1,
-                                    Array<OneD, NekDouble> &coord_2)
-=======
-		
+
         void ExpList0D::v_GetCoords(NekDouble &x, NekDouble &y, NekDouble &z)
         {
             m_point->GetCoords(x,y,z);
@@ -267,7 +242,6 @@
         }
 		
         const SpatialDomains::PointGeomSharedPtr ExpList0D::v_GetVertex(void) const
->>>>>>> c6280ab0
         {
             (boost::dynamic_pointer_cast<SpatialDomains::VertexComponent>((*m_exp)[0]->GetGeom()))->GetCoords(coord_0[0],coord_1[0],coord_2[0]);
         }
