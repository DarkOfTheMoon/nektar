--- conflicted
+++ resolved
@@ -776,32 +776,14 @@
             
             if(nNonDirVerts!=0)
             {
-<<<<<<< HEAD
+                //Exchange vertex data over different processes
                 Gs::gs_data *tmp = m_comm->GsInit(VertBlockToUniversalMap);
                 m_comm->GsGather(vertArray, Gs::gs_add, tmp);
-=======
-                //Exchange vertex data over different processes
-                Gs::gs_data *tmp = Gs::Init(VertBlockToUniversalMap, m_comm);
-                Gs::Gather(vertArray, Gs::gs_add, tmp);
-                
->>>>>>> 1e911fca
             }
             
             Array<OneD, NekDouble> GlobalEdgeBlock(ntotaledgeentries,0.0);
             if(ntotaledgeentries)
             {
-<<<<<<< HEAD
-                Gs::gs_data *tmp1 = m_comm->GsInit(EdgeBlockToUniversalMap);
-                m_comm->GsGather(GlobalEdgeBlock, Gs::gs_add, tmp1);
-            }
-
-
-            if(ntotalfaceentries)
-            {
-                //Exchange face data over different processes
-                Gs::gs_data *tmp2 = m_comm->GsInit(FaceBlockToUniversalMap);
-                m_comm->GsGather(GlobalFaceBlock, Gs::gs_add, tmp2);
-=======
                 //Assemble edge matrices of each process
                 Vmath::Assmb(EdgeBlockArray.num_elements(),  
                              EdgeBlockArray, 
@@ -810,8 +792,8 @@
             }
 
             //Exchange edge data over different processes
-            Gs::gs_data *tmp1 = Gs::Init(EdgeBlockToUniversalMap, m_comm);
-            Gs::Gather(GlobalEdgeBlock, Gs::gs_add, tmp1);
+            Gs::gs_data *tmp1 = m_comm->GsInit(EdgeBlockToUniversalMap);
+            m_comm->GsGather(GlobalEdgeBlock, Gs::gs_add, tmp1);
 
             Array<OneD, NekDouble> GlobalFaceBlock(ntotalfaceentries,0.0);
             if(ntotalfaceentries)
@@ -821,12 +803,11 @@
                              FaceBlockArray, 
                              localFaceToGlobalMatrixMap, 
                              GlobalFaceBlock);
->>>>>>> 1e911fca
             }
 
             //Exchange face data over different processes
-            Gs::gs_data *tmp2 = Gs::Init(FaceBlockToUniversalMap, m_comm);
-            Gs::Gather(GlobalFaceBlock, Gs::gs_add, tmp2);
+            Gs::gs_data *tmp2 = m_comm->GsInit(FaceBlockToUniversalMap);
+            m_comm->GsGather(GlobalFaceBlock, Gs::gs_add, tmp2);
             
             // Populate vertex block
             for (int i = 0; i < nNonDirVerts; ++i)
