--- conflicted
+++ resolved
@@ -402,27 +402,13 @@
             //Exchange vertex data over different processes
             if(nNonDirVerts!=0)
             {
-<<<<<<< HEAD
-//                Gs::gs_data *tmp = Gs::Init(m_VertBlockToUniversalMap, m_comm);
-//                Gs::Gather(vertArray, Gs::gs_add, tmp);
-                Gs::gs_data *tmp = m_comm->GsInit(m_VertBlockToUniversalMap);
+                Gs::gs_data *tmp = m_comm->GsInit(VertBlockToUniversalMap);
                 m_comm->GsGather(vertArray, Gs::gs_add, tmp);
             }
 
             //Exchange edge data over different processes
-//            Gs::gs_data *tmp1 = Gs::Init(m_EdgeBlockToUniversalMap, m_comm);
-//            Gs::Gather(m_GlobalEdgeBlock, Gs::gs_add, tmp1);
-            Gs::gs_data *tmp1 = m_comm->GsInit(m_EdgeBlockToUniversalMap);
-            m_comm->GsGather(m_GlobalEdgeBlock, Gs::gs_add, tmp1);
-=======
-                Gs::gs_data *tmp = Gs::Init(VertBlockToUniversalMap, m_comm);
-                Gs::Gather(vertArray, Gs::gs_add, tmp);
-            }
-
-            //Exchange edge data over different processes
-            Gs::gs_data *tmp1 = Gs::Init(EdgeBlockToUniversalMap, m_comm);
-            Gs::Gather(GlobalEdgeBlock, Gs::gs_add, tmp1);
->>>>>>> 82bcfee3
+            Gs::gs_data *tmp1 = m_comm->GsInit(EdgeBlockToUniversalMap);
+            m_comm->GsGather(GlobalEdgeBlock, Gs::gs_add, tmp1);
 
             // Populate vertex block
             for (int i = 0; i < nNonDirVerts; ++i)
@@ -899,37 +885,17 @@
             //Exchange vertex data over different processes
             if(nNonDirVerts!=0)
             {
-<<<<<<< HEAD
-//                Gs::gs_data *tmp = Gs::Init(m_VertBlockToUniversalMap, m_comm);
-//                Gs::Gather(vertArray, Gs::gs_add, tmp);
-                Gs::gs_data *tmp = m_comm->GsInit(m_VertBlockToUniversalMap);
+                Gs::gs_data *tmp = m_comm->GsInit(VertBlockToUniversalMap);
                 m_comm->GsGather(vertArray, Gs::gs_add, tmp);
             }
 
             //Exchange edge data over different processes
-//            Gs::gs_data *tmp1 = Gs::Init(m_EdgeBlockToUniversalMap, m_comm);
-//            Gs::Gather(m_GlobalEdgeBlock, Gs::gs_add, tmp1);
-            Gs::gs_data *tmp1 = m_comm->GsInit(m_EdgeBlockToUniversalMap);
-            m_comm->GsGather(m_GlobalEdgeBlock, Gs::gs_add, tmp1);
+            Gs::gs_data *tmp1 = m_comm->GsInit(EdgeBlockToUniversalMap);
+            m_comm->GsGather(GlobalEdgeBlock, Gs::gs_add, tmp1);
 
             //Exchange face data over different processes
-//            Gs::gs_data *tmp2 = Gs::Init(m_FaceBlockToUniversalMap, m_comm);
-//            Gs::Gather(m_GlobalFaceBlock, Gs::gs_add, tmp2);
-            Gs::gs_data *tmp2 = m_comm->GsInit(m_FaceBlockToUniversalMap);
-            m_comm->GsGather(m_GlobalFaceBlock, Gs::gs_add, tmp2);
-=======
-                Gs::gs_data *tmp = Gs::Init(VertBlockToUniversalMap, m_comm);
-                Gs::Gather(vertArray, Gs::gs_add, tmp);
-            }
-
-            //Exchange edge data over different processes
-            Gs::gs_data *tmp1 = Gs::Init(EdgeBlockToUniversalMap, m_comm);
-            Gs::Gather(GlobalEdgeBlock, Gs::gs_add, tmp1);
-
-            //Exchange face data over different processes
-            Gs::gs_data *tmp2 = Gs::Init(FaceBlockToUniversalMap, m_comm);
-            Gs::Gather(GlobalFaceBlock, Gs::gs_add, tmp2);
->>>>>>> 82bcfee3
+            Gs::gs_data *tmp2 = m_comm->GsInit(FaceBlockToUniversalMap);
+            m_comm->GsGather(GlobalFaceBlock, Gs::gs_add, tmp2);
 
             // Populate vertex block
             for (int i = 0; i < nNonDirVerts; ++i)
