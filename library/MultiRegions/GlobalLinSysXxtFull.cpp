--- conflicted
+++ resolved
@@ -204,9 +204,9 @@
             // First construct a map of the number of local DOFs in each block
             // and the number of matrix entries for each block
 
-<<<<<<< HEAD
+            // Dimension of matrix is just the linear vertex space
             if(m_linSysKey.GetMatrixType() == StdRegions::ePreconLinearSpace)
-            {// Dimension of matrix is just the linear vertex space
+            {
                 for (n = 0; n < nElmt; ++n)
                 {
                     i = vExp->GetOffset_Elmt_Id(n);
@@ -215,26 +215,10 @@
                 }
             }
             else
-=======
-            // Dimension of matrix is just the linear vertex space
-            if(m_linSysKey.GetMatrixType() == StdRegions::ePreconLinearSpace)
->>>>>>> b26c62c3
             {
                 for (n = 0; n < nElmt; ++n)
                 {
                     i = vExp->GetOffset_Elmt_Id(n);
-<<<<<<< HEAD
-=======
-                    vSizes[n] = vExp->GetExp(i)->GetNverts();
-                    nEntries += vSizes[n]*vSizes[n];
-                }
-            }
-            else
-            {
-                for (n = 0; n < nElmt; ++n)
-                {
-                    i = vExp->GetOffset_Elmt_Id(n);
->>>>>>> b26c62c3
                     vSizes[n] = vExp->GetExp(i)->GetNcoeffs();
                     nEntries += vSizes[n]*vSizes[n];
                 }
