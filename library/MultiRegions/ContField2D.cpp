///////////////////////////////////////////////////////////////////////////////
//
// File ContField2D.cpp
//
// For more information, please see: http://www.nektar.info
//
// The MIT License
//
// Copyright (c) 2006 Division of Applied Mathematics, Brown University (USA),
// Department of Aeronautics, Imperial College London (UK), and Scientific
// Computing and Imaging Institute, University of Utah (USA).
//
// License for the specific language governing rights and limitations under
// Permission is hereby granted, free of charge, to any person obtaining a
// copy of this software and associated documentation files (the "Software"),
// to deal in the Software without restriction, including without limitation
// the rights to use, copy, modify, merge, publish, distribute, sublicense,
// and/or sell copies of the Software, and to permit persons to whom the
// Software is furnished to do so, subject to the following conditions:
//
// The above copyright notice and this permission notice shall be included
// in all copies or substantial portions of the Software.
//
// THE SOFTWARE IS PROVIDED "AS IS", WITHOUT WARRANTY OF ANY KIND, EXPRESS
// OR IMPLIED, INCLUDING BUT NOT LIMITED TO THE WARRANTIES OF MERCHANTABILITY,
// FITNESS FOR A PARTICULAR PURPOSE AND NONINFRINGEMENT. IN NO EVENT SHALL
// THE AUTHORS OR COPYRIGHT HOLDERS BE LIABLE FOR ANY CLAIM, DAMAGES OR OTHER
// LIABILITY, WHETHER IN AN ACTION OF CONTRACT, TORT OR OTHERWISE, ARISING
// FROM, OUT OF OR IN CONNECTION WITH THE SOFTWARE OR THE USE OR OTHER
// DEALINGS IN THE SOFTWARE.
//
// Description: Field definition for 2D domain with boundary conditions
//
///////////////////////////////////////////////////////////////////////////////

#include <MultiRegions/ContField2D.h>
#include <MultiRegions/AssemblyMap/AssemblyMapCG2D.h>

namespace Nektar
{
    namespace MultiRegions
    {
        /**
         * @class ContField2D
         * The class #ContField2D is
         * able to incorporate the boundary conditions imposed to the problem
         * to be solved. Therefore, the class is equipped with three additional
         * data members:
         * - #m_bndCondExpansions
         * - #m_bndTypes
         * - #m_bndCondEquations
         *
         * The first data structure, #m_bndCondExpansions, contains the
         * one-dimensional spectral/hp expansion on the boundary,  #m_bndTypes
         * stores information about the type of boundary condition on the
         * different parts of the boundary while #m_bndCondEquations holds the
         * equation of the imposed boundary conditions.
         *
         * Furthermore, in case of Dirichlet boundary conditions, this class is
         * capable of lifting a known solution satisfying these boundary
         * conditions. If we denote the unknown solution by
         * \f$u^{\mathcal{H}}(\boldsymbol{x})\f$ and the known Dirichlet
         * boundary conditions by \f$u^{\mathcal{D}}(\boldsymbol{x})\f$, the
         * expansion then can be decomposed as
         * \f[ u^{\delta}(\boldsymbol{x}_i)=u^{\mathcal{D}}(\boldsymbol{x}_i)+
         * u^{\mathcal{H}}(\boldsymbol{x}_i)=\sum_{n=0}^{N^{\mathcal{D}}-1}
         * \hat{u}_n^{\mathcal{D}}\Phi_n(\boldsymbol{x}_i)+
         * \sum_{n={N^{\mathcal{D}}}}^{N_{\mathrm{dof}}-1}
         *  \hat{u}_n^{\mathcal{H}} \Phi_n(\boldsymbol{x}_i).\f]
         * This lifting is accomplished by ordering the known global degrees of
         * freedom, prescribed by the Dirichlet boundary conditions, first in
         * the global array
         * \f$\boldsymbol{\hat{u}}\f$, that is,
         * \f[\boldsymbol{\hat{u}}=\left[ \begin{array}{c}
         * \boldsymbol{\hat{u}}^{\mathcal{D}}\\
         * \boldsymbol{\hat{u}}^{\mathcal{H}}
         * \end{array} \right].\f]
         * Such kind of expansions are also referred to as continuous fields.
         * This class should be used when solving 2D problems using a standard
         * Galerkin approach.
         */

        /**
         *
         */
        ContField2D::ContField2D():
            DisContField2D(),
            m_locToGloMap(),
            m_globalMat(),
            m_globalLinSysManager(
                    boost::bind(&ContField2D::GenGlobalLinSys, this, _1),
                    std::string("GlobalLinSys"))
        {
        }


        /**
         * Given a mesh \a graph2D, containing information about the domain and
         * the spectral/hp element expansion, this constructor fills the list
         * of local expansions #m_exp with the proper expansions, calculates
         * the total number of quadrature points \f$\boldsymbol{x}_i\f$ and
         * local expansion coefficients \f$\hat{u}^e_n\f$ and allocates memory
         * for the arrays #m_coeffs and #m_phys. Furthermore, it constructs the
         * mapping array (contained in #m_locToGloMap) for the transformation
         * between local elemental level and global level, it calculates the
         * total number global expansion coefficients \f$\hat{u}_n\f$ and
         * allocates memory for the array #m_contCoeffs. The constructor also
         * discretises the boundary conditions, specified by the argument \a
         * bcs, by expressing them in terms of the coefficient of the expansion
         * on the boundary.
         *
         * @param   graph2D     A mesh, containing information about the domain
         *                      and the spectral/hp element expansion.
         * @param   bcs         The boundary conditions.
         * @param   variable    An optional parameter to indicate for which
         *                      variable the field should be constructed.
         */
        ContField2D::ContField2D(const LibUtilities::SessionReaderSharedPtr &pSession,
                                 const SpatialDomains::MeshGraphSharedPtr &graph2D,
                                 const std::string &variable,
                                 const bool DeclareCoeffPhysArrays,
                                 const bool CheckIfSingularSystem):
            DisContField2D(pSession,graph2D,variable,false,DeclareCoeffPhysArrays),
            m_globalMat(MemoryManager<GlobalMatrixMap>::AllocateSharedPtr()),
            m_globalLinSysManager(
                    boost::bind(&ContField2D::GenGlobalLinSys, this, _1),
                    std::string("GlobalLinSys"))
        {
            SpatialDomains::BoundaryConditions bcs(m_session, graph2D);

            m_locToGloMap = MemoryManager<AssemblyMapCG2D>
                ::AllocateSharedPtr(m_session,m_ncoeffs,*this,
                                    m_bndCondExpansions,
                                    m_bndConditions,
                                    m_periodicVertices,
                                    m_periodicEdges,
                                    CheckIfSingularSystem);

        }


        /**
         * Given a mesh \a graph2D, containing information about the domain and
         * the spectral/hp element expansion, this constructor fills the list
         * of local expansions #m_exp with the proper expansions, calculates
         * the total number of quadrature points \f$\boldsymbol{x}_i\f$ and
         * local expansion coefficients \f$\hat{u}^e_n\f$ and allocates memory
         * for the arrays #m_coeffs and #m_phys. Furthermore, it constructs the
         * mapping array (contained in #m_locToGloMap) for the transformation
         * between local elemental level and global level, it calculates the
         * total number global expansion coefficients \f$\hat{u}_n\f$ and
         * allocates memory for the array #m_coeffs. The constructor also
         * discretises the boundary conditions, specified by the argument \a
         * bcs, by expressing them in terms of the coefficient of the expansion
         * on the boundary.
         *
         * @param   In          Existing ContField2D object used to provide the
         *                      local to global mapping information and
         *                      global solution type.
         * @param   graph2D     A mesh, containing information about the domain
         *                      and the spectral/hp element expansion.
         * @param   bcs         The boundary conditions.
         * @param   bc_loc
         */
        ContField2D::ContField2D(const ContField2D &In,
                                 const SpatialDomains::MeshGraphSharedPtr &graph2D,
                                 const std::string &variable,
                                 bool DeclareCoeffPhysArrays,
                                 const bool CheckIfSingularSystem):
            DisContField2D(In,graph2D,variable,false,DeclareCoeffPhysArrays),
            m_globalMat   (MemoryManager<GlobalMatrixMap>::AllocateSharedPtr()),
            m_globalLinSysManager(
                    boost::bind(&ContField2D::GenGlobalLinSys, this, _1),
                    std::string("GlobalLinSys"))
        {
            SpatialDomains::BoundaryConditions bcs(m_session, graph2D);
            if(!SameTypeOfBoundaryConditions(In) || CheckIfSingularSystem)
            {
                m_locToGloMap = MemoryManager<AssemblyMapCG2D>
                    ::AllocateSharedPtr(m_session, m_ncoeffs,*this,
                                        m_bndCondExpansions,
                                        m_bndConditions,
                                        m_periodicVertices,
                                        m_periodicEdges,
                                        CheckIfSingularSystem);
            }
            else
            {
                m_locToGloMap = In.m_locToGloMap;
            }

        }


        /**
         * Initialises the object as a copy of an existing ContField2D object.
         * @param   In                       Existing ContField2D object.
         * @param DeclareCoeffPhysArrays     bool to declare if \a m_phys
         * and \a m_coeffs should be declared. Default is true
         */
        ContField2D::ContField2D(const ContField2D &In, bool DeclareCoeffPhysArrays):
            DisContField2D(In,DeclareCoeffPhysArrays),
            m_locToGloMap(In.m_locToGloMap),
            m_globalMat(In.m_globalMat),
            m_globalLinSysManager(In.m_globalLinSysManager)
        {
        }


        /**
         *
         */
        ContField2D::~ContField2D()
        {
        }


        /**
         * Given a function \f$f(\boldsymbol{x})\f$ defined at the quadrature
         * points, this function determines the unknown global coefficients
         * \f$\boldsymbol{\hat{u}}^{\mathcal{H}}\f$ employing a discrete
         * Galerkin projection from physical space to coefficient
         * space. The operation is evaluated by the function #GlobalSolve using
         * the global mass matrix.
         *
         * The values of the function \f$f(\boldsymbol{x})\f$ evaluated at the
         * quadrature points \f$\boldsymbol{x}_i\f$ should be contained in the
         * variable #m_phys of the ExpList object \a Sin. The resulting global
         * coefficients \f$\hat{u}_g\f$ are stored in the array #m_coeffs.
         *
         * @param   Sin         An ExpList, containing the discrete evaluation
         *                      of \f$f(\boldsymbol{x})\f$ at the quadrature
         *                      points in its array #m_phys.
         */
        void ContField2D::FwdTrans(const Array<OneD, const NekDouble> &inarray,
                                         Array<OneD,       NekDouble> &outarray,
                                   CoeffState coeffstate)

        {
            // Inner product of forcing
            int contNcoeffs = m_locToGloMap->GetNumGlobalCoeffs();
            Array<OneD,NekDouble> wsp(contNcoeffs);
            IProductWRTBase(inarray,wsp,eGlobal);

            // Solve the system
            GlobalLinSysKey key(StdRegions::eMass, m_locToGloMap);
            
            if(coeffstate == eGlobal)
            {
                GlobalSolve(key,wsp,outarray);
            }
            else
            {
                Array<OneD,NekDouble> tmp(contNcoeffs,0.0);
                GlobalSolve(key,wsp,tmp);
                GlobalToLocal(tmp,outarray);
            }
        }


        /**
         * Computes the matrix vector product
         * @f$ \mathbf{y} = \mathbf{M}^{-1}\mathbf{x} @f$. If \a coeffstate == eGlobal
         * is set then the elemental system is used directly. If not set, the
         * global system is assembled, the system is solved, and mapped back to
         * the local elemental system.
         *
         * @param   inarray     Input vector @f$\mathbf{x}@f$.
         * @param   outarray    Output vector @f$\mathbf{y}@f$.
         * @param   coeffState  Flag for using global system.
         */
        void ContField2D::MultiplyByInvMassMatrix(
                                const Array<OneD, const NekDouble> &inarray,
                                      Array<OneD,       NekDouble> &outarray,
                                CoeffState coeffstate)

        {
            GlobalLinSysKey key(StdRegions::eMass,m_locToGloMap);
            int contNcoeffs = m_locToGloMap->GetNumGlobalCoeffs();

            if(coeffstate == eGlobal)
            {
                if(inarray.data() == outarray.data())
                {
                    Array<OneD, NekDouble> tmp(contNcoeffs,0.0);
                    Vmath::Vcopy(contNcoeffs,inarray,1,tmp,1);
                    GlobalSolve(key,tmp,outarray);
                }
                else
                {
                    GlobalSolve(key,inarray,outarray);
                }
            }
            else
            {
                Array<OneD, NekDouble> globaltmp(contNcoeffs,0.0);

                if(inarray.data() == outarray.data())
                {
                    Array<OneD,NekDouble> tmp(inarray.num_elements());
                    Vmath::Vcopy(inarray.num_elements(),inarray,1,tmp,1);
                    Assemble(tmp,outarray);
                }
                else
                {
                    Assemble(inarray,outarray);
                }

                GlobalSolve(key,outarray,globaltmp);
                GlobalToLocal(globaltmp,outarray);
            }
        }


        /**
         * Consider the two dimensional Laplace equation,
         * \f[\nabla\cdot\left(\boldsymbol{\sigma}\nabla
         * u(\boldsymbol{x})\right) = f(\boldsymbol{x}),\f] supplemented with
         * appropriate boundary conditions (which are contained in the data
         * member #m_bndCondExpansions). In the equation above
         * \f$\boldsymbol{\sigma}\f$ is the (symmetric positive definite)
         * diffusion tensor:
         * \f[ \sigma = \left[ \begin{array}{cc}
         * \sigma_{00}(\boldsymbol{x},t) & \sigma_{01}(\boldsymbol{x},t) \\
         * \sigma_{01}(\boldsymbol{x},t) & \sigma_{11}(\boldsymbol{x},t)
         * \end{array} \right]. \f]
         * Applying a \f$C^0\f$ continuous Galerkin discretisation, this
         * equation leads to the following linear system:
         * \f[\boldsymbol{L}
         * \boldsymbol{\hat{u}}_g=\boldsymbol{\hat{f}}\f]
         * where \f$\boldsymbol{L}\f$ is the Laplacian matrix. This function
         * solves the system above for the global coefficients
         * \f$\boldsymbol{\hat{u}}\f$ by a call to the function #GlobalSolve.
         *
         * The values of the function \f$f(\boldsymbol{x})\f$ evaluated at the
         * quadrature points \f$\boldsymbol{x}_i\f$ should be contained in the
         * variable #m_phys of the ExpList object \a Sin. The resulting global
         * coefficients \f$\boldsymbol{\hat{u}}_g\f$ are stored in the array
         * #m_coeffs.
         *
         * @param   Sin         An ExpList, containing the discrete evaluation
         *                      of the forcing function \f$f(\boldsymbol{x})\f$
         *                      at the quadrature points in its array #m_phys.
         * @param   variablecoeffs The (optional) parameter containing the
         *                      coefficients evaluated at the quadrature
         *                      points. It is an Array of (three) arrays which
         *                      stores the laplacian coefficients in the
         *                      following way
         * \f[\mathrm{variablecoeffs} = \left[ \begin{array}{c}
         * \left[\sigma_{00}(\boldsymbol{x_i},t)\right]_i \\
         * \left[\sigma_{01}(\boldsymbol{x_i},t)\right]_i \\
         * \left[\sigma_{11}(\boldsymbol{x_i},t)\right]_i
         * \end{array}\right]
         * \f]
         * If this argument is not passed to the function, the following
         * equation will be solved:
         * \f[\nabla^2u(\boldsymbol{x}) = f(\boldsymbol{x}),\f]
         *
         * @param   time        The time-level at which the coefficients are
         *                      evaluated
         */
        void ContField2D::LaplaceSolve(
                const Array<OneD, const NekDouble> &inarray,
                      Array<OneD,       NekDouble> &outarray,
                const Array<OneD, const NekDouble> &dirForcing,
                const Array<OneD,       Array<OneD,NekDouble> >& variablecoeffs,
                NekDouble time,
                CoeffState coeffstate)
        {
            // Inner product of forcing
            int contNcoeffs = m_locToGloMap->GetNumGlobalCoeffs();
            Array<OneD,NekDouble> wsp(contNcoeffs);
            IProductWRTBase(inarray,wsp,eGlobal);
            // Note -1.0 term necessary to invert forcing function to
            // be consistent with matrix definition
            Vmath::Neg(m_ncoeffs, wsp, 1);

            // Forcing function with weak boundary conditions
            int i,j;
            int bndcnt=0;
            for(i = 0; i < m_bndCondExpansions.num_elements(); ++i)
            {
                if(m_bndConditions[i]->GetBoundaryConditionType() != SpatialDomains::eDirichlet)
                {
                    for(j = 0; j < (m_bndCondExpansions[i])->GetNcoeffs(); j++)
                    {
                        wsp[m_locToGloMap
                            ->GetBndCondCoeffsToGlobalCoeffsMap(bndcnt++)]
                            += (m_bndCondExpansions[i]->GetCoeffs())[j];
                    }
                }
                else
                {
                    bndcnt += m_bndCondExpansions[i]->GetNcoeffs();
                }
            }
       
            StdRegions::VarCoeffMap varcoeffs;
            varcoeffs[StdRegions::eVarCoeffD00] = variablecoeffs[0];
            varcoeffs[StdRegions::eVarCoeffD11] = variablecoeffs[3];
            varcoeffs[StdRegions::eVarCoeffD22] = variablecoeffs[5];
            StdRegions::ConstFactorMap factors;
            factors[StdRegions::eFactorTime] = time;

            // Solve the system
            GlobalLinSysKey key(StdRegions::eLaplacian,m_locToGloMap,factors,
                                varcoeffs);

            if(coeffstate == eGlobal)
            {
                GlobalSolve(key,wsp,outarray,dirForcing);
            }
            else
            {
                Array<OneD,NekDouble> tmp(contNcoeffs,0.0);
                GlobalSolve(key,wsp,tmp,dirForcing);
                GlobalToLocal(tmp,outarray);
            }
        }


        /**
         * Constructs the GlobalLinearSysKey for the linear advection operator
         * with the supplied parameters, and computes the eigenvectors and
         * eigenvalues of the associated matrix.
         * @param   ax          Advection parameter, x.
         * @param   ay          Advection parameter, y.
         * @param   Real        Computed eigenvalues, real component.
         * @param   Imag        Computed eigenvalues, imag component.
         * @param   Evecs       Computed eigenvectors.
         */
        void ContField2D::LinearAdvectionEigs(const NekDouble ax,
                                              const NekDouble ay,
                                              Array<OneD, NekDouble> &Real,
                                              Array<OneD, NekDouble> &Imag,
                                              Array<OneD, NekDouble> &Evecs)
        {
            // Solve the system
            Array<OneD, Array<OneD, NekDouble> > vel(2);
            Array<OneD, NekDouble> vel_x(m_npoints,ax);
            Array<OneD, NekDouble> vel_y(m_npoints,ay);
            vel[0] = vel_x;
            vel[1] = vel_y;

            StdRegions::VarCoeffMap varcoeffs;
            varcoeffs[StdRegions::eVarCoeffVelX] = Array<OneD, NekDouble>(m_npoints,ax);
            varcoeffs[StdRegions::eVarCoeffVelY] = Array<OneD, NekDouble>(m_npoints,ay);
            StdRegions::ConstFactorMap factors;
            factors[StdRegions::eFactorTime] = 0.0;
            GlobalLinSysKey key(StdRegions::eLinearAdvectionReaction,m_locToGloMap,
                                factors,varcoeffs);

            DNekMatSharedPtr   Gmat = GenGlobalMatrixFull(key,m_locToGloMap);
            Gmat->EigenSolve(Real,Imag,Evecs);
        }



        
        /**
         * Given a linear system specified by the key \a key,
         * \f[\boldsymbol{M}\boldsymbol{\hat{u}}_g=\boldsymbol{\hat{f}},\f]
         * this function solves this linear system taking into account the
         * boundary conditions specified in the data member
         * #m_bndCondExpansions. Therefore, it adds an array
         * \f$\boldsymbol{\hat{g}}\f$ which represents the non-zero surface
         * integral resulting from the weak boundary conditions (e.g. Neumann
         * boundary conditions) to the right hand side, that is,
         * \f[\boldsymbol{M}\boldsymbol{\hat{u}}_g=\boldsymbol{\hat{f}}+
         * \boldsymbol{\hat{g}}.\f]
         * Furthermore, it lifts the known degrees of freedom which are
         * prescribed by the Dirichlet boundary conditions. As these known
         * coefficients \f$\boldsymbol{\hat{u}}^{\mathcal{D}}\f$ are numbered
         * first in the global coefficient array \f$\boldsymbol{\hat{u}}_g\f$,
         * the linear system can be decomposed as,
         * \f[\left[\begin{array}{cc}
         * \boldsymbol{M}^{\mathcal{DD}}&\boldsymbol{M}^{\mathcal{DH}}\\
         * \boldsymbol{M}^{\mathcal{HD}}&\boldsymbol{M}^{\mathcal{HH}}
         * \end{array}\right]
         * \left[\begin{array}{c}
         * \boldsymbol{\hat{u}}^{\mathcal{D}}\\
         * \boldsymbol{\hat{u}}^{\mathcal{H}}
         * \end{array}\right]=
         * \left[\begin{array}{c}
         * \boldsymbol{\hat{f}}^{\mathcal{D}}\\
         * \boldsymbol{\hat{f}}^{\mathcal{H}}
         * \end{array}\right]+
         * \left[\begin{array}{c}
         * \boldsymbol{\hat{g}}^{\mathcal{D}}\\
         * \boldsymbol{\hat{g}}^{\mathcal{H}}
         * \end{array}\right]
         * \f]
         * which will then be solved for the unknown coefficients
         * \f$\boldsymbol{\hat{u}}^{\mathcal{H}}\f$ as,
         * \f[
         * \boldsymbol{M}^{\mathcal{HH}}\boldsymbol{\hat{u}}^{\mathcal{H}}=
         * \boldsymbol{\hat{f}}^{\mathcal{H}}+
         * \boldsymbol{\hat{g}}^{\mathcal{H}}-
         * \boldsymbol{M}^{\mathcal{HD}}\boldsymbol{\hat{u}}^{\mathcal{D}}\f]
         *
         * @param   mkey        This key uniquely defines the linear system to
         *                      be solved.
         * @param   Sin         An ExpList, containing the discrete evaluation
         *                      of the forcing function \f$f(\boldsymbol{x})\f$
         *                      at the quadrature points in its array #m_phys.
         * @param   ScaleForcing An optional parameter with which the forcing
         *                      vector \f$\boldsymbol{\hat{f}}\f$ should be
         *                      multiplied.
         * @note    inout contains initial guess and final output.
         */
        void ContField2D::GlobalSolve(
                                const GlobalLinSysKey &key,
                                const Array<OneD, const NekDouble>& rhs,
                                      Array<OneD,       NekDouble>& inout,
                                const Array<OneD, const NekDouble>& dirForcing)
        {
<<<<<<< HEAD
            int NumDirBcs = m_locToGloMap->GetNumGlobalDirBndCoeffs();
            int contNcoeffs = m_locToGloMap->GetNumGlobalCoeffs();

            // STEP 1: SET THE DIRICHLET DOFS TO THE RIGHT VALUE
            //         IN THE SOLUTION ARRAY
            v_ImposeDirichletConditions(inout);

=======
            int i,j;
            int bndcnt      = 0;
            int nDir        = m_locToGloMap->GetNumGlobalDirBndCoeffs();
            int contNcoeffs = m_locToGloMap->GetNumGlobalCoeffs();
          
            // STEP 1: SET THE DIRICHLET DOFS TO THE RIGHT VALUE IN THE SOLUTION
            // ARRAY
            NekDouble sign;
            const Array<OneD,const int> &bndMap = 
                m_locToGloMap->GetBndCondCoeffsToGlobalCoeffsMap();
          
            Array<OneD, NekDouble> tmp(
                m_locToGloMap->GetNumGlobalBndCoeffs(), 0.0);

            // Fill in Dirichlet coefficients that are to be sent to other
            // processors.
            map<int, vector<pair<int, int> > > &extraDirDofs = 
                m_locToGloMap->GetExtraDirDofs();
            map<int, vector<pair<int, int> > >::iterator it;
            for (it = extraDirDofs.begin(); it != extraDirDofs.end(); ++it)
            {
                for (i = 0; i < it->second.size(); ++i)
                {
                    tmp[it->second.at(i).second] = 
                        m_bndCondExpansions[it->first]->GetCoeffs()[
                            it->second.at(i).first];
                }
            }
            m_locToGloMap->UniversalAssembleBnd(tmp);
          
            // Now fill in all other Dirichlet coefficients.
            for(i = 0; i < m_bndCondExpansions.num_elements(); ++i)
            {
                if(m_bndConditions[i]->GetBoundaryConditionType() == 
                   SpatialDomains::eDirichlet)
                {
                    const Array<OneD,const NekDouble>& coeffs = 
                        m_bndCondExpansions[i]->GetCoeffs();
                    for(j = 0; j < (m_bndCondExpansions[i])->GetNcoeffs(); ++j)
                    {
                        sign = m_locToGloMap->GetBndCondCoeffsToGlobalCoeffsSign(
                            bndcnt);
                        tmp[bndMap[bndcnt++]] = sign * coeffs[j];
                    }
                }
                else
                {
                    bndcnt += m_bndCondExpansions[i]->GetNcoeffs();
                }
            }
          
            Vmath::Vcopy(nDir, tmp, 1, inout, 1);
          
>>>>>>> a69acfcc
            // STEP 2: CALCULATE THE HOMOGENEOUS COEFFICIENTS
            if(contNcoeffs - nDir > 0)
            {
                GlobalLinSysSharedPtr LinSys = GetGlobalLinSys(key);
                LinSys->Solve(rhs,inout,m_locToGloMap,dirForcing);
            }
        }


        /**
         * Returns the global matrix associated with the given GlobalMatrixKey.
         * If the global matrix has not yet been constructed on this field,
         * it is first constructed using GenGlobalMatrix().
         * @param   mkey        Global matrix key.
         * @returns Assocated global matrix.
         */
        GlobalMatrixSharedPtr ContField2D::GetGlobalMatrix(
                                const GlobalMatrixKey &mkey)
        {
            ASSERTL1(mkey.LocToGloMapIsDefined(),
                     "To use method must have a AssemblyMap "
                     "attached to key");

            GlobalMatrixSharedPtr glo_matrix;
            GlobalMatrixMap::iterator matrixIter = m_globalMat->find(mkey);

            if(matrixIter == m_globalMat->end())
            {
                glo_matrix = GenGlobalMatrix(mkey,m_locToGloMap);
                (*m_globalMat)[mkey] = glo_matrix;
            }
            else
            {
                glo_matrix = matrixIter->second;
            }

            return glo_matrix;
        }


        /**
         * The function searches the map #m_globalLinSys to see if the
         * global matrix has been created before. If not, it calls the function
         * #GenGlobalLinSys to generate the requested global system.
         *
         * @param   mkey        This key uniquely defines the requested
         *                      linear system.
         */
        GlobalLinSysSharedPtr ContField2D::GetGlobalLinSys(
                                const GlobalLinSysKey &mkey)
        {
            return m_globalLinSysManager[mkey];
        }

        GlobalLinSysSharedPtr ContField2D::GenGlobalLinSys(
                                const GlobalLinSysKey &mkey)
        {
            ASSERTL1(mkey.LocToGloMapIsDefined(),
                     "To use method must have a AssemblyMap "
                     "attached to key");
            return ExpList::GenGlobalLinSys(mkey, m_locToGloMap);
        }


        /**
         *
         */
        void ContField2D::v_BwdTrans(
                                     const Array<OneD, const NekDouble> &inarray,
                                     Array<OneD,       NekDouble> &outarray,
                                     CoeffState coeffstate)
        {
            BwdTrans(inarray,outarray,coeffstate);
        }


        /**
         *
         */
        void ContField2D::v_FwdTrans(
                                     const Array<OneD, const NekDouble> &inarray,
                                     Array<OneD,       NekDouble> &outarray,
                                     CoeffState coeffstate)
        {
            FwdTrans(inarray,outarray,coeffstate);
        }

        void ContField2D::v_ImposeDirichletConditions(Array<OneD,NekDouble>& outarray)
        {
            int i,j;
            int bndcnt=0;

            const Array<OneD,const int>& map
                        = m_locToGloMap->GetBndCondCoeffsToGlobalCoeffsMap();

            for(i = 0; i < m_bndConditions.num_elements(); ++i)
            {
                if(m_bndConditions[i]->GetBoundaryConditionType() == SpatialDomains::eDirichlet)
                {
                    const Array<OneD,const NekDouble>& coeffs
                        = m_bndCondExpansions[i]->GetCoeffs();
                    for(j = 0; j < (m_bndCondExpansions[i])->GetNcoeffs(); ++j)
                    {
                        outarray[map[bndcnt++]] = coeffs[j];
                    }
                }
                else
                {
                    bndcnt += m_bndCondExpansions[i]->GetNcoeffs();
                }
            }
        }


        /**
         * This operation is evaluated as:
         * \f{tabbing}
         * \hspace{1cm}  \= Do \= $e=$  $1, N_{\mathrm{el}}$ \\
         * \> \> Do \= $i=$  $0,N_m^e-1$ \\
         * \> \> \> $\boldsymbol{\hat{u}}^{e}[i] = \mbox{sign}[e][i] \cdot
         * \boldsymbol{\hat{u}}_g[\mbox{map}[e][i]]$ \\
         * \> \> continue \\
         * \> continue
         * \f}
         * where \a map\f$[e][i]\f$ is the mapping array and \a
         * sign\f$[e][i]\f$ is an array of similar dimensions ensuring the
         * correct modal connectivity between the different elements (both
         * these arrays are contained in the data member #m_locToGloMap). This
         * operation is equivalent to the scatter operation
         * \f$\boldsymbol{\hat{u}}_l=\mathcal{A}\boldsymbol{\hat{u}}_g\f$,
         * where \f$\mathcal{A}\f$ is the
         * \f$N_{\mathrm{eof}}\times N_{\mathrm{dof}}\f$ permutation matrix.
         *
         * @note The array #m_coeffs should be filled with the global
         * coefficients \f$\boldsymbol{\hat{u}}_g\f$ and that the resulting
         * local coefficients \f$\boldsymbol{\hat{u}}_l\f$ will be stored in
         * #m_coeffs.
         */
        void ContField2D::v_GlobalToLocal(void)
        {
            m_locToGloMap->GlobalToLocal(m_coeffs,m_coeffs);
        }



        /**
         * This operation is evaluated as:
         * \f{tabbing}
         * \hspace{1cm}  \= Do \= $e=$  $1, N_{\mathrm{el}}$ \\
         * \> \> Do \= $i=$  $0,N_m^e-1$ \\
         * \> \> \> $\boldsymbol{\hat{u}}_g[\mbox{map}[e][i]] =
         * \mbox{sign}[e][i] \cdot \boldsymbol{\hat{u}}^{e}[i]$\\
         * \> \> continue\\
         * \> continue
         * \f}
         * where \a map\f$[e][i]\f$ is the mapping array and \a
         * sign\f$[e][i]\f$ is an array of similar dimensions ensuring the
         * correct modal connectivity between the different elements (both
         * these arrays are contained in the data member #m_locToGloMap). This
         * operation is equivalent to the gather operation
         * \f$\boldsymbol{\hat{u}}_g=\mathcal{A}^{-1}\boldsymbol{\hat{u}}_l\f$,
         * where \f$\mathcal{A}\f$ is the
         * \f$N_{\mathrm{eof}}\times N_{\mathrm{dof}}\f$ permutation matrix.
         *
         * @note    The array #m_coeffs should be filled with the local
         *          coefficients \f$\boldsymbol{\hat{u}}_l\f$ and that the
         *          resulting global coefficients \f$\boldsymbol{\hat{u}}_g\f$
         *          will be stored in #m_coeffs.
         */
        void ContField2D::v_LocalToGlobal(void)
        {
            m_locToGloMap->LocalToGlobal(m_coeffs,m_coeffs);
        }

        /**
         *
         */
        void ContField2D::v_MultiplyByInvMassMatrix(
                                const Array<OneD, const NekDouble> &inarray,
                                Array<OneD,       NekDouble> &outarray,
                                CoeffState coeffstate)
        {
            MultiplyByInvMassMatrix(inarray,outarray,coeffstate);
        }


        /**
         * Consider the two dimensional Helmholtz equation,
         * \f[\nabla^2u(\boldsymbol{x})-\lambda u(\boldsymbol{x})
         * = f(\boldsymbol{x}),\f] supplemented with appropriate boundary
         * conditions (which are contained in the data member
         * #m_bndCondExpansions). Applying a \f$C^0\f$ continuous Galerkin
         * discretisation, this equation leads to the following linear system:
         * \f[\left(\boldsymbol{L}+\lambda\boldsymbol{M}\right)
         * \boldsymbol{\hat{u}}_g=\boldsymbol{\hat{f}}\f] where
         * \f$\boldsymbol{L}\f$ and \f$\boldsymbol{M}\f$ are the Laplacian and
         * mass matrix respectively. This function solves the system above for
         * the global coefficients \f$\boldsymbol{\hat{u}}\f$ by a call to the
         * function #GlobalSolve. It is assumed #m_coeff contains an
         * initial estimate for the solution.
         *
         * The values of the function \f$f(\boldsymbol{x})\f$
         * evaluated at the quadrature points \f$\boldsymbol{x}_i\f$
         * should be contained in the variable #m_phys of the ExpList
         * object \a inarray. The resulting global coefficients
         * \f$\boldsymbol{\hat{u}}_g\f$ are stored in the array
         * #m_contCoeffs or #m_coeffs depending on whether
         * \a coeffstate is eGlobal or eLocal
         *
         * @param   inarray     An ExpList, containing the discrete evaluation
         *                      of the forcing function \f$f(\boldsymbol{x})\f$
         *                      at the quadrature points in its array #m_phys.
         * @param   lambda      The parameter \f$\lambda\f$ of the Helmholtz
         *                      equation
         */
        void ContField2D::v_HelmSolve(
                const Array<OneD, const NekDouble> &inarray,
                      Array<OneD,       NekDouble> &outarray,
                const FlagList &flags,
                const StdRegions::ConstFactorMap &factors,
                const StdRegions::VarCoeffMap &varcoeff,
                const Array<OneD, const NekDouble> &dirForcing)
        {
            //----------------------------------
            //  Setup RHS Inner product
            //----------------------------------
            // Inner product of forcing
            int contNcoeffs = m_locToGloMap->GetNumGlobalCoeffs();
            Array<OneD,NekDouble> wsp(contNcoeffs);
            IProductWRTBase(inarray,wsp,eGlobal);
            // Note -1.0 term necessary to invert forcing function to
            // be consistent with matrix definition
            Vmath::Neg(contNcoeffs, wsp, 1);

            // Fill weak boundary conditions
            int i,j;
            int bndcnt=0;
            Array<OneD, NekDouble> gamma(contNcoeffs, 0.0);
			
            for(i = 0; i < m_bndCondExpansions.num_elements(); ++i)
            {
                if(m_bndConditions[i]->GetBoundaryConditionType() != SpatialDomains::eDirichlet)
                {
                    for(j = 0; j < (m_bndCondExpansions[i])->GetNcoeffs(); j++)
                    {
                        gamma[m_locToGloMap
                            ->GetBndCondCoeffsToGlobalCoeffsMap(bndcnt++)]
                            += (m_bndCondExpansions[i]->GetCoeffs())[j];
                    }
                }
                else
                {
                    bndcnt += m_bndCondExpansions[i]->GetNcoeffs();
                }
            }
									
            m_locToGloMap->UniversalAssemble(gamma);

            // Add weak boundary conditions to forcing
            Vmath::Vadd(contNcoeffs, wsp, 1, gamma, 1, wsp, 1);

            GlobalLinSysKey key(StdRegions::eHelmholtz,m_locToGloMap,factors,varcoeff);
            
            if(flags.isSet(eUseGlobal))
            {
                Vmath::Zero(contNcoeffs,outarray,1);
                GlobalSolve(key,wsp,outarray,dirForcing);
            }
            else
            {
                Array<OneD,NekDouble> tmp(contNcoeffs,0.0);
                GlobalSolve(key,wsp,tmp,dirForcing);
                GlobalToLocal(tmp,outarray);
            }
        }


        /**
         * This is equivalent to the operation:
         * \f[\boldsymbol{M\hat{u}}_g\f]
         * where \f$\boldsymbol{M}\f$ is the global matrix of type specified by
         * \a mkey. After scattering the global array \a inarray to local
         * level, this operation is evaluated locally by the function
         * ExpList#GeneralMatrixOp. The global result is then obtained by a
         * global assembly procedure.
         *
         * @param   mkey        This key uniquely defines the type matrix
         *                      required for the operation.
         * @param   inarray     The vector \f$\boldsymbol{\hat{u}}_g\f$ of size
         *                      \f$N_{\mathrm{dof}}\f$.
         * @param   outarray    The resulting vector of size
         *                      \f$N_{\mathrm{dof}}\f$.
         */
        void ContField2D::v_GeneralMatrixOp(
                                       const GlobalMatrixKey             &gkey,
                                       const Array<OneD,const NekDouble> &inarray,
                                       Array<OneD,      NekDouble> &outarray,
                                       CoeffState coeffstate)
        {
            if(coeffstate == eGlobal)
            {
                bool doGlobalOp = m_globalOptParam->DoGlobalMatOp(
                                                        gkey.GetMatrixType());

                if(doGlobalOp)
                {
                    GlobalMatrixSharedPtr mat = GetGlobalMatrix(gkey);
                    mat->Multiply(inarray,outarray);
                }
                else
                {
                    Array<OneD,NekDouble> tmp1(2*m_ncoeffs);
                    Array<OneD,NekDouble> tmp2(tmp1+m_ncoeffs);
                    GlobalToLocal(inarray,tmp1);
                    GeneralMatrixOp_IterPerExp(gkey,tmp1,tmp2);
                    Assemble(tmp2,outarray);
                }
            }
            else
            {
                GeneralMatrixOp_IterPerExp(gkey,inarray,outarray);
            }
        }

        /**
         * First compute the inner product of forcing function with respect to
         * base, and then solve the system with the linear advection operator.
         * @param   velocity    Array of advection velocities in physical space
         * @param   inarray     Forcing function.
         * @param   outarray    Result.
         * @param   lambda      reaction coefficient
         * @param   coeffstate  State of Coefficients, Local or Global
         * @param   dirForcing  Dirichlet Forcing.
         */

        // could combine this with HelmholtzCG.
        void ContField2D::v_LinearAdvectionDiffusionReactionSolve(const Array<OneD, Array<OneD, NekDouble> > &velocity,
                                                       const Array<OneD, const NekDouble> &inarray,
                                                       Array<OneD, NekDouble> &outarray,
                                                       const NekDouble lambda,
                                                       CoeffState coeffstate,
                                                       const Array<OneD, const NekDouble>& dirForcing)
        {
            // Inner product of forcing
            int contNcoeffs = m_locToGloMap->GetNumGlobalCoeffs();
            Array<OneD,NekDouble> wsp(contNcoeffs);
            IProductWRTBase(inarray,wsp,eGlobal);
            // Note -1.0 term necessary to invert forcing function to
            // be consistent with matrix definition
            Vmath::Neg(contNcoeffs, wsp, 1);

            // Forcing function with weak boundary conditions
            int i,j;
            int bndcnt=0;
            Array<OneD, NekDouble> gamma(contNcoeffs, 0.0);
            for(i = 0; i < m_bndCondExpansions.num_elements(); ++i)
            {
                if(m_bndConditions[i]->GetBoundaryConditionType() != SpatialDomains::eDirichlet)
                {
                    for(j = 0; j < (m_bndCondExpansions[i])->GetNcoeffs(); j++)
                    {
                        gamma[m_locToGloMap
                            ->GetBndCondCoeffsToGlobalCoeffsMap(bndcnt++)]
                            += (m_bndCondExpansions[i]->GetCoeffs())[j];
                    }
                }
                else
                {
                    bndcnt += m_bndCondExpansions[i]->GetNcoeffs();
                }
            }
            m_locToGloMap->UniversalAssemble(wsp);
            // Add weak boundary conditions to forcing
            Vmath::Vadd(contNcoeffs, wsp, 1, gamma, 1, wsp, 1);

            // Solve the system
            StdRegions::ConstFactorMap factors;
            factors[StdRegions::eFactorLambda] = lambda;
            StdRegions::VarCoeffMap varcoeffs;
            varcoeffs[StdRegions::eVarCoeffVelX] = velocity[0];
            varcoeffs[StdRegions::eVarCoeffVelY] = velocity[1];
            GlobalLinSysKey key(StdRegions::eLinearAdvectionDiffusionReaction,m_locToGloMap,factors,varcoeffs);

            if(coeffstate == eGlobal)
            {
                GlobalSolve(key,wsp,outarray,dirForcing);
            }
            else
            {
                Array<OneD,NekDouble> tmp(contNcoeffs,0.0);
                GlobalSolve(key,wsp,tmp,dirForcing);
                GlobalToLocal(tmp,outarray);
            }
        }

        /**
         * First compute the inner product of forcing function with respect to
         * base, and then solve the system with the linear advection operator.
         * @param   velocity    Array of advection velocities in physical space
         * @param   inarray     Forcing function.
         * @param   outarray    Result.
         * @param   lambda      reaction coefficient
         * @param   coeffstate  State of Coefficients, Local or Global
         * @param   dirForcing  Dirichlet Forcing.
         */
        void ContField2D::v_LinearAdvectionReactionSolve(const Array<OneD, Array<OneD, NekDouble> > &velocity,
                                                       const Array<OneD, const NekDouble> &inarray,
                                                       Array<OneD, NekDouble> &outarray,
                                                       const NekDouble lambda,
                                                       CoeffState coeffstate,
                                                       const Array<OneD, const NekDouble>& dirForcing)
        {
            // Inner product of forcing
            int contNcoeffs = m_locToGloMap->GetNumGlobalCoeffs();
            Array<OneD,NekDouble> wsp(contNcoeffs);
            IProductWRTBase(inarray,wsp,eGlobal);

            // Solve the system
            StdRegions::ConstFactorMap factors;
            factors[StdRegions::eFactorLambda] = lambda;
            StdRegions::VarCoeffMap varcoeffs;
            varcoeffs[StdRegions::eVarCoeffVelX] = velocity[0];
            varcoeffs[StdRegions::eVarCoeffVelY] = velocity[1];
            GlobalLinSysKey key(StdRegions::eLinearAdvectionReaction,m_locToGloMap,factors,varcoeffs);

            if(coeffstate == eGlobal)
            {
                GlobalSolve(key,wsp,outarray,dirForcing);
            }
            else
            {
                Array<OneD,NekDouble> tmp(contNcoeffs,0.0);
                GlobalSolve(key,wsp,tmp,dirForcing);
                GlobalToLocal(tmp,outarray);
            }
        }


        /**
         *
         */
        const Array<OneD,const SpatialDomains::BoundaryConditionShPtr>&
                                ContField2D::v_GetBndConditions()
        {
            return GetBndConditions();
        }

    } // end of namespace
} //end of namespace<|MERGE_RESOLUTION|>--- conflicted
+++ resolved
@@ -514,7 +514,6 @@
                                       Array<OneD,       NekDouble>& inout,
                                 const Array<OneD, const NekDouble>& dirForcing)
         {
-<<<<<<< HEAD
             int NumDirBcs = m_locToGloMap->GetNumGlobalDirBndCoeffs();
             int contNcoeffs = m_locToGloMap->GetNumGlobalCoeffs();
 
@@ -522,11 +521,97 @@
             //         IN THE SOLUTION ARRAY
             v_ImposeDirichletConditions(inout);
 
-=======
+            // STEP 2: CALCULATE THE HOMOGENEOUS COEFFICIENTS
+            if(contNcoeffs - nDir > 0)
+            {
+                GlobalLinSysSharedPtr LinSys = GetGlobalLinSys(key);
+                LinSys->Solve(rhs,inout,m_locToGloMap,dirForcing);
+            }
+        }
+
+
+        /**
+         * Returns the global matrix associated with the given GlobalMatrixKey.
+         * If the global matrix has not yet been constructed on this field,
+         * it is first constructed using GenGlobalMatrix().
+         * @param   mkey        Global matrix key.
+         * @returns Assocated global matrix.
+         */
+        GlobalMatrixSharedPtr ContField2D::GetGlobalMatrix(
+                                const GlobalMatrixKey &mkey)
+        {
+            ASSERTL1(mkey.LocToGloMapIsDefined(),
+                     "To use method must have a AssemblyMap "
+                     "attached to key");
+
+            GlobalMatrixSharedPtr glo_matrix;
+            GlobalMatrixMap::iterator matrixIter = m_globalMat->find(mkey);
+
+            if(matrixIter == m_globalMat->end())
+            {
+                glo_matrix = GenGlobalMatrix(mkey,m_locToGloMap);
+                (*m_globalMat)[mkey] = glo_matrix;
+            }
+            else
+            {
+                glo_matrix = matrixIter->second;
+            }
+
+            return glo_matrix;
+        }
+
+
+        /**
+         * The function searches the map #m_globalLinSys to see if the
+         * global matrix has been created before. If not, it calls the function
+         * #GenGlobalLinSys to generate the requested global system.
+         *
+         * @param   mkey        This key uniquely defines the requested
+         *                      linear system.
+         */
+        GlobalLinSysSharedPtr ContField2D::GetGlobalLinSys(
+                                const GlobalLinSysKey &mkey)
+        {
+            return m_globalLinSysManager[mkey];
+        }
+
+        GlobalLinSysSharedPtr ContField2D::GenGlobalLinSys(
+                                const GlobalLinSysKey &mkey)
+        {
+            ASSERTL1(mkey.LocToGloMapIsDefined(),
+                     "To use method must have a AssemblyMap "
+                     "attached to key");
+            return ExpList::GenGlobalLinSys(mkey, m_locToGloMap);
+        }
+
+
+        /**
+         *
+         */
+        void ContField2D::v_BwdTrans(
+                                     const Array<OneD, const NekDouble> &inarray,
+                                     Array<OneD,       NekDouble> &outarray,
+                                     CoeffState coeffstate)
+        {
+            BwdTrans(inarray,outarray,coeffstate);
+        }
+
+
+        /**
+         *
+         */
+        void ContField2D::v_FwdTrans(
+                                     const Array<OneD, const NekDouble> &inarray,
+                                     Array<OneD,       NekDouble> &outarray,
+                                     CoeffState coeffstate)
+        {
+            FwdTrans(inarray,outarray,coeffstate);
+        }
+
+        void ContField2D::v_ImposeDirichletConditions(Array<OneD,NekDouble>& outarray)
+        {
             int i,j;
-            int bndcnt      = 0;
-            int nDir        = m_locToGloMap->GetNumGlobalDirBndCoeffs();
-            int contNcoeffs = m_locToGloMap->GetNumGlobalCoeffs();
+            int bndcnt=0;
           
             // STEP 1: SET THE DIRICHLET DOFS TO THE RIGHT VALUE IN THE SOLUTION
             // ARRAY
@@ -575,119 +660,6 @@
             }
           
             Vmath::Vcopy(nDir, tmp, 1, inout, 1);
-          
->>>>>>> a69acfcc
-            // STEP 2: CALCULATE THE HOMOGENEOUS COEFFICIENTS
-            if(contNcoeffs - nDir > 0)
-            {
-                GlobalLinSysSharedPtr LinSys = GetGlobalLinSys(key);
-                LinSys->Solve(rhs,inout,m_locToGloMap,dirForcing);
-            }
-        }
-
-
-        /**
-         * Returns the global matrix associated with the given GlobalMatrixKey.
-         * If the global matrix has not yet been constructed on this field,
-         * it is first constructed using GenGlobalMatrix().
-         * @param   mkey        Global matrix key.
-         * @returns Assocated global matrix.
-         */
-        GlobalMatrixSharedPtr ContField2D::GetGlobalMatrix(
-                                const GlobalMatrixKey &mkey)
-        {
-            ASSERTL1(mkey.LocToGloMapIsDefined(),
-                     "To use method must have a AssemblyMap "
-                     "attached to key");
-
-            GlobalMatrixSharedPtr glo_matrix;
-            GlobalMatrixMap::iterator matrixIter = m_globalMat->find(mkey);
-
-            if(matrixIter == m_globalMat->end())
-            {
-                glo_matrix = GenGlobalMatrix(mkey,m_locToGloMap);
-                (*m_globalMat)[mkey] = glo_matrix;
-            }
-            else
-            {
-                glo_matrix = matrixIter->second;
-            }
-
-            return glo_matrix;
-        }
-
-
-        /**
-         * The function searches the map #m_globalLinSys to see if the
-         * global matrix has been created before. If not, it calls the function
-         * #GenGlobalLinSys to generate the requested global system.
-         *
-         * @param   mkey        This key uniquely defines the requested
-         *                      linear system.
-         */
-        GlobalLinSysSharedPtr ContField2D::GetGlobalLinSys(
-                                const GlobalLinSysKey &mkey)
-        {
-            return m_globalLinSysManager[mkey];
-        }
-
-        GlobalLinSysSharedPtr ContField2D::GenGlobalLinSys(
-                                const GlobalLinSysKey &mkey)
-        {
-            ASSERTL1(mkey.LocToGloMapIsDefined(),
-                     "To use method must have a AssemblyMap "
-                     "attached to key");
-            return ExpList::GenGlobalLinSys(mkey, m_locToGloMap);
-        }
-
-
-        /**
-         *
-         */
-        void ContField2D::v_BwdTrans(
-                                     const Array<OneD, const NekDouble> &inarray,
-                                     Array<OneD,       NekDouble> &outarray,
-                                     CoeffState coeffstate)
-        {
-            BwdTrans(inarray,outarray,coeffstate);
-        }
-
-
-        /**
-         *
-         */
-        void ContField2D::v_FwdTrans(
-                                     const Array<OneD, const NekDouble> &inarray,
-                                     Array<OneD,       NekDouble> &outarray,
-                                     CoeffState coeffstate)
-        {
-            FwdTrans(inarray,outarray,coeffstate);
-        }
-
-        void ContField2D::v_ImposeDirichletConditions(Array<OneD,NekDouble>& outarray)
-        {
-            int i,j;
-            int bndcnt=0;
-
-            const Array<OneD,const int>& map
-                        = m_locToGloMap->GetBndCondCoeffsToGlobalCoeffsMap();
-
-            for(i = 0; i < m_bndConditions.num_elements(); ++i)
-            {
-                if(m_bndConditions[i]->GetBoundaryConditionType() == SpatialDomains::eDirichlet)
-                {
-                    const Array<OneD,const NekDouble>& coeffs
-                        = m_bndCondExpansions[i]->GetCoeffs();
-                    for(j = 0; j < (m_bndCondExpansions[i])->GetNcoeffs(); ++j)
-                    {
-                        outarray[map[bndcnt++]] = coeffs[j];
-                    }
-                }
-                else
-                {
-                    bndcnt += m_bndCondExpansions[i]->GetNcoeffs();
-                }
-            }
         }
 
 
