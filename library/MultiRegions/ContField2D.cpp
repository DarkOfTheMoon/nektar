///////////////////////////////////////////////////////////////////////////////
//
// File ContField2D.cpp
//
// For more information, please see: http://www.nektar.info
//
// The MIT License
//
// Copyright (c) 2006 Division of Applied Mathematics, Brown University (USA),
// Department of Aeronautics, Imperial College London (UK), and Scientific
// Computing and Imaging Institute, University of Utah (USA).
//
// License for the specific language governing rights and limitations under
// Permission is hereby granted, free of charge, to any person obtaining a
// copy of this software and associated documentation files (the "Software"),
// to deal in the Software without restriction, including without limitation
// the rights to use, copy, modify, merge, publish, distribute, sublicense,
// and/or sell copies of the Software, and to permit persons to whom the
// Software is furnished to do so, subject to the following conditions:
//
// The above copyright notice and this permission notice shall be included
// in all copies or substantial portions of the Software.
//
// THE SOFTWARE IS PROVIDED "AS IS", WITHOUT WARRANTY OF ANY KIND, EXPRESS
// OR IMPLIED, INCLUDING BUT NOT LIMITED TO THE WARRANTIES OF MERCHANTABILITY,
// FITNESS FOR A PARTICULAR PURPOSE AND NONINFRINGEMENT. IN NO EVENT SHALL
// THE AUTHORS OR COPYRIGHT HOLDERS BE LIABLE FOR ANY CLAIM, DAMAGES OR OTHER
// LIABILITY, WHETHER IN AN ACTION OF CONTRACT, TORT OR OTHERWISE, ARISING
// FROM, OUT OF OR IN CONNECTION WITH THE SOFTWARE OR THE USE OR OTHER
// DEALINGS IN THE SOFTWARE.
//
// Description: Field definition for 2D domain with boundary conditions
//
///////////////////////////////////////////////////////////////////////////////

#include <MultiRegions/ContField2D.h>
#include <MultiRegions/AssemblyMap/AssemblyMapCG2D.h>

namespace Nektar
{
    namespace MultiRegions
    {
        /**
         * @class ContField2D
         * The class #ContField2D is
         * able to incorporate the boundary conditions imposed to the problem
         * to be solved. Therefore, the class is equipped with three additional
         * data members:
         * - #m_bndCondExpansions
         * - #m_bndTypes
         * - #m_bndCondEquations
         *
         * The first data structure, #m_bndCondExpansions, contains the
         * one-dimensional spectral/hp expansion on the boundary,  #m_bndTypes
         * stores information about the type of boundary condition on the
         * different parts of the boundary while #m_bndCondEquations holds the
         * equation of the imposed boundary conditions.
         *
         * Furthermore, in case of Dirichlet boundary conditions, this class is
         * capable of lifting a known solution satisfying these boundary
         * conditions. If we denote the unknown solution by
         * \f$u^{\mathcal{H}}(\boldsymbol{x})\f$ and the known Dirichlet
         * boundary conditions by \f$u^{\mathcal{D}}(\boldsymbol{x})\f$, the
         * expansion then can be decomposed as
         * \f[ u^{\delta}(\boldsymbol{x}_i)=u^{\mathcal{D}}(\boldsymbol{x}_i)+
         * u^{\mathcal{H}}(\boldsymbol{x}_i)=\sum_{n=0}^{N^{\mathcal{D}}-1}
         * \hat{u}_n^{\mathcal{D}}\Phi_n(\boldsymbol{x}_i)+
         * \sum_{n={N^{\mathcal{D}}}}^{N_{\mathrm{dof}}-1}
         *  \hat{u}_n^{\mathcal{H}} \Phi_n(\boldsymbol{x}_i).\f]
         * This lifting is accomplished by ordering the known global degrees of
         * freedom, prescribed by the Dirichlet boundary conditions, first in
         * the global array
         * \f$\boldsymbol{\hat{u}}\f$, that is,
         * \f[\boldsymbol{\hat{u}}=\left[ \begin{array}{c}
         * \boldsymbol{\hat{u}}^{\mathcal{D}}\\
         * \boldsymbol{\hat{u}}^{\mathcal{H}}
         * \end{array} \right].\f]
         * Such kind of expansions are also referred to as continuous fields.
         * This class should be used when solving 2D problems using a standard
         * Galerkin approach.
         */

        /**
         *
         */
        ContField2D::ContField2D():
            DisContField2D(),
            m_locToGloMap(),
            m_globalMat(),
            m_globalLinSysManager(
                    boost::bind(&ContField2D::GenGlobalLinSys, this, _1),
                    std::string("GlobalLinSys"))
        {
        }


        /**
         * Given a mesh \a graph2D, containing information about the domain and
         * the spectral/hp element expansion, this constructor fills the list
         * of local expansions #m_exp with the proper expansions, calculates
         * the total number of quadrature points \f$\boldsymbol{x}_i\f$ and
         * local expansion coefficients \f$\hat{u}^e_n\f$ and allocates memory
         * for the arrays #m_coeffs and #m_phys. Furthermore, it constructs the
         * mapping array (contained in #m_locToGloMap) for the transformation
         * between local elemental level and global level, it calculates the
         * total number global expansion coefficients \f$\hat{u}_n\f$ and
         * allocates memory for the array #m_contCoeffs. The constructor also
         * discretises the boundary conditions, specified by the argument \a
         * bcs, by expressing them in terms of the coefficient of the expansion
         * on the boundary.
         *
         * @param   graph2D     A mesh, containing information about the domain
         *                      and the spectral/hp element expansion.
         * @param   bcs         The boundary conditions.
         * @param   variable    An optional parameter to indicate for which
         *                      variable the field should be constructed.
         */
        ContField2D::ContField2D(const LibUtilities::SessionReaderSharedPtr &pSession,
                                 const SpatialDomains::MeshGraphSharedPtr &graph2D,
                                 const std::string &variable,
                                 const bool DeclareCoeffPhysArrays,
                                 const bool CheckIfSingularSystem):
            DisContField2D(pSession,graph2D,variable,false,DeclareCoeffPhysArrays),
            m_globalMat(MemoryManager<GlobalMatrixMap>::AllocateSharedPtr()),
            m_globalLinSysManager(
                    boost::bind(&ContField2D::GenGlobalLinSys, this, _1),
                    std::string("GlobalLinSys"))
        {
            m_locToGloMap = MemoryManager<AssemblyMapCG2D>
                ::AllocateSharedPtr(m_session,m_ncoeffs,*this,
                                    m_bndCondExpansions,
                                    m_bndConditions,
                                    m_periodicVerts,
                                    m_periodicEdges,
                                    CheckIfSingularSystem,
                                    variable);
<<<<<<< HEAD
=======

            if (m_session->DefinesCmdLineArgument("verbose"))
            {
                m_locToGloMap->PrintStats(std::cout, variable);
            }
>>>>>>> 30e12de5
        }


        /**
         * Given a mesh \a graph2D, containing information about the domain and
         * the spectral/hp element expansion, this constructor fills the list
         * of local expansions #m_exp with the proper expansions, calculates
         * the total number of quadrature points \f$\boldsymbol{x}_i\f$ and
         * local expansion coefficients \f$\hat{u}^e_n\f$ and allocates memory
         * for the arrays #m_coeffs and #m_phys. Furthermore, it constructs the
         * mapping array (contained in #m_locToGloMap) for the transformation
         * between local elemental level and global level, it calculates the
         * total number global expansion coefficients \f$\hat{u}_n\f$ and
         * allocates memory for the array #m_coeffs. The constructor also
         * discretises the boundary conditions, specified by the argument \a
         * bcs, by expressing them in terms of the coefficient of the expansion
         * on the boundary.
         *
         * @param   In          Existing ContField2D object used to provide the
         *                      local to global mapping information and
         *                      global solution type.
         * @param   graph2D     A mesh, containing information about the domain
         *                      and the spectral/hp element expansion.
         * @param   bcs         The boundary conditions.
         * @param   bc_loc
         */
        ContField2D::ContField2D(const ContField2D &In,
                                 const SpatialDomains::MeshGraphSharedPtr &graph2D,
                                 const std::string &variable,
                                 bool DeclareCoeffPhysArrays,
                                 const bool CheckIfSingularSystem):
            DisContField2D(In,graph2D,variable,false,DeclareCoeffPhysArrays),
            m_globalMat   (MemoryManager<GlobalMatrixMap>::AllocateSharedPtr()),
            m_globalLinSysManager(
                    boost::bind(&ContField2D::GenGlobalLinSys, this, _1),
                    std::string("GlobalLinSys"))
        {
            if(!SameTypeOfBoundaryConditions(In) || CheckIfSingularSystem)
            {
                m_locToGloMap = MemoryManager<AssemblyMapCG2D>
                    ::AllocateSharedPtr(m_session, m_ncoeffs,*this,
                                        m_bndCondExpansions,
                                        m_bndConditions,
                                        m_periodicVerts,
                                        m_periodicEdges,
                                        CheckIfSingularSystem);

                if (m_session->DefinesCmdLineArgument("verbose"))
                {
                    m_locToGloMap->PrintStats(std::cout, variable);
                }
            }
            else
            {
                m_locToGloMap = In.m_locToGloMap;
            }
        }


        /**
         * Initialises the object as a copy of an existing ContField2D object.
         * @param   In                       Existing ContField2D object.
         * @param DeclareCoeffPhysArrays     bool to declare if \a m_phys
         * and \a m_coeffs should be declared. Default is true
         */
        ContField2D::ContField2D(const ContField2D &In, bool DeclareCoeffPhysArrays):
            DisContField2D(In,DeclareCoeffPhysArrays),
            m_locToGloMap(In.m_locToGloMap),
            m_globalMat(In.m_globalMat),
            m_globalLinSysManager(In.m_globalLinSysManager)
        {
        }


        /**
         *
         */
        ContField2D::~ContField2D()
        {
        }


        /**
         * Given a function \f$f(\boldsymbol{x})\f$ defined at the quadrature
         * points, this function determines the unknown global coefficients
         * \f$\boldsymbol{\hat{u}}^{\mathcal{H}}\f$ employing a discrete
         * Galerkin projection from physical space to coefficient
         * space. The operation is evaluated by the function #GlobalSolve using
         * the global mass matrix.
         *
         * The values of the function \f$f(\boldsymbol{x})\f$ evaluated at the
         * quadrature points \f$\boldsymbol{x}_i\f$ should be contained in the
         * variable #m_phys of the ExpList object \a Sin. The resulting global
         * coefficients \f$\hat{u}_g\f$ are stored in the array #m_coeffs.
         *
         * @param   Sin         An ExpList, containing the discrete evaluation
         *                      of \f$f(\boldsymbol{x})\f$ at the quadrature
         *                      points in its array #m_phys.
         */
        void ContField2D::FwdTrans(const Array<OneD, const NekDouble> &inarray,
                                         Array<OneD,       NekDouble> &outarray,
                                   CoeffState coeffstate)

        {
            // Inner product of forcing
            int contNcoeffs = m_locToGloMap->GetNumGlobalCoeffs();
            Array<OneD,NekDouble> wsp(contNcoeffs);
            IProductWRTBase(inarray,wsp,eGlobal);

            // Solve the system
            GlobalLinSysKey key(StdRegions::eMass, m_locToGloMap);
            
            if(coeffstate == eGlobal)
            {
                GlobalSolve(key,wsp,outarray);
            }
            else
            {
                Array<OneD,NekDouble> tmp(contNcoeffs,0.0);
                GlobalSolve(key,wsp,tmp);
                GlobalToLocal(tmp,outarray);
            }
        }

        /**
         *
         */
        void ContField2D::v_SmoothField(Array<OneD,NekDouble> &field)
        {
            int gloNcoeffs = m_locToGloMap->GetNumGlobalCoeffs();
            Array<OneD,NekDouble> tmp1(gloNcoeffs);
            Array<OneD,NekDouble> tmp2(gloNcoeffs);

            IProductWRTBase(field,tmp1,eGlobal);
            MultiplyByInvMassMatrix(tmp1,tmp2,eGlobal);
            BwdTrans(tmp2,field,eGlobal);
        }


        /**
         * Computes the matrix vector product
         * @f$ \mathbf{y} = \mathbf{M}^{-1}\mathbf{x} @f$. If \a coeffstate == eGlobal
         * is set then the elemental system is used directly. If not set, the
         * global system is assembled, the system is solved, and mapped back to
         * the local elemental system.
         *
         * @param   inarray     Input vector @f$\mathbf{x}@f$.
         * @param   outarray    Output vector @f$\mathbf{y}@f$.
         * @param   coeffState  Flag for using global system.
         */
        void ContField2D::MultiplyByInvMassMatrix(
                                const Array<OneD, const NekDouble> &inarray,
                                      Array<OneD,       NekDouble> &outarray,
                                CoeffState coeffstate)

        {
            GlobalLinSysKey key(StdRegions::eMass,m_locToGloMap);
            int contNcoeffs = m_locToGloMap->GetNumGlobalCoeffs();

            if(coeffstate == eGlobal)
            {
                if(inarray.data() == outarray.data())
                {
                    Array<OneD, NekDouble> tmp(contNcoeffs,0.0);
                    Vmath::Vcopy(contNcoeffs,inarray,1,tmp,1);
                    GlobalSolve(key,tmp,outarray);
                }
                else
                {
                    GlobalSolve(key,inarray,outarray);
                }
            }
            else
            {
                Array<OneD, NekDouble> globaltmp(contNcoeffs,0.0);

                if(inarray.data() == outarray.data())
                {
                    Array<OneD,NekDouble> tmp(inarray.num_elements());
                    Vmath::Vcopy(inarray.num_elements(),inarray,1,tmp,1);
                    Assemble(tmp,outarray);
                }
                else
                {
                    Assemble(inarray,outarray);
                }

                GlobalSolve(key,outarray,globaltmp);
                GlobalToLocal(globaltmp,outarray);
            }
        }


        /**
         * Consider the two dimensional Laplace equation,
         * \f[\nabla\cdot\left(\boldsymbol{\sigma}\nabla
         * u(\boldsymbol{x})\right) = f(\boldsymbol{x}),\f] supplemented with
         * appropriate boundary conditions (which are contained in the data
         * member #m_bndCondExpansions). In the equation above
         * \f$\boldsymbol{\sigma}\f$ is the (symmetric positive definite)
         * diffusion tensor:
         * \f[ \sigma = \left[ \begin{array}{cc}
         * \sigma_{00}(\boldsymbol{x},t) & \sigma_{01}(\boldsymbol{x},t) \\
         * \sigma_{01}(\boldsymbol{x},t) & \sigma_{11}(\boldsymbol{x},t)
         * \end{array} \right]. \f]
         * Applying a \f$C^0\f$ continuous Galerkin discretisation, this
         * equation leads to the following linear system:
         * \f[\boldsymbol{L}
         * \boldsymbol{\hat{u}}_g=\boldsymbol{\hat{f}}\f]
         * where \f$\boldsymbol{L}\f$ is the Laplacian matrix. This function
         * solves the system above for the global coefficients
         * \f$\boldsymbol{\hat{u}}\f$ by a call to the function #GlobalSolve.
         *
         * The values of the function \f$f(\boldsymbol{x})\f$ evaluated at the
         * quadrature points \f$\boldsymbol{x}_i\f$ should be contained in the
         * variable #m_phys of the ExpList object \a Sin. The resulting global
         * coefficients \f$\boldsymbol{\hat{u}}_g\f$ are stored in the array
         * #m_coeffs.
         *
         * @param   Sin         An ExpList, containing the discrete evaluation
         *                      of the forcing function \f$f(\boldsymbol{x})\f$
         *                      at the quadrature points in its array #m_phys.
         * @param   variablecoeffs The (optional) parameter containing the
         *                      coefficients evaluated at the quadrature
         *                      points. It is an Array of (three) arrays which
         *                      stores the laplacian coefficients in the
         *                      following way
         * \f[\mathrm{variablecoeffs} = \left[ \begin{array}{c}
         * \left[\sigma_{00}(\boldsymbol{x_i},t)\right]_i \\
         * \left[\sigma_{01}(\boldsymbol{x_i},t)\right]_i \\
         * \left[\sigma_{11}(\boldsymbol{x_i},t)\right]_i
         * \end{array}\right]
         * \f]
         * If this argument is not passed to the function, the following
         * equation will be solved:
         * \f[\nabla^2u(\boldsymbol{x}) = f(\boldsymbol{x}),\f]
         *
         * @param   time        The time-level at which the coefficients are
         *                      evaluated
         */
        void ContField2D::LaplaceSolve(
                const Array<OneD, const NekDouble> &inarray,
                      Array<OneD,       NekDouble> &outarray,
                const Array<OneD, const NekDouble> &dirForcing,
                const Array<OneD,       Array<OneD,NekDouble> >& variablecoeffs,
                NekDouble time,
                CoeffState coeffstate)
        {
            // Inner product of forcing
            int contNcoeffs = m_locToGloMap->GetNumGlobalCoeffs();
            Array<OneD,NekDouble> wsp(contNcoeffs);
            IProductWRTBase(inarray,wsp,eGlobal);
            // Note -1.0 term necessary to invert forcing function to
            // be consistent with matrix definition
            Vmath::Neg(m_ncoeffs, wsp, 1);

            // Forcing function with weak boundary conditions
            int i,j;
            int bndcnt=0;
            for(i = 0; i < m_bndCondExpansions.num_elements(); ++i)
            {
                if(m_bndConditions[i]->GetBoundaryConditionType() != SpatialDomains::eDirichlet)
                {
                    for(j = 0; j < (m_bndCondExpansions[i])->GetNcoeffs(); j++)
                    {
                        wsp[m_locToGloMap
                            ->GetBndCondCoeffsToGlobalCoeffsMap(bndcnt++)]
                            += (m_bndCondExpansions[i]->GetCoeffs())[j];
                    }
                }
                else
                {
                    bndcnt += m_bndCondExpansions[i]->GetNcoeffs();
                }
            }
       
            StdRegions::VarCoeffMap varcoeffs;
            varcoeffs[StdRegions::eVarCoeffD00] = variablecoeffs[0];
            varcoeffs[StdRegions::eVarCoeffD11] = variablecoeffs[3];
            varcoeffs[StdRegions::eVarCoeffD22] = variablecoeffs[5];
            StdRegions::ConstFactorMap factors;
            factors[StdRegions::eFactorTime] = time;

            // Solve the system
            GlobalLinSysKey key(StdRegions::eLaplacian,m_locToGloMap,factors,
                                varcoeffs);

            if(coeffstate == eGlobal)
            {
                GlobalSolve(key,wsp,outarray,dirForcing);
            }
            else
            {
                Array<OneD,NekDouble> tmp(contNcoeffs,0.0);
                GlobalSolve(key,wsp,tmp,dirForcing);
                GlobalToLocal(tmp,outarray);
            }
        }


        /**
         * Constructs the GlobalLinearSysKey for the linear advection operator
         * with the supplied parameters, and computes the eigenvectors and
         * eigenvalues of the associated matrix.
         * @param   ax          Advection parameter, x.
         * @param   ay          Advection parameter, y.
         * @param   Real        Computed eigenvalues, real component.
         * @param   Imag        Computed eigenvalues, imag component.
         * @param   Evecs       Computed eigenvectors.
         */
        void ContField2D::LinearAdvectionEigs(const NekDouble ax,
                                              const NekDouble ay,
                                              Array<OneD, NekDouble> &Real,
                                              Array<OneD, NekDouble> &Imag,
                                              Array<OneD, NekDouble> &Evecs)
        {
            // Solve the system
            Array<OneD, Array<OneD, NekDouble> > vel(2);
            Array<OneD, NekDouble> vel_x(m_npoints,ax);
            Array<OneD, NekDouble> vel_y(m_npoints,ay);
            vel[0] = vel_x;
            vel[1] = vel_y;

            StdRegions::VarCoeffMap varcoeffs;
            varcoeffs[StdRegions::eVarCoeffVelX] = Array<OneD, NekDouble>(m_npoints,ax);
            varcoeffs[StdRegions::eVarCoeffVelY] = Array<OneD, NekDouble>(m_npoints,ay);
            StdRegions::ConstFactorMap factors;
            factors[StdRegions::eFactorTime] = 0.0;
            GlobalLinSysKey key(StdRegions::eLinearAdvectionReaction,m_locToGloMap,
                                factors,varcoeffs);

            DNekMatSharedPtr   Gmat = GenGlobalMatrixFull(key,m_locToGloMap);
            Gmat->EigenSolve(Real,Imag,Evecs);
        }



        
        /**
         * Given a linear system specified by the key \a key,
         * \f[\boldsymbol{M}\boldsymbol{\hat{u}}_g=\boldsymbol{\hat{f}},\f]
         * this function solves this linear system taking into account the
         * boundary conditions specified in the data member
         * #m_bndCondExpansions. Therefore, it adds an array
         * \f$\boldsymbol{\hat{g}}\f$ which represents the non-zero surface
         * integral resulting from the weak boundary conditions (e.g. Neumann
         * boundary conditions) to the right hand side, that is,
         * \f[\boldsymbol{M}\boldsymbol{\hat{u}}_g=\boldsymbol{\hat{f}}+
         * \boldsymbol{\hat{g}}.\f]
         * Furthermore, it lifts the known degrees of freedom which are
         * prescribed by the Dirichlet boundary conditions. As these known
         * coefficients \f$\boldsymbol{\hat{u}}^{\mathcal{D}}\f$ are numbered
         * first in the global coefficient array \f$\boldsymbol{\hat{u}}_g\f$,
         * the linear system can be decomposed as,
         * \f[\left[\begin{array}{cc}
         * \boldsymbol{M}^{\mathcal{DD}}&\boldsymbol{M}^{\mathcal{DH}}\\
         * \boldsymbol{M}^{\mathcal{HD}}&\boldsymbol{M}^{\mathcal{HH}}
         * \end{array}\right]
         * \left[\begin{array}{c}
         * \boldsymbol{\hat{u}}^{\mathcal{D}}\\
         * \boldsymbol{\hat{u}}^{\mathcal{H}}
         * \end{array}\right]=
         * \left[\begin{array}{c}
         * \boldsymbol{\hat{f}}^{\mathcal{D}}\\
         * \boldsymbol{\hat{f}}^{\mathcal{H}}
         * \end{array}\right]+
         * \left[\begin{array}{c}
         * \boldsymbol{\hat{g}}^{\mathcal{D}}\\
         * \boldsymbol{\hat{g}}^{\mathcal{H}}
         * \end{array}\right]
         * \f]
         * which will then be solved for the unknown coefficients
         * \f$\boldsymbol{\hat{u}}^{\mathcal{H}}\f$ as,
         * \f[
         * \boldsymbol{M}^{\mathcal{HH}}\boldsymbol{\hat{u}}^{\mathcal{H}}=
         * \boldsymbol{\hat{f}}^{\mathcal{H}}+
         * \boldsymbol{\hat{g}}^{\mathcal{H}}-
         * \boldsymbol{M}^{\mathcal{HD}}\boldsymbol{\hat{u}}^{\mathcal{D}}\f]
         *
         * @param   mkey        This key uniquely defines the linear system to
         *                      be solved.
         * @param   Sin         An ExpList, containing the discrete evaluation
         *                      of the forcing function \f$f(\boldsymbol{x})\f$
         *                      at the quadrature points in its array #m_phys.
         * @param   ScaleForcing An optional parameter with which the forcing
         *                      vector \f$\boldsymbol{\hat{f}}\f$ should be
         *                      multiplied.
         * @note    inout contains initial guess and final output.
         */
        void ContField2D::GlobalSolve(
                                const GlobalLinSysKey &key,
                                const Array<OneD, const NekDouble>& rhs,
                                      Array<OneD,       NekDouble>& inout,
                                const Array<OneD, const NekDouble>& dirForcing)
        {
            int NumDirBcs = m_locToGloMap->GetNumGlobalDirBndCoeffs();
            int contNcoeffs = m_locToGloMap->GetNumGlobalCoeffs();

            // STEP 1: SET THE DIRICHLET DOFS TO THE RIGHT VALUE
            //         IN THE SOLUTION ARRAY
            v_ImposeDirichletConditions(inout);

            // STEP 2: CALCULATE THE HOMOGENEOUS COEFFICIENTS
            if(contNcoeffs - NumDirBcs > 0)
            {
                GlobalLinSysSharedPtr LinSys = GetGlobalLinSys(key);
                LinSys->Solve(rhs,inout,m_locToGloMap,dirForcing);
            }
        }


        /**
         * Returns the global matrix associated with the given GlobalMatrixKey.
         * If the global matrix has not yet been constructed on this field,
         * it is first constructed using GenGlobalMatrix().
         * @param   mkey        Global matrix key.
         * @returns Assocated global matrix.
         */
        GlobalMatrixSharedPtr ContField2D::GetGlobalMatrix(
                                const GlobalMatrixKey &mkey)
        {
            ASSERTL1(mkey.LocToGloMapIsDefined(),
                     "To use method must have a AssemblyMap "
                     "attached to key");

            GlobalMatrixSharedPtr glo_matrix;
            GlobalMatrixMap::iterator matrixIter = m_globalMat->find(mkey);

            if(matrixIter == m_globalMat->end())
            {
                glo_matrix = GenGlobalMatrix(mkey,m_locToGloMap);
                (*m_globalMat)[mkey] = glo_matrix;
            }
            else
            {
                glo_matrix = matrixIter->second;
            }

            return glo_matrix;
        }


        /**
         * The function searches the map #m_globalLinSys to see if the
         * global matrix has been created before. If not, it calls the function
         * #GenGlobalLinSys to generate the requested global system.
         *
         * @param   mkey        This key uniquely defines the requested
         *                      linear system.
         */
        GlobalLinSysSharedPtr ContField2D::GetGlobalLinSys(
                                const GlobalLinSysKey &mkey)
        {
            return m_globalLinSysManager[mkey];
        }

        GlobalLinSysSharedPtr ContField2D::GenGlobalLinSys(
                                const GlobalLinSysKey &mkey)
        {
            ASSERTL1(mkey.LocToGloMapIsDefined(),
                     "To use method must have a AssemblyMap "
                     "attached to key");
            return ExpList::GenGlobalLinSys(mkey, m_locToGloMap);
        }


        /**
         *
         */
        void ContField2D::v_BwdTrans(
                                     const Array<OneD, const NekDouble> &inarray,
                                     Array<OneD,       NekDouble> &outarray,
                                     CoeffState coeffstate)
        {
            BwdTrans(inarray,outarray,coeffstate);
        }


        /**
         *
         */
        void ContField2D::v_FwdTrans(
                                     const Array<OneD, const NekDouble> &inarray,
                                     Array<OneD,       NekDouble> &outarray,
                                     CoeffState coeffstate)
        {
            FwdTrans(inarray,outarray,coeffstate);
        }

        void ContField2D::v_ImposeDirichletConditions(Array<OneD,NekDouble>& outarray)
        {
            int i,j;
            int bndcnt=0;
            int nDir        = m_locToGloMap->GetNumGlobalDirBndCoeffs();

            // STEP 1: SET THE DIRICHLET DOFS TO THE RIGHT VALUE IN THE SOLUTION
            // ARRAY
            NekDouble sign;
            const Array<OneD,const int> &bndMap = 
                m_locToGloMap->GetBndCondCoeffsToGlobalCoeffsMap();
          
            Array<OneD, NekDouble> tmp(
                m_locToGloMap->GetNumGlobalBndCoeffs(), 0.0);

            // Fill in Dirichlet coefficients that are to be sent to
            // other processors.  This code block uses a
            // tuple<int,int.NekDouble> which stores the local id of
            // coefficent the global id of the data location and the
            // inverse of the values of the data (arising from
            // periodic boundary conditiosn)
            map<int, vector<ExtraDirDof> > &extraDirDofs =
                m_locToGloMap->GetExtraDirDofs();
            map<int, vector<ExtraDirDof> >::iterator it;
            for (it = extraDirDofs.begin(); it != extraDirDofs.end(); ++it)
            {
                for (i = 0; i < it->second.size(); ++i)
                {
                    tmp[it->second.at(i).get<1>()] = 
                        m_bndCondExpansions[it->first]->GetCoeffs()[
                            it->second.at(i).get<0>()]*it->second.at(i).get<2>(); 
                }
            }
            m_locToGloMap->UniversalAssembleBnd(tmp);
          
            // Now fill in all other Dirichlet coefficients.
            for(i = 0; i < m_bndCondExpansions.num_elements(); ++i)
            {
                if(m_bndConditions[i]->GetBoundaryConditionType() == 
                   SpatialDomains::eDirichlet)
                {
                    const Array<OneD,const NekDouble>& coeffs = 
                        m_bndCondExpansions[i]->GetCoeffs();
                    for(j = 0; j < (m_bndCondExpansions[i])->GetNcoeffs(); ++j)
                    {
                        sign = m_locToGloMap->GetBndCondCoeffsToGlobalCoeffsSign(
                            bndcnt);
                        tmp[bndMap[bndcnt++]] = sign * coeffs[j];
                    }
                }
                else
                {
                    bndcnt += m_bndCondExpansions[i]->GetNcoeffs();
                }
            }
          
            Vmath::Vcopy(nDir, tmp, 1, outarray, 1);
        }

        void ContField2D::v_FillBndCondFromField(void)
        {
            NekDouble sign;
            int bndcnt = 0;
            const Array<OneD,const int> &bndMap = 
                m_locToGloMap->GetBndCondCoeffsToGlobalCoeffsMap();
            
            Array<OneD, NekDouble> tmp(m_locToGloMap->GetNumGlobalCoeffs());
            LocalToGlobal(m_coeffs,tmp);
            
            // Now fill in all other Dirichlet coefficients.
            for(int i = 0; i < m_bndCondExpansions.num_elements(); ++i)
            {
                Array<OneD, NekDouble>& coeffs = m_bndCondExpansions[i]->UpdateCoeffs();
                
                for(int j = 0; j < (m_bndCondExpansions[i])->GetNcoeffs(); ++j)
                {
                    sign = m_locToGloMap->GetBndCondCoeffsToGlobalCoeffsSign(bndcnt);
                    coeffs[j] = sign * tmp[bndMap[bndcnt++]];
                }
            }
        }

        /**
         * This operation is evaluated as:
         * \f{tabbing}
         * \hspace{1cm}  \= Do \= $e=$  $1, N_{\mathrm{el}}$ \\
         * \> \> Do \= $i=$  $0,N_m^e-1$ \\
         * \> \> \> $\boldsymbol{\hat{u}}^{e}[i] = \mbox{sign}[e][i] \cdot
         * \boldsymbol{\hat{u}}_g[\mbox{map}[e][i]]$ \\
         * \> \> continue \\
         * \> continue
         * \f}
         * where \a map\f$[e][i]\f$ is the mapping array and \a
         * sign\f$[e][i]\f$ is an array of similar dimensions ensuring the
         * correct modal connectivity between the different elements (both
         * these arrays are contained in the data member #m_locToGloMap). This
         * operation is equivalent to the scatter operation
         * \f$\boldsymbol{\hat{u}}_l=\mathcal{A}\boldsymbol{\hat{u}}_g\f$,
         * where \f$\mathcal{A}\f$ is the
         * \f$N_{\mathrm{eof}}\times N_{\mathrm{dof}}\f$ permutation matrix.
         *
         * @note The array #m_coeffs should be filled with the global
         * coefficients \f$\boldsymbol{\hat{u}}_g\f$ and that the resulting
         * local coefficients \f$\boldsymbol{\hat{u}}_l\f$ will be stored in
         * #m_coeffs.
         */
        void ContField2D::v_GlobalToLocal(void)
        {
            m_locToGloMap->GlobalToLocal(m_coeffs,m_coeffs);
        }



        /**
         * This operation is evaluated as:
         * \f{tabbing}
         * \hspace{1cm}  \= Do \= $e=$  $1, N_{\mathrm{el}}$ \\
         * \> \> Do \= $i=$  $0,N_m^e-1$ \\
         * \> \> \> $\boldsymbol{\hat{u}}_g[\mbox{map}[e][i]] =
         * \mbox{sign}[e][i] \cdot \boldsymbol{\hat{u}}^{e}[i]$\\
         * \> \> continue\\
         * \> continue
         * \f}
         * where \a map\f$[e][i]\f$ is the mapping array and \a
         * sign\f$[e][i]\f$ is an array of similar dimensions ensuring the
         * correct modal connectivity between the different elements (both
         * these arrays are contained in the data member #m_locToGloMap). This
         * operation is equivalent to the gather operation
         * \f$\boldsymbol{\hat{u}}_g=\mathcal{A}^{-1}\boldsymbol{\hat{u}}_l\f$,
         * where \f$\mathcal{A}\f$ is the
         * \f$N_{\mathrm{eof}}\times N_{\mathrm{dof}}\f$ permutation matrix.
         *
         * @note    The array #m_coeffs should be filled with the local
         *          coefficients \f$\boldsymbol{\hat{u}}_l\f$ and that the
         *          resulting global coefficients \f$\boldsymbol{\hat{u}}_g\f$
         *          will be stored in #m_coeffs.
         */
        void ContField2D::v_LocalToGlobal(void)
        {
            m_locToGloMap->LocalToGlobal(m_coeffs,m_coeffs);
        }

        /**
         *
         */
        void ContField2D::v_MultiplyByInvMassMatrix(
                                const Array<OneD, const NekDouble> &inarray,
                                Array<OneD,       NekDouble> &outarray,
                                CoeffState coeffstate)
        {
            MultiplyByInvMassMatrix(inarray,outarray,coeffstate);
        }


        /**
         * Consider the two dimensional Helmholtz equation,
         * \f[\nabla^2u(\boldsymbol{x})-\lambda u(\boldsymbol{x})
         * = f(\boldsymbol{x}),\f] supplemented with appropriate boundary
         * conditions (which are contained in the data member
         * #m_bndCondExpansions). Applying a \f$C^0\f$ continuous Galerkin
         * discretisation, this equation leads to the following linear system:
         * \f[\left(\boldsymbol{L}+\lambda\boldsymbol{M}\right)
         * \boldsymbol{\hat{u}}_g=\boldsymbol{\hat{f}}\f] where
         * \f$\boldsymbol{L}\f$ and \f$\boldsymbol{M}\f$ are the Laplacian and
         * mass matrix respectively. This function solves the system above for
         * the global coefficients \f$\boldsymbol{\hat{u}}\f$ by a call to the
         * function #GlobalSolve. It is assumed #m_coeff contains an
         * initial estimate for the solution.
         *
         * The values of the function \f$f(\boldsymbol{x})\f$
         * evaluated at the quadrature points \f$\boldsymbol{x}_i\f$
         * should be contained in the variable #m_phys of the ExpList
         * object \a inarray. The resulting global coefficients
         * \f$\boldsymbol{\hat{u}}_g\f$ are stored in the array
         * #m_contCoeffs or #m_coeffs depending on whether
         * \a coeffstate is eGlobal or eLocal
         *
         * @param   inarray     An ExpList, containing the discrete evaluation
         *                      of the forcing function \f$f(\boldsymbol{x})\f$
         *                      at the quadrature points in its array #m_phys.
         * @param   lambda      The parameter \f$\lambda\f$ of the Helmholtz
         *                      equation
         */
        void ContField2D::v_HelmSolve(
                const Array<OneD, const NekDouble> &inarray,
                      Array<OneD,       NekDouble> &outarray,
                const FlagList &flags,
                const StdRegions::ConstFactorMap &factors,
                const StdRegions::VarCoeffMap &varcoeff,
                const Array<OneD, const NekDouble> &dirForcing)
        {
            //----------------------------------
            //  Setup RHS Inner product
            //----------------------------------
            // Inner product of forcing
            int contNcoeffs = m_locToGloMap->GetNumGlobalCoeffs();
            Array<OneD,NekDouble> wsp(contNcoeffs);
            IProductWRTBase(inarray,wsp,eGlobal);
            // Note -1.0 term necessary to invert forcing function to
            // be consistent with matrix definition
            Vmath::Neg(contNcoeffs, wsp, 1);

            // Fill weak boundary conditions
            int i,j;
            int bndcnt=0;
            Array<OneD, NekDouble> gamma(contNcoeffs, 0.0);
			
            for(i = 0; i < m_bndCondExpansions.num_elements(); ++i)
            {
                if(m_bndConditions[i]->GetBoundaryConditionType() != SpatialDomains::eDirichlet)
                {
                    for(j = 0; j < (m_bndCondExpansions[i])->GetNcoeffs(); j++)
                    {
                        gamma[m_locToGloMap
                            ->GetBndCondCoeffsToGlobalCoeffsMap(bndcnt++)]
                            += (m_bndCondExpansions[i]->GetCoeffs())[j];
                    }
                }
                else
                {
                    bndcnt += m_bndCondExpansions[i]->GetNcoeffs();
                }
            }
            
            m_locToGloMap->UniversalAssemble(gamma);

            // Add weak boundary conditions to forcing
            Vmath::Vadd(contNcoeffs, wsp, 1, gamma, 1, wsp, 1);

            GlobalLinSysKey key(StdRegions::eHelmholtz,m_locToGloMap,factors,varcoeff);
            
            if(flags.isSet(eUseGlobal))
            {
                GlobalSolve(key,wsp,outarray,dirForcing);
            }
            else
            {
                Array<OneD,NekDouble> tmp(contNcoeffs);
                LocalToGlobal(outarray,tmp);
                GlobalSolve(key,wsp,tmp,dirForcing);
                GlobalToLocal(tmp,outarray);
            }
        }


        /**
         * This is equivalent to the operation:
         * \f[\boldsymbol{M\hat{u}}_g\f]
         * where \f$\boldsymbol{M}\f$ is the global matrix of type specified by
         * \a mkey. After scattering the global array \a inarray to local
         * level, this operation is evaluated locally by the function
         * ExpList#GeneralMatrixOp. The global result is then obtained by a
         * global assembly procedure.
         *
         * @param   mkey        This key uniquely defines the type matrix
         *                      required for the operation.
         * @param   inarray     The vector \f$\boldsymbol{\hat{u}}_g\f$ of size
         *                      \f$N_{\mathrm{dof}}\f$.
         * @param   outarray    The resulting vector of size
         *                      \f$N_{\mathrm{dof}}\f$.
         */
        void ContField2D::v_GeneralMatrixOp(
                const GlobalMatrixKey              &gkey,
                const Array<OneD,const NekDouble>  &inarray,
                      Array<OneD,      NekDouble>  &outarray,
                      CoeffState                   coeffstate)
        {
            if(coeffstate == eGlobal)
            {
                bool doGlobalOp = m_globalOptParam->DoGlobalMatOp(
                                                        gkey.GetMatrixType());

                if(doGlobalOp)
                {
                    GlobalMatrixSharedPtr mat = GetGlobalMatrix(gkey);
                    mat->Multiply(inarray,outarray);
                    m_locToGloMap->UniversalAssemble(outarray);
                }
                else
                {
                    Array<OneD,NekDouble> tmp1(2*m_ncoeffs);
                    Array<OneD,NekDouble> tmp2(tmp1+m_ncoeffs);
                    GlobalToLocal(inarray,tmp1);
                    GeneralMatrixOp_IterPerExp(gkey,tmp1,tmp2);
                    Assemble(tmp2,outarray);
                }
            }
            else
            {
                GeneralMatrixOp_IterPerExp(gkey,inarray,outarray);
            }
        }

        /**
         * First compute the inner product of forcing function with respect to
         * base, and then solve the system with the linear advection operator.
         * @param   velocity    Array of advection velocities in physical space
         * @param   inarray     Forcing function.
         * @param   outarray    Result.
         * @param   lambda      reaction coefficient
         * @param   coeffstate  State of Coefficients, Local or Global
         * @param   dirForcing  Dirichlet Forcing.
         */

        // could combine this with HelmholtzCG.
        void ContField2D::v_LinearAdvectionDiffusionReactionSolve(const Array<OneD, Array<OneD, NekDouble> > &velocity,
                                                       const Array<OneD, const NekDouble> &inarray,
                                                       Array<OneD, NekDouble> &outarray,
                                                       const NekDouble lambda,
                                                       CoeffState coeffstate,
                                                       const Array<OneD, const NekDouble>& dirForcing)
        {
            // Inner product of forcing
            int contNcoeffs = m_locToGloMap->GetNumGlobalCoeffs();
            Array<OneD,NekDouble> wsp(contNcoeffs);
            IProductWRTBase(inarray,wsp,eGlobal);
            // Note -1.0 term necessary to invert forcing function to
            // be consistent with matrix definition
            Vmath::Neg(contNcoeffs, wsp, 1);

            // Forcing function with weak boundary conditions
            int i,j;
            int bndcnt=0;
            Array<OneD, NekDouble> gamma(contNcoeffs, 0.0);
            for(i = 0; i < m_bndCondExpansions.num_elements(); ++i)
            {
                if(m_bndConditions[i]->GetBoundaryConditionType() != SpatialDomains::eDirichlet)
                {
                    for(j = 0; j < (m_bndCondExpansions[i])->GetNcoeffs(); j++)
                    {
                        gamma[m_locToGloMap
                            ->GetBndCondCoeffsToGlobalCoeffsMap(bndcnt++)]
                            += (m_bndCondExpansions[i]->GetCoeffs())[j];
                    }
                }
                else
                {
                    bndcnt += m_bndCondExpansions[i]->GetNcoeffs();
                }
            }
            m_locToGloMap->UniversalAssemble(wsp);
            // Add weak boundary conditions to forcing
            Vmath::Vadd(contNcoeffs, wsp, 1, gamma, 1, wsp, 1);

            // Solve the system
            StdRegions::ConstFactorMap factors;
            factors[StdRegions::eFactorLambda] = lambda;
            StdRegions::VarCoeffMap varcoeffs;
            varcoeffs[StdRegions::eVarCoeffVelX] = velocity[0];
            varcoeffs[StdRegions::eVarCoeffVelY] = velocity[1];
            GlobalLinSysKey key(StdRegions::eLinearAdvectionDiffusionReaction,m_locToGloMap,factors,varcoeffs);

            if(coeffstate == eGlobal)
            {
                GlobalSolve(key,wsp,outarray,dirForcing);
            }
            else
            {
                Array<OneD,NekDouble> tmp(contNcoeffs,0.0);
                GlobalSolve(key,wsp,tmp,dirForcing);
                GlobalToLocal(tmp,outarray);
            }
        }

        /**
         * First compute the inner product of forcing function with respect to
         * base, and then solve the system with the linear advection operator.
         * @param   velocity    Array of advection velocities in physical space
         * @param   inarray     Forcing function.
         * @param   outarray    Result.
         * @param   lambda      reaction coefficient
         * @param   coeffstate  State of Coefficients, Local or Global
         * @param   dirForcing  Dirichlet Forcing.
         */
        void ContField2D::v_LinearAdvectionReactionSolve(const Array<OneD, Array<OneD, NekDouble> > &velocity,
                                                       const Array<OneD, const NekDouble> &inarray,
                                                       Array<OneD, NekDouble> &outarray,
                                                       const NekDouble lambda,
                                                       CoeffState coeffstate,
                                                       const Array<OneD, const NekDouble>& dirForcing)
        {
            // Inner product of forcing
            int contNcoeffs = m_locToGloMap->GetNumGlobalCoeffs();
            Array<OneD,NekDouble> wsp(contNcoeffs);
            IProductWRTBase(inarray,wsp,eGlobal);

            // Solve the system
            StdRegions::ConstFactorMap factors;
            factors[StdRegions::eFactorLambda] = lambda;
            StdRegions::VarCoeffMap varcoeffs;
            varcoeffs[StdRegions::eVarCoeffVelX] = velocity[0];
            varcoeffs[StdRegions::eVarCoeffVelY] = velocity[1];
            GlobalLinSysKey key(StdRegions::eLinearAdvectionReaction,m_locToGloMap,factors,varcoeffs);

            if(coeffstate == eGlobal)
            {
                GlobalSolve(key,wsp,outarray,dirForcing);
            }
            else
            {
                Array<OneD,NekDouble> tmp(contNcoeffs,0.0);
                GlobalSolve(key,wsp,tmp,dirForcing);
                GlobalToLocal(tmp,outarray);
            }
        }


        /**
         *
         */
        const Array<OneD,const SpatialDomains::BoundaryConditionShPtr>&
                                ContField2D::v_GetBndConditions()
        {
            return GetBndConditions();
        }

    } // end of namespace
} //end of namespace<|MERGE_RESOLUTION|>--- conflicted
+++ resolved
@@ -134,14 +134,11 @@
                                     m_periodicEdges,
                                     CheckIfSingularSystem,
                                     variable);
-<<<<<<< HEAD
-=======
 
             if (m_session->DefinesCmdLineArgument("verbose"))
             {
                 m_locToGloMap->PrintStats(std::cout, variable);
             }
->>>>>>> 30e12de5
         }
 
 
