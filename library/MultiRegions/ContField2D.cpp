--- conflicted
+++ resolved
@@ -809,21 +809,20 @@
          *          communication call will be made to check if all
          *          values are consistent over processors
          */
-<<<<<<< HEAD
-        void ContField2D::v_LocalToGlobal(bool useComm)
-=======
+
         void ContField2D::v_LocalToGlobal(
             const Array<OneD, const NekDouble> &inarray,
-            Array<OneD,NekDouble> &outarray)
-        {
-            m_locToGloMap->LocalToGlobal(inarray, outarray);
-        }
-
-
-        void ContField2D::v_LocalToGlobal(void)
->>>>>>> 57f65371
-        {
-            m_locToGloMap->LocalToGlobal(m_coeffs,m_coeffs,useComm);
+            Array<OneD,NekDouble> &outarray,
+            bool useComm)
+        {
+            m_locToGloMap->LocalToGlobal(inarray, outarray, useComm);
+        }
+
+
+        void ContField2D::v_LocalToGlobal(bool useComm)
+
+        {
+            m_locToGloMap->LocalToGlobal(m_coeffs,m_coeffs, useComm);
         }
 
         /**
