///////////////////////////////////////////////////////////////////////////////
//
// File Stdexpansion.h
//
// For more information, please see: http://www.nektar.info
//
// The MIT License
//
// Copyright (c) 2006 Division of Applied Mathematics, Brown University (USA),
// Department of Aeronautics, Imperial College London (UK), and Scientific
// Computing and Imaging Institute, University of Utah (USA).
//
// License for the specific language governing rights and limitations under
// Permission is hereby granted, free of charge, to any person obtaining a
// copy of this software and associated documentation files (the "Software"),
// to deal in the Software without restriction, including without limitation
// the rights to use, copy, modify, merge, publish, distribute, sublicense,
// and/or sell copies of the Software, and to permit persons to whom the
// Software is furnished to do so, subject to the following conditions:
//
// The above copyright notice and this permission notice shall be included
// in all copies or substantial portions of the Software.
//
// THE SOFTWARE IS PROVIDED "AS IS", WITHOUT WARRANTY OF ANY KIND, EXPRESS
// OR IMPLIED, INCLUDING BUT NOT LIMITED TO THE WARRANTIES OF MERCHANTABILITY,
// FITNESS FOR A PARTICULAR PURPOSE AND NONINFRINGEMENT. IN NO EVENT SHALL
// THE AUTHORS OR COPYRIGHT HOLDERS BE LIABLE FOR ANY CLAIM, DAMAGES OR OTHER
// LIABILITY, WHETHER IN AN ACTION OF CONTRACT, TORT OR OTHERWISE, ARISING
// FROM, OUT OF OR IN CONNECTION WITH THE SOFTWARE OR THE USE OR OTHER
// DEALINGS IN THE SOFTWARE.
//
// Description: Class definition StdExpansion which is the base class
// to all expansion shapes
//
///////////////////////////////////////////////////////////////////////////////

#ifndef NEKTAR_LIB_STDREGIONS_STANDARDEXPANSION_H
#define NEKTAR_LIB_STDREGIONS_STANDARDEXPANSION_H

#include <fstream>
#include <vector>

#include <StdRegions/StdRegions.hpp>
#include <StdRegions/StdRegionsDeclspec.h>
#include <StdRegions/SpatialDomainsDeclarations.hpp>
#include <StdRegions/StdMatrixKey.h>
#include <StdRegions/IndexMapKey.h>
#include <LibUtilities/LinearAlgebra/NekTypeDefs.hpp>
#include <boost/enable_shared_from_this.hpp>
namespace Nektar { namespace LocalRegions { class MatrixKey; class Expansion; } }


namespace Nektar
{
    namespace StdRegions
    {

        class StdExpansion1D;
        class StdExpansion2D;

        typedef Array<OneD, Array<OneD, NekDouble> > NormalVector;
		
        /** \brief The base class for all shapes
         *
         *  This is the lowest level basic class for all shapes and so
         *  contains the definition of common data and common routine to all
         *  elements
         */
        class StdExpansion : public boost::enable_shared_from_this<StdExpansion>
        {
        public:

            /** \brief Default Constructor */
            STD_REGIONS_EXPORT StdExpansion();

            /** \brief Constructor */
            STD_REGIONS_EXPORT StdExpansion(const int numcoeffs, const int numbases,
                         const LibUtilities::BasisKey &Ba = LibUtilities::NullBasisKey,
                         const LibUtilities::BasisKey &Bb = LibUtilities::NullBasisKey,
                         const LibUtilities::BasisKey &Bc = LibUtilities::NullBasisKey);


            /** \brief Copy Constructor */
            STD_REGIONS_EXPORT StdExpansion(const StdExpansion &T);

            /** \brief Destructor */
            STD_REGIONS_EXPORT virtual ~StdExpansion();


            // Standard Expansion Routines Applicable Regardless of Region

            /** \brief This function returns the number of 1D bases used in
             *  the expansion
             *
             *  \return returns the number of 1D bases used in the expansion,
             *  which is equal to number dimension of the expansion
             */
            inline int GetNumBases() const
            {
                return m_base.num_elements();
            }

            /** \brief This function gets the shared point to basis
             *
             *  \return returns the shared pointer to the bases
             */
            inline const Array<OneD, const LibUtilities::BasisSharedPtr>& GetBase() const
            {
                return(m_base);
            }

            /** \brief This function gets the shared point to basis in
             *  the \a dir direction
             *
             *  \return returns the shared pointer to the basis in
             *  directin \a dir
             */
            inline const LibUtilities::BasisSharedPtr& GetBasis(int dir) const
            {
                ASSERTL1(dir < m_base.num_elements(),
                         "dir is larger than number of bases");
                return(m_base[dir]);
            }

            /** \brief This function returns the total number of coefficients
             *  used in the expansion
             *
             *  \return returns the total number of coefficients (which is
             *  equivalent to the total number of modes) used in the expansion
             */
            inline int GetNcoeffs(void) const
            {
                return(m_ncoeffs);
            }

            /** \brief This function returns the total number of quadrature
             *  points used in the element
             *
             *  \return returns the total number of quadrature points
             */
            inline  int GetTotPoints() const
            {
                int i;
                int nqtot = 1;

                for(i=0; i < m_base.num_elements(); ++i)
                {
                    nqtot *= m_base[i]->GetNumPoints();
                }

                return  nqtot;
            }


            /** \brief This function returns the type of basis used in the \a dir
             *  direction
             *
             *  The different types of bases implemented in the code are defined
             *  in the LibUtilities::BasisType enumeration list. As a result, the
             *  function will return one of the types of this enumeration list.
             *
             *  \param dir the direction
             *  \return returns the type of basis used in the \a dir direction
             */
            inline  LibUtilities::BasisType GetBasisType(const int dir) const
            {
                ASSERTL1(dir < m_base.num_elements(), "dir is larger than m_numbases");
                return(m_base[dir]->GetBasisType());
            }

            /** \brief This function returns the number of expansion modes
             *  in the \a dir direction
             *
             *  \param dir the direction
             *  \return returns the number of expansion modes in the \a dir
             *  direction
             */
            inline int GetBasisNumModes(const int dir) const
            {
                ASSERTL1(dir < m_base.num_elements(),"dir is larger than m_numbases");
                return(m_base[dir]->GetNumModes());
            }


            /** \brief This function returns the maximum number of
             *  expansion modes over all local directions
             *
             *  \return returns the maximum number of expansion modes
             *  over all local directions
             */
            inline int EvalBasisNumModesMax(void) const
            {
                int i;
                int returnval = 0;

                for(i = 0; i < m_base.num_elements(); ++i)
                {
                    returnval = max(returnval, m_base[i]->GetNumModes());
                }

                return returnval;
            }

            /** \brief This function returns the type of quadrature points used
             *  in the \a dir direction
             *
             *  The different types of quadrature points implemented in the code
             *  are defined in the LibUtilities::PointsType enumeration list.
             *  As a result, the function will return one of the types of this
             *  enumeration list.
             *
             *  \param dir the direction
             *  \return returns the type of quadrature points  used in the \a dir
             *  direction
             */
            inline LibUtilities::PointsType GetPointsType(const int dir)  const
            {
                ASSERTL1(dir < m_base.num_elements(), "dir is larger than m_numbases");
                return(m_base[dir]->GetPointsType());
            }

            /** \brief This function returns the number of quadrature points
             *  in the \a dir direction
             *
             *  \param dir the direction
             *  \return returns the number of quadrature points in the \a dir
             *  direction
             */
            inline int GetNumPoints(const int dir) const
            {
                ASSERTL1(dir < m_base.num_elements() || dir == 0,
                         "dir is larger than m_numbases");
                return(m_base.num_elements() > 0 ? m_base[dir]->GetNumPoints() : 1);
            }

            /** \brief This function returns a pointer to the array containing
             *  the quadrature points in \a dir direction
             *
             *  \param dir the direction
             *  \return returns a pointer to the array containing
             *  the quadrature points in \a dir direction
             */
            inline const Array<OneD, const NekDouble>& GetPoints(const int dir) const
            {
                return m_base[dir]->GetZ();
            }


            // Wrappers around virtual Functions

            /** \brief This function returns the number of vertices of the
             *  expansion domain
             *
             *  This function is a wrapper around the virtual function
             *  \a v_GetNverts()
             *
             *  \return returns the number of vertices of the expansion domain
             */
            int GetNverts() const
            {
                return v_GetNverts();
            }

            /** \brief This function returns the number of edges of the
             *  expansion domain
             *
             *  This function is a wrapper around the virtual function
             *  \a v_GetNedges()
             *
             *  \return returns the number of edges of the expansion domain
             */
            int GetNedges() const
            {
                return v_GetNedges();
            }

            /** \brief This function returns the number of expansion coefficients
             *  belonging to the \a i-th edge
             *
             *  This function is a wrapper around the virtual function
             *  \a v_GetEdgeNcoeffs()
             *
             *  \param i specifies which edge
             *  \return returns the number of expansion coefficients belonging to
             *  the \a i-th edge
             */
            int GetEdgeNcoeffs(const int i) const
            {
                return v_GetEdgeNcoeffs(i);
            }


            int GetTotalEdgeIntNcoeffs() const
            {
                return v_GetTotalEdgeIntNcoeffs();
            }

            /** \brief This function returns the number of quadrature points
             *  belonging to the \a i-th edge
             *
             *  This function is a wrapper around the virtual function
             *  \a v_GetEdgeNumPoints()
             *
             *  \param i specifies which edge
             *  \return returns the number of expansion coefficients belonging to
             *  the \a i-th edge
             */
            int GetEdgeNumPoints(const int i) const
            {
                return v_GetEdgeNumPoints(i);
            }


            int DetCartesianDirOfEdge(const int edge)
            {
                return v_DetCartesianDirOfEdge(edge);
            }

            const LibUtilities::BasisKey DetEdgeBasisKey(const int i) const
            {
                return v_DetEdgeBasisKey(i);
            }

            const LibUtilities::BasisKey DetFaceBasisKey(const int i, const int k) const
            {
                return v_DetFaceBasisKey(i, k);
            }
            /** 
             * \brief This function returns the number of quadrature points
             * belonging to the \a i-th face.
             *
             * This function is a wrapper around the virtual function \a
             * v_GetFaceNcoeffs()
             *
             * \param i specifies which face
             * \return returns the number of expansion coefficients belonging to
             * the \a i-th face
             */
            int GetFaceNumPoints(const int i) const
            {
                return v_GetFaceNumPoints(i);
            }

            /** \brief This function returns the number of expansion coefficients
             *  belonging to the \a i-th face
             *
             *  This function is a wrapper around the virtual function
             *  \a v_GetFaceNcoeffs()
             *
             *  \param i specifies which face
             *  \return returns the number of expansion coefficients belonging to
             *  the \a i-th face
             */
            int GetFaceNcoeffs(const int i) const
            {
                return v_GetFaceNcoeffs(i);
            }

            int GetFaceIntNcoeffs(const int i) const
            {
                return v_GetFaceIntNcoeffs(i);
            }

            int GetTotalFaceIntNcoeffs() const
            {
                return v_GetTotalFaceIntNcoeffs();
            }

            LibUtilities::PointsKey GetFacePointsKey(const int i, const int j) const
            {
                return v_GetFacePointsKey(i, j);
            }

            int NumBndryCoeffs(void)  const
            {
                return v_NumBndryCoeffs();
            }

            int NumDGBndryCoeffs(void)  const
            {
                return v_NumDGBndryCoeffs();
            }

            /** \brief This function returns the type of expansion basis on the
             *  \a i-th edge
             *
             *  This function is a wrapper around the virtual function
             *  \a v_GetEdgeBasisType()
             *
             *  The different types of bases implemented in the code are defined
             *  in the LibUtilities::BasisType enumeration list. As a result, the
             *  function will return one of the types of this enumeration list.
             *
             *  \param i specifies which edge
             *  \return returns the expansion basis on the \a i-th edge
             */
            LibUtilities::BasisType GetEdgeBasisType(const int i) const
            {
                return v_GetEdgeBasisType(i);
            }


            /** \brief This function returns the number of faces of the
             *  expansion domain
             *
             *  This function is a wrapper around the virtual function
             *  \a v_GetNFaces()
             *
             *  \return returns the number of faces of the expansion domain
             */
            int GetNfaces() const
            {
                return v_GetNfaces();
            }

            /** \brief This function returns the shape of the expansion domain
             *
             *  This function is a wrapper around the virtual function
             *  \a v_DetShapeType()
             *
             *  The different shape types implemented in the code are defined
             *  in the ::ShapeType enumeration list. As a result, the
             *  function will return one of the types of this enumeration list.
             *
             *  \return returns the shape of the expansion domain
             */
            LibUtilities::ShapeType DetShapeType() const
            {
                return v_DetShapeType();
            }

            int GetShapeDimension() const
            {
                return v_GetShapeDimension();
            }

            bool IsBoundaryInteriorExpansion()
            {
                return v_IsBoundaryInteriorExpansion();
            }


            /** \brief This function performs the Backward transformation from
             *  coefficient space to physical space
             *
             *  This function is a wrapper around the virtual function
             *  \a v_BwdTrans()
             *
             *  Based on the expansion coefficients, this function evaluates the
             *  expansion at the quadrature points. This is equivalent to the
             *  operation \f[ u(\xi_{1i}) =
             *  \sum_{p=0}^{P-1} \hat{u}_p \phi_p(\xi_{1i}) \f] which can be
             *  evaluated as \f$ {\bf u} = {\bf B}^T {\bf \hat{u}} \f$ with
             *  \f${\bf B}[i][j] = \phi_i(\xi_{j})\f$
             *
             *  This function requires that the coefficient array
             *  \f$\mathbf{\hat{u}}\f$ provided as \a inarray.
             *
             *  The resulting array
             *  \f$\mathbf{u}[m]=u(\mathbf{\xi}_m)\f$ containing the
             *  expansion evaluated at the quadrature points, is stored
             *  in the \a outarray. 
             *
             *  \param inarray contains the values of the expansion
             *  coefficients (input of the function)
             *
             *  \param outarray contains the values of the expansion evaluated
             *  at the quadrature points (output of the function)
             */

            void  BwdTrans (const Array<OneD, const NekDouble>& inarray,
                            Array<OneD, NekDouble> &outarray)
            {
                v_BwdTrans (inarray, outarray);
            }

            /**
             * @brief This function performs the Forward transformation from
             * physical space to coefficient space.
             */
            inline void FwdTrans (const Array<OneD, const NekDouble>& inarray,
                            Array<OneD, NekDouble> &outarray);

            void FwdTrans_BndConstrained(const Array<OneD, const NekDouble>& inarray,
                                         Array<OneD, NekDouble> &outarray)
            {
                v_FwdTrans_BndConstrained(inarray,outarray);
            }

            /** \brief This function integrates the specified function over the
             *  domain
             *
             *  This function is a wrapper around the virtual function
             *  \a v_Integral()
             *
             *  Based on the values of the function evaluated at the quadrature
             *  points (which are stored in \a inarray), this function calculates
             *  the integral of this function over the domain.  This is
             *  equivalent to the numerical evaluation of the operation
             *  \f[ I=\int u(\mathbf{\xi})d \mathbf{\xi}\f]
             *
             *  \param inarray values of the function to be integrated evaluated
             *  at the quadrature points (i.e.
             *  \a inarray[m]=\f$u(\mathbf{\xi}_m)\f$)
             *  \return returns the value of the calculated integral
             *
             *              Inputs:\n

            - \a inarray: definition of function to be returned at quadrature point
            of expansion.

            Outputs:\n

            - returns \f$\int^1_{-1}\int^1_{-1} u(\xi_1, \xi_2) J[i,j] d
            \xi_1 d \xi_2 \f$ where \f$inarray[i,j] =
            u(\xi_{1i},\xi_{2j}) \f$ and \f$ J[i,j] \f$ is the
            Jacobian evaluated at the quadrature point.
             *
             */
            NekDouble Integral(const Array<OneD, const NekDouble>& inarray )
            {
                return v_Integral(inarray);
            }

            /** \brief This function fills the array \a outarray with the
             *  \a mode-th mode of the expansion
             *
             *  This function is a wrapper around the virtual function
             *  \a v_FillMode()
             *
             *  The requested mode is evaluated at the quadrature points
             *
             *  \param mode the mode that should be filled
             *  \param outarray contains the values of the \a mode-th mode of the
             *  expansion evaluated at the quadrature points (output of the
             *  function)
             */
            void FillMode(const int mode, Array<OneD, NekDouble> &outarray)
            {
                v_FillMode(mode, outarray);
            }

            /** \brief this function calculates the inner product of a given
             *  function \a f with the different modes of the expansion
             *
             *  This function is a wrapper around the virtual function
             *  \a v_IProductWRTBase()
             *
             *  This is equivalent to the numerical evaluation of
             *  \f[ I[p] = \int \phi_p(\mathbf{x}) f(\mathbf{x}) d\mathbf{x}\f]
             *            \f$ \begin{array}{rcl} I_{pq} = (\phi_q \phi_q, u) & = &
            \sum_{i=0}^{nq_0} \sum_{j=0}^{nq_1} \phi_p(\xi_{0,i})
            \phi_q(\xi_{1,j}) w^0_i w^1_j u(\xi_{0,i} \xi_{1,j})
            J_{i,j}\\ & = & \sum_{i=0}^{nq_0} \phi_p(\xi_{0,i})
            \sum_{j=0}^{nq_1} \phi_q(\xi_{1,j}) \tilde{u}_{i,j}
            J_{i,j} \end{array} \f$

            where

            \f$  \tilde{u}_{i,j} = w^0_i w^1_j u(\xi_{0,i},\xi_{1,j}) \f$

            which can be implemented as

            \f$  f_{qi} = \sum_{j=0}^{nq_1} \phi_q(\xi_{1,j}) \tilde{u}_{i,j} =
            {\bf B_1 U}  \f$
            \f$  I_{pq} = \sum_{i=0}^{nq_0} \phi_p(\xi_{0,i}) f_{qi} =
            {\bf B_0 F}  \f$
             *
             *  \param inarray contains the values of the function \a f
             *  evaluated at the quadrature points
             *  \param outarray contains the values of the inner product of \a f
             *  with the different modes, i.e. \f$ outarray[p] = I[p]\f$
             *  (output of the function)
             */
            void IProductWRTBase(const Array<OneD, const NekDouble>& inarray,
                                 Array<OneD, NekDouble> &outarray)
            {
                v_IProductWRTBase(inarray, outarray);
            }

            void IProductWRTBase(
                    const Array<OneD, const NekDouble>& base,
                    const Array<OneD, const NekDouble>& inarray,
                    Array<OneD, NekDouble> &outarray,
                    int coll_check)
            {
                v_IProductWRTBase(base, inarray, outarray, coll_check);
            }


            void   IProductWRTDerivBase(const int dir,
                                        const Array<OneD, const NekDouble>& inarray,
                                        Array<OneD, NekDouble> &outarray)
            {
                v_IProductWRTDerivBase(dir,inarray, outarray);
            }

            /// \brief Get the element id of this expansion when used
            /// in a list by returning value of #m_elmt_id
            inline int GetElmtId()
            {
                return m_elmt_id;
            }


            /// \brief Set the element id of this expansion when used
            /// in a list by returning value of #m_elmt_id
            inline void SetElmtId(const int id)
            {
                m_elmt_id = id;
            }

            /** \brief this function returns the physical coordinates of the
             *  quadrature points of the expansion
             *
             *  This function is a wrapper around the virtual function
             *  \a v_GetCoords()
             *
             *  \param coords an array containing the coordinates of the
             *  quadrature points (output of the function)
             */
            void GetCoords(Array<OneD, NekDouble> &coords_1,
                           Array<OneD, NekDouble> &coords_2 = NullNekDouble1DArray,
                           Array<OneD, NekDouble> &coords_3 = NullNekDouble1DArray)
            {
                v_GetCoords(coords_1,coords_2,coords_3);
            }

            /** \brief given the coordinates of a point of the element in the
             *  local collapsed coordinate system, this function calculates the
             *  physical coordinates of the point
             *
             *  This function is a wrapper around the virtual function
             *  \a v_GetCoord()
             *
             *  \param Lcoords the coordinates in the local collapsed
             *  coordinate system
             *  \param coords the physical coordinates (output of the function)
             */
            void GetCoord(const Array<OneD, const NekDouble>& Lcoord,
                          Array<OneD, NekDouble> &coord)
            {
                v_GetCoord(Lcoord, coord);
            }

            inline DNekMatSharedPtr GetStdMatrix(const StdMatrixKey &mkey)
            {
                return m_stdMatrixManager[mkey];
            }

            inline DNekBlkMatSharedPtr GetStdStaticCondMatrix(const StdMatrixKey &mkey)
            {
                return m_stdStaticCondMatrixManager[mkey];
            }

            inline IndexMapValuesSharedPtr GetIndexMap(const IndexMapKey &ikey)
            {
                return m_IndexMapManager[ikey];
            }

            const Array<OneD, const NekDouble>& GetPhysNormals(void)
            {
                return v_GetPhysNormals();
            }

            void SetPhysNormals(Array<OneD, const NekDouble> &normal)
            {
                v_SetPhysNormals(normal);
            }

            STD_REGIONS_EXPORT virtual void SetUpPhysNormals(const int edge);

            void NormVectorIProductWRTBase(const Array<OneD, const NekDouble> &Fx, const Array<OneD, const NekDouble> &Fy, Array< OneD, NekDouble> &outarray)
            {
                v_NormVectorIProductWRTBase(Fx,Fy,outarray);
            }

            void NormVectorIProductWRTBase(const Array<OneD, const NekDouble> &Fx, const Array<OneD, const NekDouble> &Fy, const Array<OneD, const NekDouble> &Fz, Array< OneD, NekDouble> &outarray)
            {
                v_NormVectorIProductWRTBase(Fx,Fy,Fz,outarray);
            }

            DNekScalBlkMatSharedPtr GetLocStaticCondMatrix(const LocalRegions::MatrixKey &mkey)
            {
                return v_GetLocStaticCondMatrix(mkey);
            }

            STD_REGIONS_EXPORT void DropLocStaticCondMatrix(const LocalRegions::MatrixKey &mkey)
            {
                return v_DropLocStaticCondMatrix(mkey);
            }

            StdRegions::Orientation GetFaceOrient(int face)
            {
                return v_GetFaceOrient(face);
            }

            StdRegions::Orientation GetEorient(int edge)
            {
                return v_GetEorient(edge);
            }

            StdRegions::Orientation GetPorient(int point)
            {
                return v_GetPorient(point);
            }

            StdRegions::Orientation GetCartesianEorient(int edge)
            {
                return v_GetCartesianEorient(edge);
            }

            void SetCoeffsToOrientation(
                Array<OneD, NekDouble> &coeffs,
                StdRegions::Orientation dir)
            {
                v_SetCoeffsToOrientation(coeffs, dir);
            }

            void SetCoeffsToOrientation(
                StdRegions::Orientation dir,
                Array<OneD, const NekDouble> &inarray,
                Array<OneD, NekDouble> &outarray)
            {
                v_SetCoeffsToOrientation(dir,inarray,outarray);
            }
            
            int CalcNumberOfCoefficients(const std::vector<unsigned int>  &nummodes, int &modes_offset)
            {
                return v_CalcNumberOfCoefficients(nummodes,modes_offset);
            }

            void ExtractDataToCoeffs(const NekDouble *data, 
                                     const std::vector<unsigned int > &nummodes, 
                                     const int nmodes_offset,
                                     NekDouble *coeffs)
            {
                v_ExtractDataToCoeffs(data,nummodes,nmodes_offset,coeffs);
            }

            // virtual functions related to LocalRegions
            STD_REGIONS_EXPORT NekDouble StdPhysEvaluate(
                                            const Array<OneD, const NekDouble> &Lcoord,
                                            const Array<OneD, const NekDouble> &physvals);


            STD_REGIONS_EXPORT void AddEdgeNormBoundaryInt(const int edge,
                                                boost::shared_ptr<StdExpansion>    &EdgeExp,
                                                const Array<OneD, const NekDouble> &Fx,
                                                const Array<OneD, const NekDouble> &Fy,
                                                Array<OneD, NekDouble> &outarray);

            STD_REGIONS_EXPORT void AddEdgeNormBoundaryInt(const int edge,
                                                boost::shared_ptr<StdExpansion>    &EdgeExp,
                                                const Array<OneD, const NekDouble> &Fn,
                                                Array<OneD, NekDouble> &outarray);

            STD_REGIONS_EXPORT void AddEdgeNormBoundaryBiInt(const int edge,
                                                boost::shared_ptr<StdExpansion>    &EdgeExp,
                                                const Array<OneD, const NekDouble> &Fwd,
                                                const Array<OneD, const NekDouble> &Bwd,
                                                Array<OneD, NekDouble> &outarray);

            STD_REGIONS_EXPORT void AddFaceNormBoundaryInt(const int face,
                                                boost::shared_ptr<StdExpansion>    &FaceExp,
                                                const Array<OneD, const NekDouble> &Fn,
                                                Array<OneD, NekDouble> &outarray);

            int GetCoordim()
            {
                return v_GetCoordim();
            }

            void GetBoundaryMap(Array<OneD, unsigned int> &outarray)
            {
                v_GetBoundaryMap(outarray);
            }

            void GetInteriorMap(Array<OneD, unsigned int> &outarray)
            {
                v_GetInteriorMap(outarray);
            }

            int GetVertexMap(const int localVertexId,
                             bool useCoeffPacking = false)
            {
                return v_GetVertexMap(localVertexId,useCoeffPacking);
            }

            void GetEdgeInteriorMap(const int eid, const Orientation edgeOrient,
                                    Array<OneD, unsigned int> &maparray,
                                    Array<OneD, int> &signarray)
            {
                v_GetEdgeInteriorMap(eid,edgeOrient,maparray,signarray);
            }

            void GetFaceInteriorMap(const int fid, const Orientation faceOrient,
                                    Array<OneD, unsigned int> &maparray,
                                    Array<OneD, int> &signarray)
            {
                v_GetFaceInteriorMap(fid,faceOrient,maparray,signarray);
            }

            void GetEdgeToElementMap(const int eid, const Orientation edgeOrient,
                                     Array<OneD, unsigned int> &maparray,
                                     Array<OneD, int> &signarray)
            {
                v_GetEdgeToElementMap(eid,edgeOrient,maparray,signarray);
            }

            void GetFaceToElementMap(const int fid, const Orientation faceOrient,
                                     Array<OneD, unsigned int> &maparray,
                                     Array<OneD, int> &signarray,
                                     int nummodesA = -1, int nummodesB = -1)
            {
                v_GetFaceToElementMap(fid,faceOrient,maparray,signarray,
                                      nummodesA,nummodesB);
            }


            /**
             * @brief Extract the physical values along edge \a edge from \a
             * inarray into \a outarray following the local edge orientation
             * and point distribution defined by defined in \a EdgeExp.
             */
            
            void GetEdgePhysVals(const int edge, const Array<OneD,
                                 const NekDouble> &inarray,
                                       Array<OneD,NekDouble> &outarray)
            {
                v_GetEdgePhysVals(edge,inarray,outarray);
            }

            void GetEdgePhysVals(const int edge,
                                 const boost::shared_ptr<StdExpansion> &EdgeExp,
                                 const Array<OneD, const NekDouble> &inarray,
                                       Array<OneD,NekDouble> &outarray)
            {
                v_GetEdgePhysVals(edge,EdgeExp,inarray,outarray);
            }

            void GetTracePhysVals(const int edge, const boost::shared_ptr<StdExpansion> &EdgeExp, const Array<OneD, const NekDouble> &inarray, Array<OneD,NekDouble> &outarray)
            {
                v_GetTracePhysVals(edge,EdgeExp,inarray,outarray);
            }
                        
            void GetVertexPhysVals(const int vertex,
                                   const Array<OneD, const NekDouble> &inarray,
                                         NekDouble &outarray)
            {
                v_GetVertexPhysVals(vertex, inarray, outarray);
            }
            
            void GetEdgeInterpVals(const int edge,const Array<OneD,
                                   const NekDouble> &inarray,
                                         Array<OneD,NekDouble> &outarray)
            {
                v_GetEdgeInterpVals(edge, inarray, outarray);
            }
            
            /**
             * @brief Extract the metric factors to compute the contravariant 
             * fluxes along edge \a edge and stores them into \a outarray
             * following the local edge orientation (i.e. anticlockwise 
             * convention).
             */
            void GetEdgeQFactors(
                    const int edge,
                    Array<OneD, NekDouble> &outarray)
            {
                v_GetEdgeQFactors(edge, outarray);
            }

            
            
            void GetFacePhysVals(
                const int                                face,
                const boost::shared_ptr<StdExpansion>   &FaceExp,
                const Array<OneD, const NekDouble>      &inarray,
                      Array<OneD,       NekDouble>      &outarray,
                StdRegions::Orientation                  orient = eNoOrientation)
            {
                v_GetFacePhysVals(face, FaceExp, inarray, outarray, orient);
            }

            void MultiplyByQuadratureMetric(
                    const Array<OneD, const NekDouble> &inarray,
                          Array<OneD, NekDouble> &outarray)
            {
                v_MultiplyByQuadratureMetric(inarray, outarray);
            }

            void MultiplyByStdQuadratureMetric(
                    const Array<OneD, const NekDouble> &inarray,
                          Array<OneD, NekDouble> & outarray)
            {
                v_MultiplyByStdQuadratureMetric(inarray, outarray);
            }

            // Matrix Routines

            /** \brief this function generates the mass matrix
             *  \f$\mathbf{M}[i][j] =
             *  \int \phi_i(\mathbf{x}) \phi_j(\mathbf{x}) d\mathbf{x}\f$
             *
             *  \return returns the mass matrix
             */

            STD_REGIONS_EXPORT DNekMatSharedPtr CreateGeneralMatrix(const StdMatrixKey &mkey);

            STD_REGIONS_EXPORT void GeneralMatrixOp(const Array<OneD, const NekDouble> &inarray,
                                 Array<OneD,NekDouble> &outarray,
                                 const StdMatrixKey &mkey);

            void MassMatrixOp(const Array<OneD, const NekDouble> &inarray,
                              Array<OneD,NekDouble> &outarray,
                              const StdMatrixKey &mkey)
            {
                v_MassMatrixOp(inarray,outarray,mkey);
            }

            void LaplacianMatrixOp(const Array<OneD, const NekDouble> &inarray,
                                   Array<OneD,NekDouble> &outarray,
                                   const StdMatrixKey &mkey)
            {
                v_LaplacianMatrixOp(inarray,outarray,mkey);
            }
<<<<<<< HEAD
            
=======

>>>>>>> 3b24f18e
            void ReduceOrderCoeffs(int numMin,
                                   const Array<OneD, const NekDouble> &inarray,
                                   Array<OneD,NekDouble> &outarray)
            {
                v_ReduceOrderCoeffs(numMin,inarray,outarray);
            }
            
            void SVVLaplacianFilter(Array<OneD,NekDouble> &array,
                                    const StdMatrixKey &mkey)
            {
                v_SVVLaplacianFilter(array,mkey);
            }

            void LaplacianMatrixOp(const int k1, const int k2,
                                   const Array<OneD, const NekDouble> &inarray,
                                   Array<OneD,NekDouble> &outarray,
                                   const StdMatrixKey &mkey)
            {
                v_LaplacianMatrixOp(k1,k2,inarray,outarray,mkey);
            }

            void WeakDerivMatrixOp(const int i,
                                   const Array<OneD, const NekDouble> &inarray,
                                   Array<OneD,NekDouble> &outarray,
                                   const StdMatrixKey &mkey)
            {
                v_WeakDerivMatrixOp(i,inarray,outarray,mkey);
            }

            void WeakDirectionalDerivMatrixOp(const Array<OneD, const NekDouble> &inarray,
                                              Array<OneD,NekDouble> &outarray,
                                              const StdMatrixKey &mkey)
            {
                v_WeakDirectionalDerivMatrixOp(inarray,outarray,mkey);
            }

            void MassLevelCurvatureMatrixOp(const Array<OneD, const NekDouble> &inarray,
                                            Array<OneD,NekDouble> &outarray,
                                            const StdMatrixKey &mkey)
            {
                v_MassLevelCurvatureMatrixOp(inarray,outarray,mkey);
            }

            void LinearAdvectionDiffusionReactionMatrixOp(const Array<OneD, const NekDouble> &inarray,
                                                 Array<OneD,NekDouble> &outarray,
                                                          const StdMatrixKey &mkey,
                                                          bool addDiffusionTerm = true)
            {
                v_LinearAdvectionDiffusionReactionMatrixOp(inarray,outarray,mkey,addDiffusionTerm);
            }

            /**
             * @param   inarray     Input array @f$ \mathbf{u} @f$.
             * @param   outarray    Output array @f$ \boldsymbol{\nabla^2u}
             *                          + \lambda \boldsymbol{u} @f$.
             * @param   mkey
             */
            void HelmholtzMatrixOp(const Array<OneD, const NekDouble> &inarray,
                                   Array<OneD,NekDouble> &outarray,
                                   const StdMatrixKey &mkey)
            {
                v_HelmholtzMatrixOp(inarray,outarray,mkey);
            }

            DNekMatSharedPtr GenMatrix (const StdMatrixKey &mkey)
            {
                return v_GenMatrix(mkey);
            }

            void PhysDeriv (const Array<OneD, const NekDouble>& inarray,
                            Array<OneD, NekDouble> &out_d0,
                            Array<OneD, NekDouble> &out_d1 = NullNekDouble1DArray,
                            Array<OneD, NekDouble> &out_d2 = NullNekDouble1DArray)
            {
                v_PhysDeriv (inarray, out_d0, out_d1, out_d2);
            }

            void PhysDeriv(const int dir,
                           const Array<OneD, const NekDouble>& inarray,
                           Array<OneD, NekDouble> &outarray)
            {
                v_PhysDeriv (dir, inarray, outarray);
            }

            void PhysDeriv_s(const Array<OneD, const NekDouble>& inarray,
                             Array<OneD, NekDouble> &out_ds)
            {
                v_PhysDeriv_s(inarray,out_ds);
            }

            void PhysDeriv_n(const Array<OneD, const NekDouble>& inarray,
            	             Array<OneD, NekDouble>& out_dn)
            {
            	 v_PhysDeriv_n(inarray,out_dn);
            }

            void PhysDirectionalDeriv(const Array<OneD, const NekDouble>& inarray,
                                      const Array<OneD, const NekDouble>& direction,
                                      Array<OneD, NekDouble> &outarray)
            {
                v_PhysDirectionalDeriv (inarray, direction, outarray);
            }

            void StdPhysDeriv(const Array<OneD, const NekDouble>& inarray,
                              Array<OneD, NekDouble> &out_d0,
                              Array<OneD, NekDouble> &out_d1 = NullNekDouble1DArray,
                              Array<OneD, NekDouble> &out_d2 = NullNekDouble1DArray)
            {
                v_StdPhysDeriv(inarray, out_d0, out_d1, out_d2);
            }

            void StdPhysDeriv (const int dir,
                               const Array<OneD, const NekDouble>& inarray,
                               Array<OneD, NekDouble> &outarray)
            {
                v_StdPhysDeriv(dir,inarray,outarray);
            }

            void AddRobinMassMatrix(const int edgeid, const Array<OneD, const NekDouble > &primCoeffs, DNekMatSharedPtr &inoutmat)
            {
                v_AddRobinMassMatrix(edgeid,primCoeffs,inoutmat);
            }

            void AddRobinEdgeContribution(const int edgeid, const Array<OneD, const NekDouble> &primCoeffs, Array<OneD, NekDouble> &coeffs)
            {
                v_AddRobinEdgeContribution(edgeid, primCoeffs, coeffs);
            }

            void DGDeriv(const int dir,
                         const Array<OneD, const NekDouble>& inarray,
                         Array<OneD, boost::shared_ptr< StdExpansion > > &EdgeExp,
                         Array<OneD, Array<OneD, NekDouble> > &coeffs,
                         Array<OneD, NekDouble> &outarray)
            {
                v_DGDeriv (dir, inarray, EdgeExp, coeffs, outarray);
            }


            /** \brief This function evaluates the expansion at a single
             *  (arbitrary) point of the domain
             *
             *  This function is a wrapper around the virtual function
             *  \a v_PhysEvaluate()
             *
             *  Based on the value of the expansion at the quadrature
             *  points provided in \a physvals, this function
             *  calculates the value of the expansion at an arbitrary
             *  single points (with coordinates \f$ \mathbf{x_c}\f$
             *  given by the pointer \a coords). This operation,
             *  equivalent to \f[ u(\mathbf{x_c}) = \sum_p
             *  \phi_p(\mathbf{x_c}) \hat{u}_p \f] is evaluated using
             *  Lagrangian interpolants through the quadrature points:
             *  \f[ u(\mathbf{x_c}) = \sum_p h_p(\mathbf{x_c}) u_p\f]
             *
             *  \param coords the coordinates of the single point
             *  \param physvals the interpolated field at the quadrature points
             *
             *  \return returns the value of the expansion at the
             *  single point
             */
            NekDouble PhysEvaluate(const Array<OneD, const NekDouble>& coords, 
                                   const Array<OneD, const NekDouble>& physvals)
            {
                return v_PhysEvaluate(coords,physvals);
            }


            /** \brief This function evaluates the expansion at a single
             *  (arbitrary) point of the domain
             *
             *  This function is a wrapper around the virtual function
             *  \a v_PhysEvaluate()
             *
             *  Based on the value of the expansion at the quadrature
             *  points provided in \a physvals, this function
             *  calculates the value of the expansion at an arbitrary
             *  single points associated with the interpolation
             *  matrices provided in \f$ I \f$.
             *
             *  \param I an Array of lagrange interpolantes evaluated
             *  at the coordinate and going through the local physical
             *  quadrature
             *  \param physvals the interpolated field at the quadrature points
             *
             *  \return returns the value of the expansion at the
             *  single point
             */
            NekDouble PhysEvaluate(const Array<OneD, DNekMatSharedPtr>& I, 
                                   const Array<OneD, const NekDouble >& physvals)
            {
                return v_PhysEvaluate(I,physvals);
            }


            /**
             * \brief Convert local cartesian coordinate \a xi into local
             * collapsed coordinates \a eta
             **/
            void LocCoordToLocCollapsed(const Array<OneD, const NekDouble>& xi,
                                        Array<OneD, NekDouble>& eta)
            {
                v_LocCoordToLocCollapsed(xi,eta);
            }

            const boost::shared_ptr<SpatialDomains::GeomFactors>& GetMetricInfo(void) const
            {
                return v_GetMetricInfo();
            }

            /// \brief Get the element id of this expansion when used
            /// in a list by returning value of #m_elmt_id
            STD_REGIONS_EXPORT virtual int v_GetElmtId();

            STD_REGIONS_EXPORT virtual const Array<OneD, const NekDouble>& v_GetPhysNormals(void);

            STD_REGIONS_EXPORT virtual void v_SetPhysNormals(Array<OneD, const NekDouble> &normal);

            STD_REGIONS_EXPORT virtual void v_SetUpPhysNormals(const int edge);

            STD_REGIONS_EXPORT virtual int v_CalcNumberOfCoefficients(const std::vector<unsigned int>  &nummodes, int &modes_offset);
            
            /**
             * @brief Unpack data from input file assuming it comes from the
             * same expansion type.
             * @see StdExpansion::ExtractDataToCoeffs
             */
            STD_REGIONS_EXPORT virtual  void v_ExtractDataToCoeffs(const NekDouble *data, 
                                                const std::vector<unsigned int > &nummodes, 
                                                const int nmode_offset,
                                                NekDouble *coeffs);

            STD_REGIONS_EXPORT virtual void v_NormVectorIProductWRTBase(const Array<OneD, const NekDouble> &Fx, const Array<OneD, const NekDouble> &Fy, Array< OneD, NekDouble> &outarray);

            STD_REGIONS_EXPORT virtual void v_NormVectorIProductWRTBase(const Array<OneD, const NekDouble> &Fx, const Array<OneD, const NekDouble> &Fy, const Array<OneD, const NekDouble> &Fz, Array< OneD, NekDouble> &outarray);

            STD_REGIONS_EXPORT virtual DNekScalBlkMatSharedPtr v_GetLocStaticCondMatrix(const LocalRegions::MatrixKey &mkey);

            STD_REGIONS_EXPORT virtual void v_DropLocStaticCondMatrix(const LocalRegions::MatrixKey &mkey);


            STD_REGIONS_EXPORT virtual StdRegions::Orientation v_GetFaceOrient(int face);

            STD_REGIONS_EXPORT virtual StdRegions::Orientation v_GetEorient(int edge);
            
            STD_REGIONS_EXPORT virtual StdRegions::Orientation v_GetCartesianEorient(int edge);

            STD_REGIONS_EXPORT virtual StdRegions::Orientation v_GetPorient(int point);
			
            /** \brief Function to evaluate the discrete \f$ L_\infty\f$
             *  error \f$ |\epsilon|_\infty = \max |u - u_{exact}|\f$ where \f$
             *    u_{exact}\f$ is given by the array \a sol.
             *
             *    This function takes the physical value space array \a m_phys as
             *  approximate solution
             *
             *  \param sol array of solution function  at physical quadrature
             *  points
             *  \return returns the \f$ L_\infty \f$ error as a NekDouble.
             */
             STD_REGIONS_EXPORT NekDouble Linf(const Array<OneD, const NekDouble>& phys, const Array<OneD, const NekDouble>& sol = NullNekDouble1DArray);

            /** \brief Function to evaluate the discrete \f$ L_2\f$ error,
             *  \f$ | \epsilon |_{2} = \left [ \int^1_{-1} [u - u_{exact}]^2
             *  dx \right]^{1/2} d\xi_1 \f$ where \f$ u_{exact}\f$ is given by
             *  the array \a sol.
             *
             *    This function takes the physical value space array \a m_phys as
             *  approximate solution
             *
             *  \param sol array of solution function  at physical quadrature
             *  points
             *  \return returns the \f$ L_2 \f$ error as a double.
             */
             STD_REGIONS_EXPORT NekDouble L2(const Array<OneD, const NekDouble>& phys, const Array<OneD, const NekDouble>& sol = NullNekDouble1DArray);

            /** \brief Function to evaluate the discrete \f$ H^1\f$
             *  error, \f$ | \epsilon |^1_{2} = \left [ \int^1_{-1} [u -
             *  u_{exact}]^2 + \nabla(u - u_{exact})\cdot\nabla(u -
             *  u_{exact})\cdot dx \right]^{1/2} d\xi_1 \f$ where \f$
             *  u_{exact}\f$ is given by the array \a sol.
             *
             *    This function takes the physical value space array
             *  \a m_phys as approximate solution
             *
             *  \param sol array of solution function  at physical quadrature
             *  points
             *  \return returns the \f$ H_1 \f$ error as a double.
             */
             STD_REGIONS_EXPORT NekDouble H1(const Array<OneD, const NekDouble>& phys, const Array<OneD, const NekDouble>& sol = NullNekDouble1DArray);

            // I/O routines
            const NormalVector & GetEdgeNormal(const int edge) const
            {
                return v_GetEdgeNormal(edge);
            }

            void ComputeEdgeNormal(const int edge)
            {
                v_ComputeEdgeNormal(edge);
            }

            void NegateEdgeNormal(const int edge)
            {
                v_NegateEdgeNormal(edge);
            }

            bool EdgeNormalNegated(const int edge)
            {
                return v_EdgeNormalNegated(edge);
            }

            void ComputeFaceNormal(const int face)
            {
                v_ComputeFaceNormal(face);
            }
            
            void NegateFaceNormal(const int face)
            {
                v_NegateFaceNormal(face);
            }

            void ComputeVertexNormal(const int vertex)
            {
                v_ComputeVertexNormal(vertex);
            }

            const NormalVector & GetFaceNormal(const int face) const
            {
                return v_GetFaceNormal(face); 
            }
			
            const NormalVector & GetVertexNormal(const int vertex) const
            {
                return v_GetVertexNormal(vertex); 
            }

            const NormalVector & GetSurfaceNormal(const int id) const
            {
                return v_GetSurfaceNormal(id); 
            }

            const LibUtilities::PointsKeyVector GetPointsKeys() const
            {
                LibUtilities::PointsKeyVector p;
                for (int i = 0; i < m_base.num_elements(); ++i)
                {
                    p.push_back(m_base[i]->GetPointsKey());
                }
                return p;
            }

            STD_REGIONS_EXPORT Array<OneD, unsigned int> 
                GetEdgeInverseBoundaryMap(int eid)
            {
                return v_GetEdgeInverseBoundaryMap(eid);
            }
            
            STD_REGIONS_EXPORT Array<OneD, unsigned int>
                GetFaceInverseBoundaryMap(int fid, StdRegions::Orientation faceOrient = eNoOrientation)
            {
                return v_GetFaceInverseBoundaryMap(fid,faceOrient);
            }
 
            STD_REGIONS_EXPORT DNekMatSharedPtr BuildInverseTransformationMatrix(
                const DNekScalMatSharedPtr & m_transformationmatrix)
            {
                return v_BuildInverseTransformationMatrix(
                    m_transformationmatrix);
            }

            template<class T>
            boost::shared_ptr<T> as()
            {
#if defined __INTEL_COMPILER && BOOST_VERSION > 105200
                typedef typename boost::shared_ptr<T>::element_type E;
                E * p = dynamic_cast< E* >( shared_from_this().get() );
                ASSERTL1(p, "Cannot perform cast");
                return boost::shared_ptr<T>( shared_from_this(), p );
#else
                return boost::dynamic_pointer_cast<T>( shared_from_this() );
#endif
            }

        protected:
            Array<OneD, LibUtilities::BasisSharedPtr> m_base; /**< Bases needed for the expansion */
            int m_elmt_id;
            int m_ncoeffs;                                   /**< Total number of coefficients used in the expansion */
            LibUtilities::NekManager<StdMatrixKey, DNekMat, StdMatrixKey::opLess> m_stdMatrixManager;
            LibUtilities::NekManager<StdMatrixKey, DNekBlkMat, StdMatrixKey::opLess> m_stdStaticCondMatrixManager;
	    LibUtilities::NekManager<IndexMapKey, IndexMapValues, IndexMapKey::opLess> m_IndexMapManager;

            DNekMatSharedPtr CreateStdMatrix(const StdMatrixKey &mkey)
            {
                return v_CreateStdMatrix(mkey);
            }
			
            /** \brief Create the static condensation of a matrix when
                using a boundary interior decomposition

                If a matrix system can be represented by
                \f$ Mat = \left [ \begin{array}{cc}
                A & B \\
                C & D \end{array} \right ] \f$
                This routine creates a matrix containing the statically
                condense system of the form
                \f$ Mat = \left [ \begin{array}{cc}
                A - B D^{-1} C & B D^{-1} \\
                D^{-1} C       & D^{-1} \end{array} \right ] \f$
            **/
            STD_REGIONS_EXPORT DNekBlkMatSharedPtr CreateStdStaticCondMatrix(const StdMatrixKey &mkey);
			
            /** \brief Create an IndexMap which contains mapping information linking any specific
                element shape with either its boundaries, edges, faces, verteces, etc. 
                
                The index member of the IndexMapValue struct gives back an integer associated with an entity index
                The sign member of the same struct gives back a sign to algebrically apply entities orientation
            **/
            STD_REGIONS_EXPORT IndexMapValuesSharedPtr CreateIndexMap(const IndexMapKey &ikey);

            STD_REGIONS_EXPORT void BwdTrans_MatOp(const Array<OneD, const NekDouble>& inarray,
                                Array<OneD, NekDouble> &outarray);

            void BwdTrans_SumFac(const Array<OneD, const NekDouble>& inarray,
                                 Array<OneD, NekDouble> &outarray)
            {
                v_BwdTrans_SumFac(inarray,outarray);
            }

            void IProductWRTBase_SumFac(const Array<OneD, const NekDouble>& inarray,
                                        Array<OneD, NekDouble> &outarray)
            {
                v_IProductWRTBase_SumFac(inarray,outarray);
            }

            void IProductWRTDerivBase_SumFac(const int dir,
                                             const Array<OneD, const NekDouble>& inarray,
                                             Array<OneD, NekDouble> &outarray)
            {
                v_IProductWRTDerivBase_SumFac(dir,inarray,outarray);
            }

            // The term _MatFree denotes that the action of the MatrixOperation
            // is done withouth actually using the matrix (which then needs to be stored/calculated).
            // Although this does not strictly mean that no matrix operations are involved in the
            // evaluation of the operation, we use this term in the same context used as in the following
            // paper:
            // R. C. Kirby, M. G. Knepley, A. Logg, and L. R. Scott,
            // "Optimizing the evaluation of finite element matrices," SISC 27:741-758 (2005)
            STD_REGIONS_EXPORT void GeneralMatrixOp_MatFree(const Array<OneD, const NekDouble> &inarray,
                                               Array<OneD,NekDouble> &outarray,
                                               const StdMatrixKey &mkey);

            STD_REGIONS_EXPORT void MassMatrixOp_MatFree(const Array<OneD, const NekDouble> &inarray,
                                            Array<OneD,NekDouble> &outarray,
                                            const StdMatrixKey &mkey);

            void LaplacianMatrixOp_MatFree(const Array<OneD, const NekDouble> &inarray,
                                                 Array<OneD,NekDouble> &outarray,
                                                 const StdMatrixKey &mkey)
            {
                v_LaplacianMatrixOp_MatFree(inarray,outarray,mkey);
            }

            STD_REGIONS_EXPORT void LaplacianMatrixOp_MatFree_Kernel(
                const Array<OneD, const NekDouble> &inarray,
                      Array<OneD,       NekDouble> &outarray,
                      Array<OneD,       NekDouble> &wsp)
            {
                v_LaplacianMatrixOp_MatFree_Kernel(inarray, outarray, wsp);
            }

            STD_REGIONS_EXPORT void LaplacianMatrixOp_MatFree_GenericImpl(const Array<OneD, const NekDouble> &inarray,
                                                             Array<OneD,NekDouble> &outarray,
                                                             const StdMatrixKey &mkey);

            STD_REGIONS_EXPORT void LaplacianMatrixOp_MatFree(const int k1, const int k2,
                                                 const Array<OneD, const NekDouble> &inarray,
                                                 Array<OneD,NekDouble> &outarray,
                                                 const StdMatrixKey &mkey);

            STD_REGIONS_EXPORT void WeakDerivMatrixOp_MatFree(const int i,
                                                 const Array<OneD, const NekDouble> &inarray,
                                                 Array<OneD,NekDouble> &outarray,
                                                 const StdMatrixKey &mkey);

            STD_REGIONS_EXPORT void WeakDirectionalDerivMatrixOp_MatFree(const Array<OneD, const NekDouble> &inarray,
                                                      Array<OneD,NekDouble> &outarray,
                                                      const StdMatrixKey &mkey);

            STD_REGIONS_EXPORT void MassLevelCurvatureMatrixOp_MatFree(const Array<OneD, const NekDouble> &inarray,
                                                    Array<OneD,NekDouble> &outarray,
                                                    const StdMatrixKey &mkey);

            STD_REGIONS_EXPORT void LinearAdvectionDiffusionReactionMatrixOp_MatFree( const Array<OneD, const NekDouble> &inarray,
                                                                   Array<OneD,NekDouble> &outarray,
                                                                   const StdMatrixKey &mkey,
                                                                   bool addDiffusionTerm = true);

            void HelmholtzMatrixOp_MatFree(const Array<OneD, const NekDouble> &inarray,
                                                 Array<OneD,NekDouble> &outarray,
                                                 const StdMatrixKey &mkey)
            {
                v_HelmholtzMatrixOp_MatFree(inarray,outarray,mkey);
            }

            STD_REGIONS_EXPORT void HelmholtzMatrixOp_MatFree_GenericImpl(const Array<OneD, const NekDouble> &inarray,
                                                             Array<OneD,NekDouble> &outarray,
                                                             const StdMatrixKey &mkey);

            STD_REGIONS_EXPORT virtual void v_SetCoeffsToOrientation(StdRegions::Orientation dir,
                                                  Array<OneD, const NekDouble> &inarray,
                                                  Array<OneD, NekDouble> &outarray);

            STD_REGIONS_EXPORT virtual void v_SetCoeffsToOrientation(
                Array<OneD, NekDouble> &coeffs,
                StdRegions::Orientation dir);
			
            STD_REGIONS_EXPORT virtual NekDouble v_StdPhysEvaluate(
                                                   const Array<OneD, const NekDouble> &Lcoord,
                                                   const Array<OneD, const NekDouble> &physvals);

            STD_REGIONS_EXPORT virtual void v_AddEdgeNormBoundaryInt(const int edge,
                                                  boost::shared_ptr<StdExpansion>    &EdgeExp,
                                                  const Array<OneD, const NekDouble> &Fx,
                                                  const Array<OneD, const NekDouble> &Fy,
                                                  Array<OneD, NekDouble> &outarray);

            STD_REGIONS_EXPORT virtual void v_AddEdgeNormBoundaryInt(const int edge,
                                                  boost::shared_ptr<StdExpansion>    &EdgeExp,
                                                  const Array<OneD, const NekDouble> &Fn,
                                                  Array<OneD, NekDouble> &outarray);

            STD_REGIONS_EXPORT virtual void v_AddFaceNormBoundaryInt(const int face,
                                                  boost::shared_ptr<StdExpansion>    &FaceExp,
                                                  const Array<OneD, const NekDouble> &Fn,
                                                  Array<OneD, NekDouble> &outarray);

        private:
            // Virtual functions
            STD_REGIONS_EXPORT virtual int v_GetNverts() const = 0;
            STD_REGIONS_EXPORT virtual int v_GetNedges() const;

            STD_REGIONS_EXPORT virtual int v_GetNfaces() const;

            STD_REGIONS_EXPORT virtual int v_NumBndryCoeffs() const;

            STD_REGIONS_EXPORT virtual int v_NumDGBndryCoeffs() const;

            STD_REGIONS_EXPORT virtual int v_GetEdgeNcoeffs(const int i) const;

            STD_REGIONS_EXPORT virtual int v_GetTotalEdgeIntNcoeffs() const;

            STD_REGIONS_EXPORT virtual int v_GetEdgeNumPoints(const int i) const;

            STD_REGIONS_EXPORT virtual int v_DetCartesianDirOfEdge(const int edge);

            STD_REGIONS_EXPORT virtual const LibUtilities::BasisKey v_DetEdgeBasisKey(const int i) const;
            
			STD_REGIONS_EXPORT virtual const LibUtilities::BasisKey v_DetFaceBasisKey(const int i, const int k) const;

            STD_REGIONS_EXPORT virtual int v_GetFaceNumPoints(const int i) const;

            STD_REGIONS_EXPORT virtual int v_GetFaceNcoeffs(const int i) const;

            STD_REGIONS_EXPORT virtual int v_GetFaceIntNcoeffs(const int i) const;

            STD_REGIONS_EXPORT virtual int v_GetTotalFaceIntNcoeffs() const;

            STD_REGIONS_EXPORT virtual LibUtilities::PointsKey v_GetFacePointsKey(const int i, const int j) const;
            
            STD_REGIONS_EXPORT virtual LibUtilities::BasisType v_GetEdgeBasisType(const int i) const;

            STD_REGIONS_EXPORT virtual LibUtilities::ShapeType v_DetShapeType() const;

            STD_REGIONS_EXPORT virtual int v_GetShapeDimension() const;

            STD_REGIONS_EXPORT virtual bool  v_IsBoundaryInteriorExpansion();

            STD_REGIONS_EXPORT virtual void   v_BwdTrans   (const Array<OneD, const NekDouble>& inarray,
                                         Array<OneD, NekDouble> &outarray) = 0;

            /**
             * @brief Transform a given function from physical quadrature space
             * to coefficient space.
             * @see StdExpansion::FwdTrans
             */
            STD_REGIONS_EXPORT virtual void   v_FwdTrans   (
                            const Array<OneD, const NekDouble>& inarray,
                                  Array<OneD,       NekDouble> &outarray) = 0;

            /**
             * @brief Calculates the inner product of a given function \a f
             * with the different modes of the expansion
             */
            STD_REGIONS_EXPORT virtual void  v_IProductWRTBase(
                            const Array<OneD, const NekDouble>& inarray,
                                  Array<OneD,       NekDouble> &outarray) = 0;

            STD_REGIONS_EXPORT virtual void v_IProductWRTBase(
                            const Array<OneD, const NekDouble>& base,
                            const Array<OneD, const NekDouble>& inarray,
                                  Array<OneD,       NekDouble>& outarray,
                                  int coll_check)
            {
                ASSERTL0(false, "StdExpansion::v_IProductWRTBase has no (and should have no) implementation");
            }

            STD_REGIONS_EXPORT virtual void  v_IProductWRTDerivBase (const int dir,
                                                   const Array<OneD, const NekDouble>& inarray,
                                                   Array<OneD, NekDouble> &outarray);

            STD_REGIONS_EXPORT virtual void v_FwdTrans_BndConstrained(const Array<OneD, const NekDouble>& inarray,
                                                   Array<OneD, NekDouble> &outarray);

            STD_REGIONS_EXPORT virtual NekDouble v_Integral(const Array<OneD, const NekDouble>& inarray );

            STD_REGIONS_EXPORT virtual void   v_PhysDeriv (const Array<OneD, const NekDouble>& inarray,
                                        Array<OneD, NekDouble> &out_d1,
                                        Array<OneD, NekDouble> &out_d2,
                                        Array<OneD, NekDouble> &out_d3);

	    STD_REGIONS_EXPORT virtual void v_PhysDeriv_s (const Array<OneD, const NekDouble>& inarray,
	    	    			Array<OneD, NekDouble> &out_ds);

            STD_REGIONS_EXPORT virtual void v_PhysDeriv_n(const Array<OneD, const NekDouble>& inarray,
            	                        Array<OneD, NekDouble>& out_dn);
            STD_REGIONS_EXPORT virtual void v_PhysDeriv(const int dir,
                                     const Array<OneD, const NekDouble>& inarray,
                                     Array<OneD, NekDouble> &out_d0);

            STD_REGIONS_EXPORT virtual void v_PhysDirectionalDeriv(const Array<OneD, const NekDouble>& inarray,
                                                const Array<OneD, const NekDouble>& direction,
                                                Array<OneD, NekDouble> &outarray);

            STD_REGIONS_EXPORT virtual void v_StdPhysDeriv (const Array<OneD, const NekDouble>& inarray,
                                         Array<OneD, NekDouble> &out_d1,
                                         Array<OneD, NekDouble> &out_d2,
                                         Array<OneD, NekDouble> &out_d3);

            STD_REGIONS_EXPORT virtual void   v_StdPhysDeriv (const int dir,
                                           const Array<OneD, const NekDouble>& inarray,
                                           Array<OneD, NekDouble> &outarray);

            STD_REGIONS_EXPORT virtual void v_AddRobinMassMatrix(const int edgeid, const Array<OneD, const NekDouble > &primCoeffs, DNekMatSharedPtr &inoutmat);

            STD_REGIONS_EXPORT virtual void v_AddRobinEdgeContribution(const int edgeid, const Array<OneD, const NekDouble> &primCoeffs, Array<OneD, NekDouble> &coeffs);

            STD_REGIONS_EXPORT virtual void v_DGDeriv(
                const int dir,
                const Array<OneD, const NekDouble>& inarray,
                Array<OneD, boost::shared_ptr<StdExpansion> > &EdgeExp,
                Array<OneD, Array<OneD, NekDouble> > &coeffs,
                Array<OneD, NekDouble> &outarray);

            STD_REGIONS_EXPORT virtual NekDouble v_PhysEvaluate(const Array<OneD, const NekDouble>& coords, const Array<OneD, const NekDouble> & physvals);

            STD_REGIONS_EXPORT virtual NekDouble v_PhysEvaluate(const Array<OneD, DNekMatSharedPtr >& I, const Array<OneD, const NekDouble> & physvals);

            STD_REGIONS_EXPORT virtual void v_LocCoordToLocCollapsed(
                                        const Array<OneD, const NekDouble>& xi,
                                        Array<OneD, NekDouble>& eta);


            STD_REGIONS_EXPORT virtual void v_FillMode(const int mode, Array<OneD, NekDouble> &outarray);

            STD_REGIONS_EXPORT virtual DNekMatSharedPtr v_GenMatrix(const StdMatrixKey &mkey);

            STD_REGIONS_EXPORT virtual DNekMatSharedPtr v_CreateStdMatrix(const StdMatrixKey &mkey);

            STD_REGIONS_EXPORT virtual void v_GetCoords(Array<OneD, NekDouble> &coords_0,
                                     Array<OneD, NekDouble> &coords_1,
                                     Array<OneD, NekDouble> &coords_2);

            STD_REGIONS_EXPORT virtual void v_GetCoord(const Array<OneD, const NekDouble>& Lcoord,
                                    Array<OneD, NekDouble> &coord);

            STD_REGIONS_EXPORT virtual int v_GetCoordim(void);

            STD_REGIONS_EXPORT virtual void v_GetBoundaryMap(Array<OneD, unsigned int>& outarray);

            STD_REGIONS_EXPORT virtual void v_GetInteriorMap(Array<OneD, unsigned int>& outarray);

            STD_REGIONS_EXPORT virtual int v_GetVertexMap(int localVertexId,
                                                          bool useCoeffPacking = false);

            STD_REGIONS_EXPORT virtual void v_GetEdgeInteriorMap(const int eid, const Orientation edgeOrient,
                                              Array<OneD, unsigned int> &maparray,
                                              Array<OneD, int> &signarray);

            STD_REGIONS_EXPORT virtual void v_GetFaceInteriorMap(const int fid, const Orientation faceOrient,
                                              Array<OneD, unsigned int> &maparray,
                                              Array<OneD, int> &signarray);

            STD_REGIONS_EXPORT virtual void v_GetEdgeToElementMap(const int eid, const Orientation edgeOrient,
                                               Array<OneD, unsigned int> &maparray,
                                               Array<OneD, int> &signarray);

            STD_REGIONS_EXPORT virtual void v_GetFaceToElementMap(const int fid, const Orientation faceOrient,
                                               Array<OneD, unsigned int> &maparray,
                                               Array<OneD, int> &signarray,
                                               int nummodesA = -1, int nummodesB = -1);

            /**
             * @brief Extract the physical values along edge \a edge from \a
             * inarray into \a outarray following the local edge orientation
             * and point distribution defined by defined in \a EdgeExp.
             */
            STD_REGIONS_EXPORT virtual void v_GetEdgePhysVals(const int edge, const Array<OneD, const NekDouble> &inarray, Array<OneD,NekDouble> &outarray);

            STD_REGIONS_EXPORT virtual void v_GetEdgePhysVals(const int edge,  const boost::shared_ptr<StdExpansion>  &EdgeExp, const Array<OneD, const NekDouble> &inarray, Array<OneD,NekDouble> &outarray);

            STD_REGIONS_EXPORT virtual void v_GetTracePhysVals(const int edge,  const boost::shared_ptr<StdExpansion>  &EdgeExp, const Array<OneD, const NekDouble> &inarray, Array<OneD,NekDouble> &outarray, StdRegions::Orientation  orient = eNoOrientation);
            
            STD_REGIONS_EXPORT virtual void v_GetVertexPhysVals(const int vertex, const Array<OneD, const NekDouble> &inarray, NekDouble &outarray);
            
            STD_REGIONS_EXPORT virtual void v_GetEdgeInterpVals(const int edge,
                const Array<OneD, const NekDouble> &inarray,Array<OneD,NekDouble> &outarray);
            
            STD_REGIONS_EXPORT virtual void v_GetEdgeQFactors(
                const int edge,  
                Array<OneD, NekDouble> &outarray);

            STD_REGIONS_EXPORT virtual void v_GetFacePhysVals(
                const int                                face,
                const boost::shared_ptr<StdExpansion>   &FaceExp,
                const Array<OneD, const NekDouble>      &inarray,
                      Array<OneD,       NekDouble>      &outarray,
                StdRegions::Orientation                  orient);

            STD_REGIONS_EXPORT virtual void v_MultiplyByQuadratureMetric(
                    const Array<OneD, const NekDouble> &inarray,
                    Array<OneD, NekDouble> &outarray);

            STD_REGIONS_EXPORT virtual void v_MultiplyByStdQuadratureMetric(
                    const Array<OneD, const NekDouble> &inarray,
                    Array<OneD, NekDouble> &outarray);

            STD_REGIONS_EXPORT virtual const  boost::shared_ptr<SpatialDomains::GeomFactors>& v_GetMetricInfo() const;

            STD_REGIONS_EXPORT virtual void v_BwdTrans_SumFac(const Array<OneD, const NekDouble>& inarray,
                                           Array<OneD, NekDouble> &outarray);

            STD_REGIONS_EXPORT virtual void v_IProductWRTBase_SumFac(const Array<OneD, const NekDouble>& inarray,
                                                  Array<OneD, NekDouble> &outarray);

            STD_REGIONS_EXPORT virtual void v_IProductWRTDerivBase_SumFac(const int dir,
                                                       const Array<OneD, const NekDouble>& inarray,
                                                       Array<OneD, NekDouble> &outarray);

            STD_REGIONS_EXPORT virtual void v_MassMatrixOp(const Array<OneD, const NekDouble> &inarray,
                                        Array<OneD,NekDouble> &outarray,
                                        const StdMatrixKey &mkey);

            STD_REGIONS_EXPORT virtual void v_LaplacianMatrixOp(const Array<OneD, const NekDouble> &inarray,
                                             Array<OneD,NekDouble> &outarray,
                                             const StdMatrixKey &mkey);

            STD_REGIONS_EXPORT virtual void v_SVVLaplacianFilter(Array<OneD,NekDouble> &array,
                                             const StdMatrixKey &mkey);

            STD_REGIONS_EXPORT virtual void v_ReduceOrderCoeffs(
<<<<<<< HEAD
                                                                int numMin,
                                                                const Array<OneD, const NekDouble> &inarray,
                                                                Array<OneD,NekDouble> &outarray);
            
=======
                                            int numMin,
                                            const Array<OneD, const NekDouble> &inarray,
                                            Array<OneD,NekDouble> &outarray);

>>>>>>> 3b24f18e
            STD_REGIONS_EXPORT virtual void v_LaplacianMatrixOp(const int k1, const int k2,
                                             const Array<OneD, const NekDouble> &inarray,
                                             Array<OneD,NekDouble> &outarray,
                                             const StdMatrixKey &mkey);

            STD_REGIONS_EXPORT virtual void v_WeakDerivMatrixOp(const int i,
                                             const Array<OneD, const NekDouble> &inarray,
                                             Array<OneD,NekDouble> &outarray,
                                             const StdMatrixKey &mkey);

            STD_REGIONS_EXPORT virtual void v_WeakDirectionalDerivMatrixOp(const Array<OneD, const NekDouble> &inarray,
                                                        Array<OneD,NekDouble> &outarray,
                                                        const StdMatrixKey &mkey);

            STD_REGIONS_EXPORT virtual void v_MassLevelCurvatureMatrixOp(const Array<OneD, const NekDouble> &inarray,
                                                        Array<OneD,NekDouble> &outarray,
                                                        const StdMatrixKey &mkey);

            STD_REGIONS_EXPORT virtual void v_LinearAdvectionDiffusionReactionMatrixOp(const Array<OneD,
                                                                    const NekDouble> &inarray,
                                                                    Array<OneD,NekDouble> &outarray,
                                                                    const StdMatrixKey &mkey,
                                                                    bool addDiffusionTerm=true);

            STD_REGIONS_EXPORT virtual void v_HelmholtzMatrixOp(const Array<OneD, const NekDouble> &inarray,
                                             Array<OneD,NekDouble> &outarray,
                                             const StdMatrixKey &mkey);

            STD_REGIONS_EXPORT virtual void v_LaplacianMatrixOp_MatFree(const Array<OneD, const NekDouble> &inarray,
                                                           Array<OneD,NekDouble> &outarray,
                                                           const StdMatrixKey &mkey);

            STD_REGIONS_EXPORT virtual void v_LaplacianMatrixOp_MatFree_Kernel(
                                const Array<OneD, const NekDouble> &inarray,
                                      Array<OneD,       NekDouble> &outarray,
                                      Array<OneD,       NekDouble> &wsp);

            STD_REGIONS_EXPORT virtual void v_HelmholtzMatrixOp_MatFree(const Array<OneD, const NekDouble> &inarray,
                                                           Array<OneD,NekDouble> &outarray,
                                                           const StdMatrixKey &mkey);

            STD_REGIONS_EXPORT virtual const NormalVector & v_GetEdgeNormal(const int edge) const;

            STD_REGIONS_EXPORT virtual void v_ComputeEdgeNormal(const int edge);
            
            STD_REGIONS_EXPORT virtual void v_NegateEdgeNormal(const int edge);

            STD_REGIONS_EXPORT virtual bool v_EdgeNormalNegated(const int edge);

            STD_REGIONS_EXPORT virtual void v_ComputeFaceNormal(const int face);

            STD_REGIONS_EXPORT virtual void v_NegateFaceNormal(const int face);
            
            STD_REGIONS_EXPORT virtual const NormalVector & v_GetVertexNormal(const int vertex) const;
            
            STD_REGIONS_EXPORT virtual void v_ComputeVertexNormal(const int vertex);
			
            STD_REGIONS_EXPORT virtual const NormalVector & v_GetFaceNormal(const int face) const;
            STD_REGIONS_EXPORT virtual const NormalVector & 
                v_GetSurfaceNormal(const int id) const;

            STD_REGIONS_EXPORT virtual Array<OneD, unsigned int> 
                v_GetEdgeInverseBoundaryMap(int eid);

            STD_REGIONS_EXPORT virtual Array<OneD, unsigned int>
                v_GetFaceInverseBoundaryMap(int fid, StdRegions::Orientation faceOrient = eNoOrientation);
            
            STD_REGIONS_EXPORT virtual DNekMatSharedPtr v_BuildInverseTransformationMatrix(
                    const DNekScalMatSharedPtr & m_transformationmatrix);

        };


        typedef boost::shared_ptr<StdExpansion> StdExpansionSharedPtr;
        typedef std::vector< StdExpansionSharedPtr > StdExpansionVector;
        typedef std::vector< StdExpansionSharedPtr >::iterator StdExpansionVectorIter;

        /**
         *  This function is a wrapper around the virtual function
         *  \a v_FwdTrans()
         *
         *  Given a function evaluated at the quadrature points, this
         *  function calculates the expansion coefficients such that the
         *  resulting expansion approximates the original function.
         *
         *  The calculation of the expansion coefficients is done using a
         *  Galerkin projection. This is equivalent to the operation:
         *  \f[ \mathbf{\hat{u}} = \mathbf{M}^{-1} \mathbf{I}\f]
         *  where
         *  - \f$\mathbf{M}[p][q]= \int\phi_p(\mathbf{\xi})\phi_q(
         *  \mathbf{\xi}) d\mathbf{\xi}\f$ is the Mass matrix
         *  - \f$\mathbf{I}[p] = \int\phi_p(\mathbf{\xi}) u(\mathbf{\xi})
         *  d\mathbf{\xi}\f$
         *
         *  This function takes the array \a inarray as the values of the
         *  function evaluated at the quadrature points
         *  (i.e. \f$\mathbf{u}\f$),
         *  and stores the resulting coefficients \f$\mathbf{\hat{u}}\f$
         *  in the \a outarray
         *
         *  @param inarray array of the function discretely evaluated at the
         *  quadrature points
         *
         *  @param outarray array of the function coefficieints
         */
        inline void StdExpansion::FwdTrans (const Array<OneD, const NekDouble>& inarray,
                        Array<OneD, NekDouble> &outarray)
        {
            v_FwdTrans(inarray,outarray);
        }

    } //end of namespace
} //end of namespace

#endif //STANDARDDEXPANSION_H<|MERGE_RESOLUTION|>--- conflicted
+++ resolved
@@ -925,11 +925,7 @@
             {
                 v_LaplacianMatrixOp(inarray,outarray,mkey);
             }
-<<<<<<< HEAD
-            
-=======
-
->>>>>>> 3b24f18e
+
             void ReduceOrderCoeffs(int numMin,
                                    const Array<OneD, const NekDouble> &inarray,
                                    Array<OneD,NekDouble> &outarray)
@@ -1691,17 +1687,10 @@
                                              const StdMatrixKey &mkey);
 
             STD_REGIONS_EXPORT virtual void v_ReduceOrderCoeffs(
-<<<<<<< HEAD
-                                                                int numMin,
-                                                                const Array<OneD, const NekDouble> &inarray,
-                                                                Array<OneD,NekDouble> &outarray);
-            
-=======
                                             int numMin,
                                             const Array<OneD, const NekDouble> &inarray,
                                             Array<OneD,NekDouble> &outarray);
 
->>>>>>> 3b24f18e
             STD_REGIONS_EXPORT virtual void v_LaplacianMatrixOp(const int k1, const int k2,
                                              const Array<OneD, const NekDouble> &inarray,
                                              Array<OneD,NekDouble> &outarray,
