///////////////////////////////////////////////////////////////////////////////
//
// File Stdexpansion.h
//
// For more information, please see: http://www.nektar.info
//
// The MIT License
//
// Copyright (c) 2006 Division of Applied Mathematics, Brown University (USA),
// Department of Aeronautics, Imperial College London (UK), and Scientific
// Computing and Imaging Institute, University of Utah (USA).
//
// License for the specific language governing rights and limitations under
// Permission is hereby granted, free of charge, to any person obtaining a
// copy of this software and associated documentation files (the "Software"),
// to deal in the Software without restriction, including without limitation
// the rights to use, copy, modify, merge, publish, distribute, sublicense,
// and/or sell copies of the Software, and to permit persons to whom the
// Software is furnished to do so, subject to the following conditions:
//
// The above copyright notice and this permission notice shall be included
// in all copies or substantial portions of the Software.
//
// THE SOFTWARE IS PROVIDED "AS IS", WITHOUT WARRANTY OF ANY KIND, EXPRESS
// OR IMPLIED, INCLUDING BUT NOT LIMITED TO THE WARRANTIES OF MERCHANTABILITY,
// FITNESS FOR A PARTICULAR PURPOSE AND NONINFRINGEMENT. IN NO EVENT SHALL
// THE AUTHORS OR COPYRIGHT HOLDERS BE LIABLE FOR ANY CLAIM, DAMAGES OR OTHER
// LIABILITY, WHETHER IN AN ACTION OF CONTRACT, TORT OR OTHERWISE, ARISING
// FROM, OUT OF OR IN CONNECTION WITH THE SOFTWARE OR THE USE OR OTHER
// DEALINGS IN THE SOFTWARE.
//
// Description: Class definition StdExpansion which is the base class
// to all expansion shapes
//
///////////////////////////////////////////////////////////////////////////////

#ifndef NEKTAR_LIB_STDREGIONS_STANDARDEXPANSION_H
#define NEKTAR_LIB_STDREGIONS_STANDARDEXPANSION_H

#include <fstream>
#include <vector>

#include <StdRegions/StdRegions.hpp>
#include <StdRegions/StdRegionsDeclspec.h>
#include <StdRegions/SpatialDomainsDeclarations.hpp>
#include <StdRegions/StdMatrixKey.h>
#include <StdRegions/IndexMapKey.h>
#include <LibUtilities/LinearAlgebra/NekTypeDefs.hpp>
#include <boost/enable_shared_from_this.hpp>
namespace Nektar { namespace LocalRegions { class MatrixKey; class Expansion; } }


namespace Nektar
{
    namespace StdRegions
    {

        class StdExpansion1D;
        class StdExpansion2D;

        typedef Array<OneD, Array<OneD, NekDouble> > NormalVector;

        /** \brief The base class for all shapes
         *
         *  This is the lowest level basic class for all shapes and so
         *  contains the definition of common data and common routine to all
         *  elements
         */
        class StdExpansion : public boost::enable_shared_from_this<StdExpansion>
        {
        public:

            /** \brief Default Constructor */
            STD_REGIONS_EXPORT StdExpansion();

            /** \brief Constructor */
            STD_REGIONS_EXPORT StdExpansion(const int numcoeffs, const int numbases,
                         const LibUtilities::BasisKey &Ba = LibUtilities::NullBasisKey,
                         const LibUtilities::BasisKey &Bb = LibUtilities::NullBasisKey,
                         const LibUtilities::BasisKey &Bc = LibUtilities::NullBasisKey);


            /** \brief Copy Constructor */
            STD_REGIONS_EXPORT StdExpansion(const StdExpansion &T);

            /** \brief Destructor */
            STD_REGIONS_EXPORT virtual ~StdExpansion();


            // Standard Expansion Routines Applicable Regardless of Region

            /** \brief This function returns the number of 1D bases used in
             *  the expansion
             *
             *  \return returns the number of 1D bases used in the expansion,
             *  which is equal to number dimension of the expansion
             */
            inline int GetNumBases() const
            {
                return m_base.num_elements();
            }

            /** \brief This function gets the shared point to basis
             *
             *  \return returns the shared pointer to the bases
             */
            inline const Array<OneD, const LibUtilities::BasisSharedPtr>& GetBase() const
            {
                return(m_base);
            }

            /** \brief This function gets the shared point to basis in
             *  the \a dir direction
             *
             *  \return returns the shared pointer to the basis in
             *  directin \a dir
             */
            inline const LibUtilities::BasisSharedPtr& GetBasis(int dir) const
            {
                ASSERTL1(dir < m_base.num_elements(),
                         "dir is larger than number of bases");
                return(m_base[dir]);
            }

            /** \brief This function returns the total number of coefficients
             *  used in the expansion
             *
             *  \return returns the total number of coefficients (which is
             *  equivalent to the total number of modes) used in the expansion
             */
            inline int GetNcoeffs(void) const
            {
                return(m_ncoeffs);
            }

            /** \brief This function returns the total number of quadrature
             *  points used in the element
             *
             *  \return returns the total number of quadrature points
             */
            inline  int GetTotPoints() const
            {
                int i;
                int nqtot = 1;

                for(i=0; i < m_base.num_elements(); ++i)
                {
                    nqtot *= m_base[i]->GetNumPoints();
                }

                return  nqtot;
            }


            /** \brief This function returns the type of basis used in the \a dir
             *  direction
             *
             *  The different types of bases implemented in the code are defined
             *  in the LibUtilities::BasisType enumeration list. As a result, the
             *  function will return one of the types of this enumeration list.
             *
             *  \param dir the direction
             *  \return returns the type of basis used in the \a dir direction
             */
            inline  LibUtilities::BasisType GetBasisType(const int dir) const
            {
                ASSERTL1(dir < m_base.num_elements(), "dir is larger than m_numbases");
                return(m_base[dir]->GetBasisType());
            }

            /** \brief This function returns the number of expansion modes
             *  in the \a dir direction
             *
             *  \param dir the direction
             *  \return returns the number of expansion modes in the \a dir
             *  direction
             */
            inline int GetBasisNumModes(const int dir) const
            {
                ASSERTL1(dir < m_base.num_elements(),"dir is larger than m_numbases");
                return(m_base[dir]->GetNumModes());
            }


            /** \brief This function returns the maximum number of
             *  expansion modes over all local directions
             *
             *  \return returns the maximum number of expansion modes
             *  over all local directions
             */
            inline int EvalBasisNumModesMax(void) const
            {
                int i;
                int returnval = 0;

                for(i = 0; i < m_base.num_elements(); ++i)
                {
                    returnval = max(returnval, m_base[i]->GetNumModes());
                }

                return returnval;
            }

            /** \brief This function returns the type of quadrature points used
             *  in the \a dir direction
             *
             *  The different types of quadrature points implemented in the code
             *  are defined in the LibUtilities::PointsType enumeration list.
             *  As a result, the function will return one of the types of this
             *  enumeration list.
             *
             *  \param dir the direction
             *  \return returns the type of quadrature points  used in the \a dir
             *  direction
             */
            inline LibUtilities::PointsType GetPointsType(const int dir)  const
            {
                ASSERTL1(dir < m_base.num_elements(), "dir is larger than m_numbases");
                return(m_base[dir]->GetPointsType());
            }

            /** \brief This function returns the number of quadrature points
             *  in the \a dir direction
             *
             *  \param dir the direction
             *  \return returns the number of quadrature points in the \a dir
             *  direction
             */
            inline int GetNumPoints(const int dir) const
            {
                ASSERTL1(dir < m_base.num_elements() || dir == 0,
                         "dir is larger than m_numbases");
                return(m_base.num_elements() > 0 ? m_base[dir]->GetNumPoints() : 1);
            }

            /** \brief This function returns a pointer to the array containing
             *  the quadrature points in \a dir direction
             *
             *  \param dir the direction
             *  \return returns a pointer to the array containing
             *  the quadrature points in \a dir direction
             */
            inline const Array<OneD, const NekDouble>& GetPoints(const int dir) const
            {
                return m_base[dir]->GetZ();
            }


            // Wrappers around virtual Functions

            /** \brief This function returns the number of vertices of the
             *  expansion domain
             *
             *  This function is a wrapper around the virtual function
             *  \a v_GetNverts()
             *
             *  \return returns the number of vertices of the expansion domain
             */
            int GetNverts() const
            {
                return v_GetNverts();
            }

            /** \brief This function returns the number of edges of the
             *  expansion domain
             *
             *  This function is a wrapper around the virtual function
             *  \a v_GetNedges()
             *
             *  \return returns the number of edges of the expansion domain
             */
            int GetNedges() const
            {
                return v_GetNedges();
            }

            /** \brief This function returns the number of expansion coefficients
             *  belonging to the \a i-th edge
             *
             *  This function is a wrapper around the virtual function
             *  \a v_GetEdgeNcoeffs()
             *
             *  \param i specifies which edge
             *  \return returns the number of expansion coefficients belonging to
             *  the \a i-th edge
             */
            int GetEdgeNcoeffs(const int i) const
            {
                return v_GetEdgeNcoeffs(i);
            }


            int GetTotalEdgeIntNcoeffs() const
            {
                return v_GetTotalEdgeIntNcoeffs();
            }

            /** \brief This function returns the number of quadrature points
             *  belonging to the \a i-th edge
             *
             *  This function is a wrapper around the virtual function
             *  \a v_GetEdgeNumPoints()
             *
             *  \param i specifies which edge
             *  \return returns the number of expansion coefficients belonging to
             *  the \a i-th edge
             */
            int GetEdgeNumPoints(const int i) const
            {
                return v_GetEdgeNumPoints(i);
            }


            int DetCartesianDirOfEdge(const int edge)
            {
                return v_DetCartesianDirOfEdge(edge);
            }

            const LibUtilities::BasisKey DetEdgeBasisKey(const int i) const
            {
                return v_DetEdgeBasisKey(i);
            }

            const LibUtilities::BasisKey DetFaceBasisKey(const int i, const int k) const
            {
                return v_DetFaceBasisKey(i, k);
            }
            /**
             * \brief This function returns the number of quadrature points
             * belonging to the \a i-th face.
             *
             * This function is a wrapper around the virtual function \a
             * v_GetFaceNumPoints()
             *
             * \param i specifies which face
             * \return returns the number of expansion coefficients belonging to
             * the \a i-th face
             */
            int GetFaceNumPoints(const int i) const
            {
                return v_GetFaceNumPoints(i);
            }

            /** \brief This function returns the number of expansion coefficients
             *  belonging to the \a i-th face
             *
             *  This function is a wrapper around the virtual function
             *  \a v_GetFaceNcoeffs()
             *
             *  \param i specifies which face
             *  \return returns the number of expansion coefficients belonging to
             *  the \a i-th face
             */
            int GetFaceNcoeffs(const int i) const
            {
                return v_GetFaceNcoeffs(i);
            }

            int GetFaceIntNcoeffs(const int i) const
            {
                return v_GetFaceIntNcoeffs(i);
            }

            int GetTotalFaceIntNcoeffs() const
            {
                return v_GetTotalFaceIntNcoeffs();
            }

            /** \brief This function returns the number of expansion coefficients
             *  belonging to the \a i-th edge/face
             *
             *  This function is a wrapper around the virtual function
             *  \a v_GetTraceNcoeffs()
             *
             *  \param i specifies which edge/face
             *  \return returns the number of expansion coefficients belonging to
             *  the \a i-th edge/face
             */
            int GetTraceNcoeffs(const int i) const
            {
                return v_GetTraceNcoeffs(i);
            }


            LibUtilities::PointsKey GetFacePointsKey(const int i, const int j) const
            {
                return v_GetFacePointsKey(i, j);
            }

            int NumBndryCoeffs(void)  const
            {
                return v_NumBndryCoeffs();
            }

            int NumDGBndryCoeffs(void)  const
            {
                return v_NumDGBndryCoeffs();
            }

            /** \brief This function returns the type of expansion basis on the
             *  \a i-th edge
             *
             *  This function is a wrapper around the virtual function
             *  \a v_GetEdgeBasisType()
             *
             *  The different types of bases implemented in the code are defined
             *  in the LibUtilities::BasisType enumeration list. As a result, the
             *  function will return one of the types of this enumeration list.
             *
             *  \param i specifies which edge
             *  \return returns the expansion basis on the \a i-th edge
             */
            LibUtilities::BasisType GetEdgeBasisType(const int i) const
            {
                return v_GetEdgeBasisType(i);
            }

            /** \brief This function returns the type of expansion
             *  Nodal point type if defined 
             *
             *  This function is a wrapper around the virtual function
             *  \a v_GetNodalPointsKey()
             *
             */
            const LibUtilities::PointsKey GetNodalPointsKey() const
            {
                return v_GetNodalPointsKey();
            };

            /** \brief This function returns the number of faces of the
             *  expansion domain
             *
             *  This function is a wrapper around the virtual function
             *  \a v_GetNFaces()
             *
             *  \return returns the number of faces of the expansion domain
             */
            int GetNfaces() const
            {
                return v_GetNfaces();
            }

            /**
             * @brief Returns the number of trace elements connected to this
             * element.
             *
             * For example, a quadrilateral has four edges, so this function
             * would return 4.
             */
            int GetNtrace() const
            {
                const int nBase = m_base.num_elements();
                return
                    nBase == 1 ? 2 :
                    nBase == 2 ? GetNedges() :
                    nBase == 3 ? GetNfaces() : 0;
            }

            /** \brief This function returns the shape of the expansion domain
             *
             *  This function is a wrapper around the virtual function
             *  \a v_DetShapeType()
             *
             *  The different shape types implemented in the code are defined
             *  in the ::ShapeType enumeration list. As a result, the
             *  function will return one of the types of this enumeration list.
             *
             *  \return returns the shape of the expansion domain
             */
            LibUtilities::ShapeType DetShapeType() const
            {
                return v_DetShapeType();
            }
            
            boost::shared_ptr<StdExpansion> GetStdExp(void) const
            {
                return v_GetStdExp();
            }


            int GetShapeDimension() const
            {
                return v_GetShapeDimension();
            }

            bool IsBoundaryInteriorExpansion()
            {
                return v_IsBoundaryInteriorExpansion();
            }


            bool IsNodalNonTensorialExp()
            {
                return v_IsNodalNonTensorialExp();
            }

            /** \brief This function performs the Backward transformation from
             *  coefficient space to physical space
             *
             *  This function is a wrapper around the virtual function
             *  \a v_BwdTrans()
             *
             *  Based on the expansion coefficients, this function evaluates the
             *  expansion at the quadrature points. This is equivalent to the
             *  operation \f[ u(\xi_{1i}) =
             *  \sum_{p=0}^{P-1} \hat{u}_p \phi_p(\xi_{1i}) \f] which can be
             *  evaluated as \f$ {\bf u} = {\bf B}^T {\bf \hat{u}} \f$ with
             *  \f${\bf B}[i][j] = \phi_i(\xi_{j})\f$
             *
             *  This function requires that the coefficient array
             *  \f$\mathbf{\hat{u}}\f$ provided as \a inarray.
             *
             *  The resulting array
             *  \f$\mathbf{u}[m]=u(\mathbf{\xi}_m)\f$ containing the
             *  expansion evaluated at the quadrature points, is stored
             *  in the \a outarray.
             *
             *  \param inarray contains the values of the expansion
             *  coefficients (input of the function)
             *
             *  \param outarray contains the values of the expansion evaluated
             *  at the quadrature points (output of the function)
             */

            void  BwdTrans (const Array<OneD, const NekDouble>& inarray,
                            Array<OneD, NekDouble> &outarray)
            {
                v_BwdTrans (inarray, outarray);
            }

            /**
             * @brief This function performs the Forward transformation from
             * physical space to coefficient space.
             */
            inline void FwdTrans (const Array<OneD, const NekDouble>& inarray,
                            Array<OneD, NekDouble> &outarray);

            void FwdTrans_BndConstrained(const Array<OneD, const NekDouble>& inarray,
                                         Array<OneD, NekDouble> &outarray)
            {
                v_FwdTrans_BndConstrained(inarray,outarray);
            }

            /** \brief This function integrates the specified function over the
             *  domain
             *
             *  This function is a wrapper around the virtual function
             *  \a v_Integral()
             *
             *  Based on the values of the function evaluated at the quadrature
             *  points (which are stored in \a inarray), this function calculates
             *  the integral of this function over the domain.  This is
             *  equivalent to the numerical evaluation of the operation
             *  \f[ I=\int u(\mathbf{\xi})d \mathbf{\xi}\f]
             *
             *  \param inarray values of the function to be integrated evaluated
             *  at the quadrature points (i.e.
             *  \a inarray[m]=\f$u(\mathbf{\xi}_m)\f$)
             *  \return returns the value of the calculated integral
             *
             *              Inputs:\n

            - \a inarray: definition of function to be returned at quadrature point
            of expansion.

            Outputs:\n

            - returns \f$\int^1_{-1}\int^1_{-1} u(\xi_1, \xi_2) J[i,j] d
            \xi_1 d \xi_2 \f$ where \f$inarray[i,j] =
            u(\xi_{1i},\xi_{2j}) \f$ and \f$ J[i,j] \f$ is the
            Jacobian evaluated at the quadrature point.
             *
             */
            NekDouble Integral(const Array<OneD, const NekDouble>& inarray )
            {
                return v_Integral(inarray);
            }

            /** \brief This function fills the array \a outarray with the
             *  \a mode-th mode of the expansion
             *
             *  This function is a wrapper around the virtual function
             *  \a v_FillMode()
             *
             *  The requested mode is evaluated at the quadrature points
             *
             *  \param mode the mode that should be filled
             *  \param outarray contains the values of the \a mode-th mode of the
             *  expansion evaluated at the quadrature points (output of the
             *  function)
             */
            void FillMode(const int mode, Array<OneD, NekDouble> &outarray)
            {
                v_FillMode(mode, outarray);
            }

            /** \brief this function calculates the inner product of a given
             *  function \a f with the different modes of the expansion
             *
             *  This function is a wrapper around the virtual function
             *  \a v_IProductWRTBase()
             *
             *  This is equivalent to the numerical evaluation of
             *  \f[ I[p] = \int \phi_p(\mathbf{x}) f(\mathbf{x}) d\mathbf{x}\f]
             *            \f$ \begin{array}{rcl} I_{pq} = (\phi_q \phi_q, u) & = &
            \sum_{i=0}^{nq_0} \sum_{j=0}^{nq_1} \phi_p(\xi_{0,i})
            \phi_q(\xi_{1,j}) w^0_i w^1_j u(\xi_{0,i} \xi_{1,j})
            J_{i,j}\\ & = & \sum_{i=0}^{nq_0} \phi_p(\xi_{0,i})
            \sum_{j=0}^{nq_1} \phi_q(\xi_{1,j}) \tilde{u}_{i,j}
            J_{i,j} \end{array} \f$

            where

            \f$  \tilde{u}_{i,j} = w^0_i w^1_j u(\xi_{0,i},\xi_{1,j}) \f$

            which can be implemented as

            \f$  f_{qi} = \sum_{j=0}^{nq_1} \phi_q(\xi_{1,j}) \tilde{u}_{i,j} =
            {\bf B_1 U}  \f$
            \f$  I_{pq} = \sum_{i=0}^{nq_0} \phi_p(\xi_{0,i}) f_{qi} =
            {\bf B_0 F}  \f$
             *
             *  \param inarray contains the values of the function \a f
             *  evaluated at the quadrature points
             *  \param outarray contains the values of the inner product of \a f
             *  with the different modes, i.e. \f$ outarray[p] = I[p]\f$
             *  (output of the function)
             */
            void IProductWRTBase(const Array<OneD, const NekDouble>& inarray,
                                 Array<OneD, NekDouble> &outarray)
            {
                v_IProductWRTBase(inarray, outarray);
            }

            void IProductWRTBase(
                    const Array<OneD, const NekDouble>& base,
                    const Array<OneD, const NekDouble>& inarray,
                    Array<OneD, NekDouble> &outarray,
                    int coll_check)
            {
                v_IProductWRTBase(base, inarray, outarray, coll_check);
            }


            void   IProductWRTDerivBase(const int dir,
                                        const Array<OneD, const NekDouble>& inarray,
                                        Array<OneD, NekDouble> &outarray)
            {
                v_IProductWRTDerivBase(dir,inarray, outarray);
            }

            /// \brief Get the element id of this expansion when used
            /// in a list by returning value of #m_elmt_id
            inline int GetElmtId()
            {
                return m_elmt_id;
            }


            /// \brief Set the element id of this expansion when used
            /// in a list by returning value of #m_elmt_id
            inline void SetElmtId(const int id)
            {
                m_elmt_id = id;
            }

            /** \brief this function returns the physical coordinates of the
             *  quadrature points of the expansion
             *
             *  This function is a wrapper around the virtual function
             *  \a v_GetCoords()
             *
             *  \param coords an array containing the coordinates of the
             *  quadrature points (output of the function)
             */
            void GetCoords(Array<OneD, NekDouble> &coords_1,
                           Array<OneD, NekDouble> &coords_2 = NullNekDouble1DArray,
                           Array<OneD, NekDouble> &coords_3 = NullNekDouble1DArray)
            {
                v_GetCoords(coords_1,coords_2,coords_3);
            }

            /** \brief given the coordinates of a point of the element in the
             *  local collapsed coordinate system, this function calculates the
             *  physical coordinates of the point
             *
             *  This function is a wrapper around the virtual function
             *  \a v_GetCoord()
             *
             *  \param Lcoords the coordinates in the local collapsed
             *  coordinate system
             *  \param coords the physical coordinates (output of the function)
             */
            void GetCoord(const Array<OneD, const NekDouble>& Lcoord,
                          Array<OneD, NekDouble> &coord)
            {
                v_GetCoord(Lcoord, coord);
            }

            inline DNekMatSharedPtr GetStdMatrix(const StdMatrixKey &mkey)
            {
                return m_stdMatrixManager[mkey];
            }

            inline DNekBlkMatSharedPtr GetStdStaticCondMatrix(const StdMatrixKey &mkey)
            {
                return m_stdStaticCondMatrixManager[mkey];
            }

            inline IndexMapValuesSharedPtr GetIndexMap(const IndexMapKey &ikey)
            {
                return m_IndexMapManager[ikey];
            }

            const Array<OneD, const NekDouble>& GetPhysNormals(void)
            {
                return v_GetPhysNormals();
            }

            void SetPhysNormals(Array<OneD, const NekDouble> &normal)
            {
                v_SetPhysNormals(normal);
            }

            STD_REGIONS_EXPORT virtual void SetUpPhysNormals(const int edge);

            void NormVectorIProductWRTBase(const Array<OneD, const NekDouble> &Fx, const Array<OneD, NekDouble> &Fy, Array< OneD, NekDouble> &outarray)
            {
                v_NormVectorIProductWRTBase(Fx,Fy,outarray);
            }

            void NormVectorIProductWRTBase(const Array<OneD, const NekDouble> &Fx, const Array<OneD, const NekDouble> &Fy, const Array<OneD, const NekDouble> &Fz, Array< OneD, NekDouble> &outarray)
            {
                v_NormVectorIProductWRTBase(Fx,Fy,Fz,outarray);
            }

            void NormVectorIProductWRTBase(const Array<OneD, const Array<OneD, NekDouble> > &Fvec, Array< OneD, NekDouble> &outarray)
            {
                v_NormVectorIProductWRTBase(Fvec, outarray);
            }

            DNekScalBlkMatSharedPtr GetLocStaticCondMatrix(const LocalRegions::MatrixKey &mkey)
            {
                return v_GetLocStaticCondMatrix(mkey);
            }

            STD_REGIONS_EXPORT void DropLocStaticCondMatrix(const LocalRegions::MatrixKey &mkey)
            {
                return v_DropLocStaticCondMatrix(mkey);
            }

            StdRegions::Orientation GetForient(int face)
            {
                return v_GetForient(face);
            }

            StdRegions::Orientation GetEorient(int edge)
            {
                return v_GetEorient(edge);
            }

            StdRegions::Orientation GetPorient(int point)
            {
                return v_GetPorient(point);
            }

            StdRegions::Orientation GetCartesianEorient(int edge)
            {
                return v_GetCartesianEorient(edge);
            }

            void SetCoeffsToOrientation(
                Array<OneD, NekDouble> &coeffs,
                StdRegions::Orientation dir)
            {
                v_SetCoeffsToOrientation(coeffs, dir);
            }

            void SetCoeffsToOrientation(
                StdRegions::Orientation dir,
                Array<OneD, const NekDouble> &inarray,
                Array<OneD, NekDouble> &outarray)
            {
                v_SetCoeffsToOrientation(dir,inarray,outarray);
            }

            int CalcNumberOfCoefficients(const std::vector<unsigned int>  &nummodes, int &modes_offset)
            {
                return v_CalcNumberOfCoefficients(nummodes,modes_offset);
            }

            void ExtractDataToCoeffs(const NekDouble *data,
                                     const std::vector<unsigned int > &nummodes,
                                     const int nmodes_offset,
                                     NekDouble *coeffs)
            {
                v_ExtractDataToCoeffs(data,nummodes,nmodes_offset,coeffs);
            }

            // virtual functions related to LocalRegions
            STD_REGIONS_EXPORT NekDouble StdPhysEvaluate(
                                            const Array<OneD, const NekDouble> &Lcoord,
                                            const Array<OneD, const NekDouble> &physvals);


            int GetCoordim()
            {
                return v_GetCoordim();
            }

            void GetBoundaryMap(Array<OneD, unsigned int> &outarray)
            {
                v_GetBoundaryMap(outarray);
            }

            void GetInteriorMap(Array<OneD, unsigned int> &outarray)
            {
                v_GetInteriorMap(outarray);
            }

            int GetVertexMap(const int localVertexId,
                             bool useCoeffPacking = false)
            {
                return v_GetVertexMap(localVertexId,useCoeffPacking);
            }

            void GetEdgeInteriorMap(const int eid, const Orientation edgeOrient,
                                    Array<OneD, unsigned int> &maparray,
                                    Array<OneD, int> &signarray)
            {
                v_GetEdgeInteriorMap(eid,edgeOrient,maparray,signarray);
            }

            void GetFaceInteriorMap(const int fid, const Orientation faceOrient,
                                    Array<OneD, unsigned int> &maparray,
                                    Array<OneD, int> &signarray)
            {
                v_GetFaceInteriorMap(fid,faceOrient,maparray,signarray);
            }

            void GetEdgeToElementMap(const int eid, const Orientation edgeOrient,
                                     Array<OneD, unsigned int> &maparray,
                                     Array<OneD, int> &signarray)
            {
                v_GetEdgeToElementMap(eid,edgeOrient,maparray,signarray);
            }

            void GetFaceToElementMap(const int fid, const Orientation faceOrient,
                                     Array<OneD, unsigned int> &maparray,
                                     Array<OneD, int> &signarray,
                                     int nummodesA = -1, int nummodesB = -1)
            {
                v_GetFaceToElementMap(fid,faceOrient,maparray,signarray,
                                      nummodesA,nummodesB);
            }


            /**
             * @brief Extract the physical values along edge \a edge from \a
             * inarray into \a outarray following the local edge orientation
             * and point distribution defined by defined in \a EdgeExp.
             */

            void GetEdgePhysVals(const int edge, const Array<OneD,
                                 const NekDouble> &inarray,
                                       Array<OneD,NekDouble> &outarray)
            {
                v_GetEdgePhysVals(edge,inarray,outarray);
            }

            void GetEdgePhysVals(const int edge,
                                 const boost::shared_ptr<StdExpansion> &EdgeExp,
                                 const Array<OneD, const NekDouble> &inarray,
                                       Array<OneD,NekDouble> &outarray)
            {
                v_GetEdgePhysVals(edge,EdgeExp,inarray,outarray);
            }

            void GetTracePhysVals(const int edge, const boost::shared_ptr<StdExpansion> &EdgeExp, const Array<OneD, const NekDouble> &inarray, Array<OneD,NekDouble> &outarray)
            {
                v_GetTracePhysVals(edge,EdgeExp,inarray,outarray);
            }

            void GetVertexPhysVals(const int vertex,
                                   const Array<OneD, const NekDouble> &inarray,
                                         NekDouble &outarray)
            {
                v_GetVertexPhysVals(vertex, inarray, outarray);
            }

            void GetEdgeInterpVals(const int edge,const Array<OneD,
                                   const NekDouble> &inarray,
                                         Array<OneD,NekDouble> &outarray)
            {
                v_GetEdgeInterpVals(edge, inarray, outarray);
            }

            /**
             * @brief Extract the metric factors to compute the contravariant
             * fluxes along edge \a edge and stores them into \a outarray
             * following the local edge orientation (i.e. anticlockwise
             * convention).
             */
            void GetEdgeQFactors(
                    const int edge,
                    Array<OneD, NekDouble> &outarray)
            {
                v_GetEdgeQFactors(edge, outarray);
            }


            void GetFacePhysVals(
                const int                                face,
                const boost::shared_ptr<StdExpansion>   &FaceExp,
                const Array<OneD, const NekDouble>      &inarray,
                      Array<OneD,       NekDouble>      &outarray,
                StdRegions::Orientation                  orient = eNoOrientation)
            {
                v_GetFacePhysVals(face, FaceExp, inarray, outarray, orient);
            }

            void GetFacePhysMap(
                const int           face,
                Array<OneD, int>   &outarray)
            {
                v_GetFacePhysMap(face, outarray);
            }

            void MultiplyByQuadratureMetric(
                    const Array<OneD, const NekDouble> &inarray,
                          Array<OneD, NekDouble> &outarray)
            {
                v_MultiplyByQuadratureMetric(inarray, outarray);
            }

            void MultiplyByStdQuadratureMetric(
                    const Array<OneD, const NekDouble> &inarray,
                          Array<OneD, NekDouble> & outarray)
            {
                v_MultiplyByStdQuadratureMetric(inarray, outarray);
            }

            // Matrix Routines

            /** \brief this function generates the mass matrix
             *  \f$\mathbf{M}[i][j] =
             *  \int \phi_i(\mathbf{x}) \phi_j(\mathbf{x}) d\mathbf{x}\f$
             *
             *  \return returns the mass matrix
             */

            STD_REGIONS_EXPORT DNekMatSharedPtr CreateGeneralMatrix(const StdMatrixKey &mkey);

            STD_REGIONS_EXPORT void GeneralMatrixOp(const Array<OneD, const NekDouble> &inarray,
                                 Array<OneD,NekDouble> &outarray,
                                 const StdMatrixKey &mkey);

            void MassMatrixOp(const Array<OneD, const NekDouble> &inarray,
                              Array<OneD,NekDouble> &outarray,
                              const StdMatrixKey &mkey)
            {
                v_MassMatrixOp(inarray,outarray,mkey);
            }

            void LaplacianMatrixOp(const Array<OneD, const NekDouble> &inarray,
                                   Array<OneD,NekDouble> &outarray,
                                   const StdMatrixKey &mkey)
            {
                v_LaplacianMatrixOp(inarray,outarray,mkey);
            }

            void ReduceOrderCoeffs(int numMin,
                                   const Array<OneD, const NekDouble> &inarray,
                                   Array<OneD,NekDouble> &outarray)
            {
                v_ReduceOrderCoeffs(numMin,inarray,outarray);
            }

            void SVVLaplacianFilter(Array<OneD,NekDouble> &array,
                                    const StdMatrixKey &mkey)
            {
                v_SVVLaplacianFilter(array,mkey);
            }

            void LaplacianMatrixOp(const int k1, const int k2,
                                   const Array<OneD, const NekDouble> &inarray,
                                   Array<OneD,NekDouble> &outarray,
                                   const StdMatrixKey &mkey)
            {
                v_LaplacianMatrixOp(k1,k2,inarray,outarray,mkey);
            }

            void WeakDerivMatrixOp(const int i,
                                   const Array<OneD, const NekDouble> &inarray,
                                   Array<OneD,NekDouble> &outarray,
                                   const StdMatrixKey &mkey)
            {
                v_WeakDerivMatrixOp(i,inarray,outarray,mkey);
            }

            void WeakDirectionalDerivMatrixOp(const Array<OneD, const NekDouble> &inarray,
                                              Array<OneD,NekDouble> &outarray,
                                              const StdMatrixKey &mkey)
            {
                v_WeakDirectionalDerivMatrixOp(inarray,outarray,mkey);
            }

            void MassLevelCurvatureMatrixOp(const Array<OneD, const NekDouble> &inarray,
                                            Array<OneD,NekDouble> &outarray,
                                            const StdMatrixKey &mkey)
            {
                v_MassLevelCurvatureMatrixOp(inarray,outarray,mkey);
            }

            void LinearAdvectionDiffusionReactionMatrixOp(const Array<OneD, const NekDouble> &inarray,
                                                 Array<OneD,NekDouble> &outarray,
                                                          const StdMatrixKey &mkey,
                                                          bool addDiffusionTerm = true)
            {
                v_LinearAdvectionDiffusionReactionMatrixOp(inarray,outarray,mkey,addDiffusionTerm);
            }

            /**
             * @param   inarray     Input array @f$ \mathbf{u} @f$.
             * @param   outarray    Output array @f$ \boldsymbol{\nabla^2u}
             *                          + \lambda \boldsymbol{u} @f$.
             * @param   mkey
             */
            void HelmholtzMatrixOp(const Array<OneD, const NekDouble> &inarray,
                                   Array<OneD,NekDouble> &outarray,
                                   const StdMatrixKey &mkey)
            {
                v_HelmholtzMatrixOp(inarray,outarray,mkey);
            }

            DNekMatSharedPtr GenMatrix (const StdMatrixKey &mkey)
            {
                return v_GenMatrix(mkey);
            }

            void PhysDeriv (const Array<OneD, const NekDouble>& inarray,
                            Array<OneD, NekDouble> &out_d0,
                            Array<OneD, NekDouble> &out_d1 = NullNekDouble1DArray,
                            Array<OneD, NekDouble> &out_d2 = NullNekDouble1DArray)
            {
                v_PhysDeriv (inarray, out_d0, out_d1, out_d2);
            }

            void PhysDeriv(const int dir,
                           const Array<OneD, const NekDouble>& inarray,
                           Array<OneD, NekDouble> &outarray)
            {
                v_PhysDeriv (dir, inarray, outarray);
            }

            void PhysDeriv_s(const Array<OneD, const NekDouble>& inarray,
                             Array<OneD, NekDouble> &out_ds)
            {
                v_PhysDeriv_s(inarray,out_ds);
            }

            void PhysDeriv_n(const Array<OneD, const NekDouble>& inarray,
            	             Array<OneD, NekDouble>& out_dn)
            {
            	 v_PhysDeriv_n(inarray,out_dn);
            }

            void PhysDirectionalDeriv(const Array<OneD, const NekDouble>& inarray,
                                      const Array<OneD, const NekDouble>& direction,
                                      Array<OneD, NekDouble> &outarray)
            {
                v_PhysDirectionalDeriv (inarray, direction, outarray);
            }

            void StdPhysDeriv(const Array<OneD, const NekDouble>& inarray,
                              Array<OneD, NekDouble> &out_d0,
                              Array<OneD, NekDouble> &out_d1 = NullNekDouble1DArray,
                              Array<OneD, NekDouble> &out_d2 = NullNekDouble1DArray)
            {
                v_StdPhysDeriv(inarray, out_d0, out_d1, out_d2);
            }

            void StdPhysDeriv (const int dir,
                               const Array<OneD, const NekDouble>& inarray,
                               Array<OneD, NekDouble> &outarray)
            {
                v_StdPhysDeriv(dir,inarray,outarray);
            }

            void AddRobinMassMatrix(const int edgeid, const Array<OneD, const NekDouble > &primCoeffs, DNekMatSharedPtr &inoutmat)
            {
                v_AddRobinMassMatrix(edgeid,primCoeffs,inoutmat);
            }

            void AddRobinEdgeContribution(const int edgeid, const Array<OneD, const NekDouble> &primCoeffs, Array<OneD, NekDouble> &coeffs)
            {
                v_AddRobinEdgeContribution(edgeid, primCoeffs, coeffs);
            }

            /** \brief This function evaluates the expansion at a single
             *  (arbitrary) point of the domain
             *
             *  This function is a wrapper around the virtual function
             *  \a v_PhysEvaluate()
             *
             *  Based on the value of the expansion at the quadrature
             *  points provided in \a physvals, this function
             *  calculates the value of the expansion at an arbitrary
             *  single points (with coordinates \f$ \mathbf{x_c}\f$
             *  given by the pointer \a coords). This operation,
             *  equivalent to \f[ u(\mathbf{x_c}) = \sum_p
             *  \phi_p(\mathbf{x_c}) \hat{u}_p \f] is evaluated using
             *  Lagrangian interpolants through the quadrature points:
             *  \f[ u(\mathbf{x_c}) = \sum_p h_p(\mathbf{x_c}) u_p\f]
             *
             *  \param coords the coordinates of the single point
             *  \param physvals the interpolated field at the quadrature points
             *
             *  \return returns the value of the expansion at the
             *  single point
             */
            NekDouble PhysEvaluate(const Array<OneD, const NekDouble>& coords,
                                   const Array<OneD, const NekDouble>& physvals)
            {
                return v_PhysEvaluate(coords,physvals);
            }


            /** \brief This function evaluates the expansion at a single
             *  (arbitrary) point of the domain
             *
             *  This function is a wrapper around the virtual function
             *  \a v_PhysEvaluate()
             *
             *  Based on the value of the expansion at the quadrature
             *  points provided in \a physvals, this function
             *  calculates the value of the expansion at an arbitrary
             *  single points associated with the interpolation
             *  matrices provided in \f$ I \f$.
             *
             *  \param I an Array of lagrange interpolantes evaluated
             *  at the coordinate and going through the local physical
             *  quadrature
             *  \param physvals the interpolated field at the quadrature points
             *
             *  \return returns the value of the expansion at the
             *  single point
             */
            NekDouble PhysEvaluate(const Array<OneD, DNekMatSharedPtr>& I,
                                   const Array<OneD, const NekDouble >& physvals)
            {
                return v_PhysEvaluate(I,physvals);
            }


            /**
             * \brief Convert local cartesian coordinate \a xi into local
             * collapsed coordinates \a eta
             **/
            void LocCoordToLocCollapsed(const Array<OneD, const NekDouble>& xi,
                                        Array<OneD, NekDouble>& eta)
            {
                v_LocCoordToLocCollapsed(xi,eta);
            }

            const boost::shared_ptr<SpatialDomains::GeomFactors>& GetMetricInfo(void) const
            {
                return v_GetMetricInfo();
            }

            /// \brief Get the element id of this expansion when used
            /// in a list by returning value of #m_elmt_id
            STD_REGIONS_EXPORT virtual int v_GetElmtId();

            STD_REGIONS_EXPORT virtual const Array<OneD, const NekDouble>& v_GetPhysNormals(void);

            STD_REGIONS_EXPORT virtual void v_SetPhysNormals(Array<OneD, const NekDouble> &normal);

            STD_REGIONS_EXPORT virtual void v_SetUpPhysNormals(const int edge);

            STD_REGIONS_EXPORT virtual int v_CalcNumberOfCoefficients(const std::vector<unsigned int>  &nummodes, int &modes_offset);

            /**
             * @brief Unpack data from input file assuming it comes from the
             * same expansion type.
             * @see StdExpansion::ExtractDataToCoeffs
             */
            STD_REGIONS_EXPORT virtual  void v_ExtractDataToCoeffs(const NekDouble *data,
                                                const std::vector<unsigned int > &nummodes,
                                                const int nmode_offset,
                                                NekDouble *coeffs);

            STD_REGIONS_EXPORT virtual void v_NormVectorIProductWRTBase(const Array<OneD, const NekDouble> &Fx, const Array<OneD, const NekDouble> &Fy, Array< OneD, NekDouble> &outarray);

            STD_REGIONS_EXPORT virtual void v_NormVectorIProductWRTBase(const Array<OneD, const NekDouble> &Fx, const Array<OneD, const NekDouble> &Fy, const Array<OneD, const NekDouble> &Fz, Array< OneD, NekDouble> &outarray);

            STD_REGIONS_EXPORT virtual void v_NormVectorIProductWRTBase(const Array<OneD, const Array<OneD, NekDouble> > &Fvec, Array< OneD, NekDouble> &outarray);

            STD_REGIONS_EXPORT virtual DNekScalBlkMatSharedPtr v_GetLocStaticCondMatrix(const LocalRegions::MatrixKey &mkey);

            STD_REGIONS_EXPORT virtual void v_DropLocStaticCondMatrix(const LocalRegions::MatrixKey &mkey);


            STD_REGIONS_EXPORT virtual StdRegions::Orientation v_GetForient(int face);

            STD_REGIONS_EXPORT virtual StdRegions::Orientation v_GetEorient(int edge);

            STD_REGIONS_EXPORT virtual StdRegions::Orientation v_GetCartesianEorient(int edge);

            STD_REGIONS_EXPORT virtual StdRegions::Orientation v_GetPorient(int point);

            /** \brief Function to evaluate the discrete \f$ L_\infty\f$
             *  error \f$ |\epsilon|_\infty = \max |u - u_{exact}|\f$ where \f$
             *    u_{exact}\f$ is given by the array \a sol.
             *
             *    This function takes the physical value space array \a m_phys as
             *  approximate solution
             *
             *  \param sol array of solution function  at physical quadrature
             *  points
             *  \return returns the \f$ L_\infty \f$ error as a NekDouble.
             */
             STD_REGIONS_EXPORT NekDouble Linf(const Array<OneD, const NekDouble>& phys, const Array<OneD, const NekDouble>& sol = NullNekDouble1DArray);

            /** \brief Function to evaluate the discrete \f$ L_2\f$ error,
             *  \f$ | \epsilon |_{2} = \left [ \int^1_{-1} [u - u_{exact}]^2
             *  dx \right]^{1/2} d\xi_1 \f$ where \f$ u_{exact}\f$ is given by
             *  the array \a sol.
             *
             *    This function takes the physical value space array \a m_phys as
             *  approximate solution
             *
             *  \param sol array of solution function  at physical quadrature
             *  points
             *  \return returns the \f$ L_2 \f$ error as a double.
             */
             STD_REGIONS_EXPORT NekDouble L2(const Array<OneD, const NekDouble>& phys, const Array<OneD, const NekDouble>& sol = NullNekDouble1DArray);

            /** \brief Function to evaluate the discrete \f$ H^1\f$
             *  error, \f$ | \epsilon |^1_{2} = \left [ \int^1_{-1} [u -
             *  u_{exact}]^2 + \nabla(u - u_{exact})\cdot\nabla(u -
             *  u_{exact})\cdot dx \right]^{1/2} d\xi_1 \f$ where \f$
             *  u_{exact}\f$ is given by the array \a sol.
             *
             *    This function takes the physical value space array
             *  \a m_phys as approximate solution
             *
             *  \param sol array of solution function  at physical quadrature
             *  points
             *  \return returns the \f$ H_1 \f$ error as a double.
             */
             STD_REGIONS_EXPORT NekDouble H1(const Array<OneD, const NekDouble>& phys, const Array<OneD, const NekDouble>& sol = NullNekDouble1DArray);

            // I/O routines
            const NormalVector & GetEdgeNormal(const int edge) const
            {
                return v_GetEdgeNormal(edge);
            }

            void ComputeEdgeNormal(const int edge)
            {
                v_ComputeEdgeNormal(edge);
            }

            void NegateEdgeNormal(const int edge)
            {
                v_NegateEdgeNormal(edge);
            }

            bool EdgeNormalNegated(const int edge)
            {
                return v_EdgeNormalNegated(edge);
            }

            void ComputeFaceNormal(const int face)
            {
                v_ComputeFaceNormal(face);
            }

            void NegateFaceNormal(const int face)
            {
                v_NegateFaceNormal(face);
            }

            bool FaceNormalNegated(const int face)
            {
                return v_FaceNormalNegated(face);
            }

            void ComputeVertexNormal(const int vertex)
            {
                v_ComputeVertexNormal(vertex);
            }

            const NormalVector & GetFaceNormal(const int face) const
            {
                return v_GetFaceNormal(face);
            }

            const NormalVector & GetVertexNormal(const int vertex) const
            {
                return v_GetVertexNormal(vertex);
            }

            const NormalVector & GetSurfaceNormal(const int id) const
            {
                return v_GetSurfaceNormal(id);
            }

            const LibUtilities::PointsKeyVector GetPointsKeys() const
            {
                LibUtilities::PointsKeyVector p;
                for (int i = 0; i < m_base.num_elements(); ++i)
                {
                    p.push_back(m_base[i]->GetPointsKey());
                }
                return p;
            }

            STD_REGIONS_EXPORT Array<OneD, unsigned int>
                GetEdgeInverseBoundaryMap(int eid)
            {
                return v_GetEdgeInverseBoundaryMap(eid);
            }

            STD_REGIONS_EXPORT Array<OneD, unsigned int>
                GetFaceInverseBoundaryMap(int fid, StdRegions::Orientation faceOrient = eNoOrientation)
            {
                return v_GetFaceInverseBoundaryMap(fid,faceOrient);
            }

            STD_REGIONS_EXPORT DNekMatSharedPtr BuildInverseTransformationMatrix(
                const DNekScalMatSharedPtr & m_transformationmatrix)
            {
                return v_BuildInverseTransformationMatrix(
                    m_transformationmatrix);
            }


            /** \brief This function performs an interpolation from
             * the physical space points provided at input into an
             * array of equispaced points which are not the collapsed
             * coordinate. So for a tetrahedron you will only get a
             * tetrahedral number of values.
             *
             * This is primarily used for output purposes to get a
             * better distribution of points more suitable for most
             * postprocessing
             */
            STD_REGIONS_EXPORT void PhysInterpToSimplexEquiSpaced(
                const Array<OneD, const NekDouble> &inarray,
                Array<OneD, NekDouble>       &outarray);

            /** \brief This function provides the connectivity of
             *   local simplices (triangles or tets) to connect the
             *   equispaced data points provided by
             *   PhysInterpToSimplexEquiSpaced
             *
             *  This is a virtual call to the function 
             *  \a v_GetSimplexEquiSpaceConnectivity
             */ 
            STD_REGIONS_EXPORT void GetSimplexEquiSpacedConnectivity(
                Array<OneD, int> &conn,
                bool              standard = true)
            {
                v_GetSimplexEquiSpacedConnectivity(conn,standard);
            }

            template<class T>
            boost::shared_ptr<T> as()
            {
#if defined __INTEL_COMPILER && BOOST_VERSION > 105200
                typedef typename boost::shared_ptr<T>::element_type E;
                E * p = dynamic_cast< E* >( shared_from_this().get() );
                ASSERTL1(p, "Cannot perform cast");
                return boost::shared_ptr<T>( shared_from_this(), p );
#else
                return boost::dynamic_pointer_cast<T>( shared_from_this() );
#endif
            }

            void IProductWRTBase_SumFac(const Array<OneD, const NekDouble>& inarray,
                                        Array<OneD, NekDouble> &outarray,
                                        bool multiplybyweights = true)
            {
                v_IProductWRTBase_SumFac(inarray,outarray,multiplybyweights);
            }

        protected:
            Array<OneD, LibUtilities::BasisSharedPtr> m_base; /**< Bases needed for the expansion */
            int m_elmt_id;
            int m_ncoeffs;                                   /**< Total number of coefficients used in the expansion */
            LibUtilities::NekManager<StdMatrixKey, DNekMat, StdMatrixKey::opLess> m_stdMatrixManager;
            LibUtilities::NekManager<StdMatrixKey, DNekBlkMat, StdMatrixKey::opLess> m_stdStaticCondMatrixManager;
	    LibUtilities::NekManager<IndexMapKey, IndexMapValues, IndexMapKey::opLess> m_IndexMapManager;

            DNekMatSharedPtr CreateStdMatrix(const StdMatrixKey &mkey)
            {
                return v_CreateStdMatrix(mkey);
            }

            /** \brief Create the static condensation of a matrix when
                using a boundary interior decomposition

                If a matrix system can be represented by
                \f$ Mat = \left [ \begin{array}{cc}
                A & B \\
                C & D \end{array} \right ] \f$
                This routine creates a matrix containing the statically
                condense system of the form
                \f$ Mat = \left [ \begin{array}{cc}
                A - B D^{-1} C & B D^{-1} \\
                D^{-1} C       & D^{-1} \end{array} \right ] \f$
            **/
            STD_REGIONS_EXPORT DNekBlkMatSharedPtr CreateStdStaticCondMatrix(const StdMatrixKey &mkey);

            /** \brief Create an IndexMap which contains mapping information linking any specific
                element shape with either its boundaries, edges, faces, verteces, etc.

                The index member of the IndexMapValue struct gives back an integer associated with an entity index
                The sign member of the same struct gives back a sign to algebrically apply entities orientation
            **/
            STD_REGIONS_EXPORT IndexMapValuesSharedPtr CreateIndexMap(const IndexMapKey &ikey);

            STD_REGIONS_EXPORT void BwdTrans_MatOp(const Array<OneD, const NekDouble>& inarray,
                                Array<OneD, NekDouble> &outarray);

            void BwdTrans_SumFac(const Array<OneD, const NekDouble>& inarray,
                                 Array<OneD, NekDouble> &outarray)
            {
                v_BwdTrans_SumFac(inarray,outarray);
            }


            void IProductWRTDerivBase_SumFac(const int dir,
                                             const Array<OneD, const NekDouble>& inarray,
                                             Array<OneD, NekDouble> &outarray)
            {
                v_IProductWRTDerivBase_SumFac(dir,inarray,outarray);
            }

            // The term _MatFree denotes that the action of the MatrixOperation
            // is done withouth actually using the matrix (which then needs to be stored/calculated).
            // Although this does not strictly mean that no matrix operations are involved in the
            // evaluation of the operation, we use this term in the same context used as in the following
            // paper:
            // R. C. Kirby, M. G. Knepley, A. Logg, and L. R. Scott,
            // "Optimizing the evaluation of finite element matrices," SISC 27:741-758 (2005)
            STD_REGIONS_EXPORT void GeneralMatrixOp_MatFree(const Array<OneD, const NekDouble> &inarray,
                                               Array<OneD,NekDouble> &outarray,
                                               const StdMatrixKey &mkey);

            STD_REGIONS_EXPORT void MassMatrixOp_MatFree(const Array<OneD, const NekDouble> &inarray,
                                            Array<OneD,NekDouble> &outarray,
                                            const StdMatrixKey &mkey);

            void LaplacianMatrixOp_MatFree(const Array<OneD, const NekDouble> &inarray,
                                                 Array<OneD,NekDouble> &outarray,
                                                 const StdMatrixKey &mkey)
            {
                v_LaplacianMatrixOp_MatFree(inarray,outarray,mkey);
            }

            STD_REGIONS_EXPORT void LaplacianMatrixOp_MatFree_Kernel(
                const Array<OneD, const NekDouble> &inarray,
                      Array<OneD,       NekDouble> &outarray,
                      Array<OneD,       NekDouble> &wsp)
            {
                v_LaplacianMatrixOp_MatFree_Kernel(inarray, outarray, wsp);
            }

            STD_REGIONS_EXPORT void LaplacianMatrixOp_MatFree_GenericImpl(const Array<OneD, const NekDouble> &inarray,
                                                             Array<OneD,NekDouble> &outarray,
                                                             const StdMatrixKey &mkey);

            STD_REGIONS_EXPORT void LaplacianMatrixOp_MatFree(const int k1, const int k2,
                                                 const Array<OneD, const NekDouble> &inarray,
                                                 Array<OneD,NekDouble> &outarray,
                                                 const StdMatrixKey &mkey);

            STD_REGIONS_EXPORT void WeakDerivMatrixOp_MatFree(const int i,
                                                 const Array<OneD, const NekDouble> &inarray,
                                                 Array<OneD,NekDouble> &outarray,
                                                 const StdMatrixKey &mkey);

            STD_REGIONS_EXPORT void WeakDirectionalDerivMatrixOp_MatFree(const Array<OneD, const NekDouble> &inarray,
                                                      Array<OneD,NekDouble> &outarray,
                                                      const StdMatrixKey &mkey);

            STD_REGIONS_EXPORT void MassLevelCurvatureMatrixOp_MatFree(const Array<OneD, const NekDouble> &inarray,
                                                    Array<OneD,NekDouble> &outarray,
                                                    const StdMatrixKey &mkey);

            STD_REGIONS_EXPORT void LinearAdvectionDiffusionReactionMatrixOp_MatFree( const Array<OneD, const NekDouble> &inarray,
                                                                   Array<OneD,NekDouble> &outarray,
                                                                   const StdMatrixKey &mkey,
                                                                   bool addDiffusionTerm = true);

            void HelmholtzMatrixOp_MatFree(const Array<OneD, const NekDouble> &inarray,
                                                 Array<OneD,NekDouble> &outarray,
                                                 const StdMatrixKey &mkey)
            {
                v_HelmholtzMatrixOp_MatFree(inarray,outarray,mkey);
            }

            STD_REGIONS_EXPORT void HelmholtzMatrixOp_MatFree_GenericImpl(const Array<OneD, const NekDouble> &inarray,
                                                             Array<OneD,NekDouble> &outarray,
                                                             const StdMatrixKey &mkey);

            STD_REGIONS_EXPORT virtual void v_SetCoeffsToOrientation(StdRegions::Orientation dir,
                                                  Array<OneD, const NekDouble> &inarray,
                                                  Array<OneD, NekDouble> &outarray);

            STD_REGIONS_EXPORT virtual void v_SetCoeffsToOrientation(
                Array<OneD, NekDouble> &coeffs,
                StdRegions::Orientation dir);

            STD_REGIONS_EXPORT virtual NekDouble v_StdPhysEvaluate(
                                                   const Array<OneD, const NekDouble> &Lcoord,
                                                   const Array<OneD, const NekDouble> &physvals);

        private:
            // Virtual functions
            STD_REGIONS_EXPORT virtual int v_GetNverts() const = 0;
            STD_REGIONS_EXPORT virtual int v_GetNedges() const;

            STD_REGIONS_EXPORT virtual int v_GetNfaces() const;

            STD_REGIONS_EXPORT virtual int v_NumBndryCoeffs() const;

            STD_REGIONS_EXPORT virtual int v_NumDGBndryCoeffs() const;

            STD_REGIONS_EXPORT virtual int v_GetEdgeNcoeffs(const int i) const;

            STD_REGIONS_EXPORT virtual int v_GetTotalEdgeIntNcoeffs() const;

            STD_REGIONS_EXPORT virtual int v_GetEdgeNumPoints(const int i) const;

            STD_REGIONS_EXPORT virtual int v_DetCartesianDirOfEdge(const int edge);

            STD_REGIONS_EXPORT virtual const LibUtilities::BasisKey v_DetEdgeBasisKey(const int i) const;
<<<<<<< HEAD
            
            STD_REGIONS_EXPORT virtual const LibUtilities::BasisKey v_DetFaceBasisKey(const int i, const int k) const;
            
=======

            STD_REGIONS_EXPORT virtual const LibUtilities::BasisKey v_DetFaceBasisKey(const int i, const int k) const;

>>>>>>> 6450b595
            STD_REGIONS_EXPORT virtual int v_GetFaceNumPoints(const int i) const;

            STD_REGIONS_EXPORT virtual int v_GetFaceNcoeffs(const int i) const;

            STD_REGIONS_EXPORT virtual int v_GetFaceIntNcoeffs(const int i) const;

            STD_REGIONS_EXPORT virtual int v_GetTotalFaceIntNcoeffs() const;


            STD_REGIONS_EXPORT virtual int v_GetTraceNcoeffs(const int i) const;

            STD_REGIONS_EXPORT virtual LibUtilities::PointsKey v_GetFacePointsKey(const int i, const int j) const;

            STD_REGIONS_EXPORT virtual LibUtilities::BasisType v_GetEdgeBasisType(const int i) const;

            STD_REGIONS_EXPORT virtual const LibUtilities::PointsKey v_GetNodalPointsKey() const;

            STD_REGIONS_EXPORT virtual LibUtilities::ShapeType v_DetShapeType() const;

            STD_REGIONS_EXPORT virtual boost::shared_ptr<StdExpansion> 
                v_GetStdExp(void) const;

            STD_REGIONS_EXPORT virtual int v_GetShapeDimension() const;

            STD_REGIONS_EXPORT virtual bool  v_IsBoundaryInteriorExpansion();

            STD_REGIONS_EXPORT virtual bool  v_IsNodalNonTensorialExp();

            STD_REGIONS_EXPORT virtual void   v_BwdTrans   (const Array<OneD, const NekDouble>& inarray,
                                         Array<OneD, NekDouble> &outarray) = 0;

            /**
             * @brief Transform a given function from physical quadrature space
             * to coefficient space.
             * @see StdExpansion::FwdTrans
             */
            STD_REGIONS_EXPORT virtual void   v_FwdTrans   (
                            const Array<OneD, const NekDouble>& inarray,
                                  Array<OneD,       NekDouble> &outarray) = 0;

            /**
             * @brief Calculates the inner product of a given function \a f
             * with the different modes of the expansion
             */
            STD_REGIONS_EXPORT virtual void  v_IProductWRTBase(
                            const Array<OneD, const NekDouble>& inarray,
                                  Array<OneD,       NekDouble> &outarray) = 0;

            STD_REGIONS_EXPORT virtual void v_IProductWRTBase(
                            const Array<OneD, const NekDouble>& base,
                            const Array<OneD, const NekDouble>& inarray,
                                  Array<OneD,       NekDouble>& outarray,
                                  int coll_check)
            {
                ASSERTL0(false, "StdExpansion::v_IProductWRTBase has no (and should have no) implementation");
            }

            STD_REGIONS_EXPORT virtual void  v_IProductWRTDerivBase (const int dir,
                                                   const Array<OneD, const NekDouble>& inarray,
                                                   Array<OneD, NekDouble> &outarray);

            STD_REGIONS_EXPORT virtual void v_FwdTrans_BndConstrained(const Array<OneD, const NekDouble>& inarray,
                                                   Array<OneD, NekDouble> &outarray);

            STD_REGIONS_EXPORT virtual NekDouble v_Integral(const Array<OneD, const NekDouble>& inarray );

            STD_REGIONS_EXPORT virtual void   v_PhysDeriv (const Array<OneD, const NekDouble>& inarray,
                                        Array<OneD, NekDouble> &out_d1,
                                        Array<OneD, NekDouble> &out_d2,
                                        Array<OneD, NekDouble> &out_d3);

	    STD_REGIONS_EXPORT virtual void v_PhysDeriv_s (const Array<OneD, const NekDouble>& inarray,
	    	    			Array<OneD, NekDouble> &out_ds);

            STD_REGIONS_EXPORT virtual void v_PhysDeriv_n(const Array<OneD, const NekDouble>& inarray,
            	                        Array<OneD, NekDouble>& out_dn);
            STD_REGIONS_EXPORT virtual void v_PhysDeriv(const int dir,
                                     const Array<OneD, const NekDouble>& inarray,
                                     Array<OneD, NekDouble> &out_d0);

            STD_REGIONS_EXPORT virtual void v_PhysDirectionalDeriv(const Array<OneD, const NekDouble>& inarray,
                                                const Array<OneD, const NekDouble>& direction,
                                                Array<OneD, NekDouble> &outarray);

            STD_REGIONS_EXPORT virtual void v_StdPhysDeriv (const Array<OneD, const NekDouble>& inarray,
                                         Array<OneD, NekDouble> &out_d1,
                                         Array<OneD, NekDouble> &out_d2,
                                         Array<OneD, NekDouble> &out_d3);

            STD_REGIONS_EXPORT virtual void   v_StdPhysDeriv (const int dir,
                                           const Array<OneD, const NekDouble>& inarray,
                                           Array<OneD, NekDouble> &outarray);

            STD_REGIONS_EXPORT virtual void v_AddRobinMassMatrix(const int edgeid, const Array<OneD, const NekDouble > &primCoeffs, DNekMatSharedPtr &inoutmat);

            STD_REGIONS_EXPORT virtual void v_AddRobinEdgeContribution(const int edgeid, const Array<OneD, const NekDouble> &primCoeffs, Array<OneD, NekDouble> &coeffs);

            STD_REGIONS_EXPORT virtual NekDouble v_PhysEvaluate(const Array<OneD, const NekDouble>& coords, const Array<OneD, const NekDouble> & physvals);

            STD_REGIONS_EXPORT virtual NekDouble v_PhysEvaluate(const Array<OneD, DNekMatSharedPtr >& I, const Array<OneD, const NekDouble> & physvals);

            STD_REGIONS_EXPORT virtual void v_LocCoordToLocCollapsed(
                                        const Array<OneD, const NekDouble>& xi,
                                        Array<OneD, NekDouble>& eta);


            STD_REGIONS_EXPORT virtual void v_FillMode(const int mode, Array<OneD, NekDouble> &outarray);

            STD_REGIONS_EXPORT virtual DNekMatSharedPtr v_GenMatrix(const StdMatrixKey &mkey);

            STD_REGIONS_EXPORT virtual DNekMatSharedPtr v_CreateStdMatrix(const StdMatrixKey &mkey);

            STD_REGIONS_EXPORT virtual void v_GetCoords(Array<OneD, NekDouble> &coords_0,
                                     Array<OneD, NekDouble> &coords_1,
                                     Array<OneD, NekDouble> &coords_2);

            STD_REGIONS_EXPORT virtual void v_GetCoord(const Array<OneD, const NekDouble>& Lcoord,
                                    Array<OneD, NekDouble> &coord);

            STD_REGIONS_EXPORT virtual int v_GetCoordim(void);

            STD_REGIONS_EXPORT virtual void v_GetBoundaryMap(Array<OneD, unsigned int>& outarray);

            STD_REGIONS_EXPORT virtual void v_GetInteriorMap(Array<OneD, unsigned int>& outarray);

            STD_REGIONS_EXPORT virtual int v_GetVertexMap(int localVertexId,
                                                          bool useCoeffPacking = false);

            STD_REGIONS_EXPORT virtual void v_GetEdgeInteriorMap(const int eid, const Orientation edgeOrient,
                                              Array<OneD, unsigned int> &maparray,
                                              Array<OneD, int> &signarray);

            STD_REGIONS_EXPORT virtual void v_GetFaceInteriorMap(const int fid, const Orientation faceOrient,
                                              Array<OneD, unsigned int> &maparray,
                                              Array<OneD, int> &signarray);

            STD_REGIONS_EXPORT virtual void v_GetEdgeToElementMap(const int eid, const Orientation edgeOrient,
                                               Array<OneD, unsigned int> &maparray,
                                               Array<OneD, int> &signarray);

            STD_REGIONS_EXPORT virtual void v_GetFaceToElementMap(const int fid, const Orientation faceOrient,
                                               Array<OneD, unsigned int> &maparray,
                                               Array<OneD, int> &signarray,
                                               int nummodesA = -1, int nummodesB = -1);

            /**
             * @brief Extract the physical values along edge \a edge from \a
             * inarray into \a outarray following the local edge orientation
             * and point distribution defined by defined in \a EdgeExp.
             */
            STD_REGIONS_EXPORT virtual void v_GetEdgePhysVals(const int edge, const Array<OneD, const NekDouble> &inarray, Array<OneD,NekDouble> &outarray);

            STD_REGIONS_EXPORT virtual void v_GetEdgePhysVals(const int edge,  const boost::shared_ptr<StdExpansion>  &EdgeExp, const Array<OneD, const NekDouble> &inarray, Array<OneD,NekDouble> &outarray);

            STD_REGIONS_EXPORT virtual void v_GetTracePhysVals(const int edge,  const boost::shared_ptr<StdExpansion>  &EdgeExp, const Array<OneD, const NekDouble> &inarray, Array<OneD,NekDouble> &outarray, StdRegions::Orientation  orient = eNoOrientation);

            STD_REGIONS_EXPORT virtual void v_GetVertexPhysVals(const int vertex, const Array<OneD, const NekDouble> &inarray, NekDouble &outarray);

            STD_REGIONS_EXPORT virtual void v_GetEdgeInterpVals(const int edge,
                const Array<OneD, const NekDouble> &inarray,Array<OneD,NekDouble> &outarray);

            STD_REGIONS_EXPORT virtual void v_GetEdgeQFactors(
                const int edge,
                Array<OneD, NekDouble> &outarray);

            STD_REGIONS_EXPORT virtual void v_GetFacePhysVals(
                const int                                face,
                const boost::shared_ptr<StdExpansion>   &FaceExp,
                const Array<OneD, const NekDouble>      &inarray,
                      Array<OneD,       NekDouble>      &outarray,
                StdRegions::Orientation                  orient);

            STD_REGIONS_EXPORT virtual void v_GetFacePhysMap(
                const int       face,
                Array<OneD,int> &outarray);

            STD_REGIONS_EXPORT virtual void v_MultiplyByQuadratureMetric(
                    const Array<OneD, const NekDouble> &inarray,
                    Array<OneD, NekDouble> &outarray);

            STD_REGIONS_EXPORT virtual void v_MultiplyByStdQuadratureMetric(
                    const Array<OneD, const NekDouble> &inarray,
                    Array<OneD, NekDouble> &outarray);

            STD_REGIONS_EXPORT virtual const  boost::shared_ptr<SpatialDomains::GeomFactors>& v_GetMetricInfo() const;

            STD_REGIONS_EXPORT virtual void v_BwdTrans_SumFac(const Array<OneD, const NekDouble>& inarray,
                                           Array<OneD, NekDouble> &outarray);

            STD_REGIONS_EXPORT virtual void v_IProductWRTBase_SumFac(const Array<OneD, const NekDouble>& inarray,
                                                                     Array<OneD, NekDouble> &outarray, bool multiplybyweights = true);

            STD_REGIONS_EXPORT virtual void v_IProductWRTDerivBase_SumFac(const int dir,
                                                       const Array<OneD, const NekDouble>& inarray,
                                                       Array<OneD, NekDouble> &outarray);

            STD_REGIONS_EXPORT virtual void v_MassMatrixOp(const Array<OneD, const NekDouble> &inarray,
                                        Array<OneD,NekDouble> &outarray,
                                        const StdMatrixKey &mkey);

            STD_REGIONS_EXPORT virtual void v_LaplacianMatrixOp(const Array<OneD, const NekDouble> &inarray,
                                             Array<OneD,NekDouble> &outarray,
                                             const StdMatrixKey &mkey);

            STD_REGIONS_EXPORT virtual void v_SVVLaplacianFilter(Array<OneD,NekDouble> &array,
                                             const StdMatrixKey &mkey);

            STD_REGIONS_EXPORT virtual void v_ReduceOrderCoeffs(
                                            int numMin,
                                            const Array<OneD, const NekDouble> &inarray,
                                            Array<OneD,NekDouble> &outarray);

            STD_REGIONS_EXPORT virtual void v_LaplacianMatrixOp(const int k1, const int k2,
                                             const Array<OneD, const NekDouble> &inarray,
                                             Array<OneD,NekDouble> &outarray,
                                             const StdMatrixKey &mkey);

            STD_REGIONS_EXPORT virtual void v_WeakDerivMatrixOp(const int i,
                                             const Array<OneD, const NekDouble> &inarray,
                                             Array<OneD,NekDouble> &outarray,
                                             const StdMatrixKey &mkey);

            STD_REGIONS_EXPORT virtual void v_WeakDirectionalDerivMatrixOp(const Array<OneD, const NekDouble> &inarray,
                                                        Array<OneD,NekDouble> &outarray,
                                                        const StdMatrixKey &mkey);

            STD_REGIONS_EXPORT virtual void v_MassLevelCurvatureMatrixOp(const Array<OneD, const NekDouble> &inarray,
                                                        Array<OneD,NekDouble> &outarray,
                                                        const StdMatrixKey &mkey);

            STD_REGIONS_EXPORT virtual void v_LinearAdvectionDiffusionReactionMatrixOp(const Array<OneD,
                                                                    const NekDouble> &inarray,
                                                                    Array<OneD,NekDouble> &outarray,
                                                                    const StdMatrixKey &mkey,
                                                                    bool addDiffusionTerm=true);

            STD_REGIONS_EXPORT virtual void v_HelmholtzMatrixOp(const Array<OneD, const NekDouble> &inarray,
                                             Array<OneD,NekDouble> &outarray,
                                             const StdMatrixKey &mkey);

            STD_REGIONS_EXPORT virtual void v_LaplacianMatrixOp_MatFree(const Array<OneD, const NekDouble> &inarray,
                                                           Array<OneD,NekDouble> &outarray,
                                                           const StdMatrixKey &mkey);

            STD_REGIONS_EXPORT virtual void v_LaplacianMatrixOp_MatFree_Kernel(
                                const Array<OneD, const NekDouble> &inarray,
                                      Array<OneD,       NekDouble> &outarray,
                                      Array<OneD,       NekDouble> &wsp);

            STD_REGIONS_EXPORT virtual void v_HelmholtzMatrixOp_MatFree(const Array<OneD, const NekDouble> &inarray,
                                                           Array<OneD,NekDouble> &outarray,
                                                           const StdMatrixKey &mkey);

            STD_REGIONS_EXPORT virtual const NormalVector & v_GetEdgeNormal(const int edge) const;

            STD_REGIONS_EXPORT virtual void v_ComputeEdgeNormal(const int edge);

            STD_REGIONS_EXPORT virtual void v_NegateEdgeNormal(const int edge);

            STD_REGIONS_EXPORT virtual bool v_EdgeNormalNegated(const int edge);

            STD_REGIONS_EXPORT virtual void v_ComputeFaceNormal(const int face);

            STD_REGIONS_EXPORT virtual void v_NegateFaceNormal(const int face);

            
            STD_REGIONS_EXPORT virtual bool v_FaceNormalNegated(const int face);

            STD_REGIONS_EXPORT virtual const NormalVector & v_GetVertexNormal(const int vertex) const;

            STD_REGIONS_EXPORT virtual void v_ComputeVertexNormal(const int vertex);

            STD_REGIONS_EXPORT virtual const NormalVector & v_GetFaceNormal(const int face) const;
            STD_REGIONS_EXPORT virtual const NormalVector &
                v_GetSurfaceNormal(const int id) const;

            STD_REGIONS_EXPORT virtual Array<OneD, unsigned int>
                v_GetEdgeInverseBoundaryMap(int eid);

            STD_REGIONS_EXPORT virtual Array<OneD, unsigned int>
                v_GetFaceInverseBoundaryMap(int fid, StdRegions::Orientation faceOrient = eNoOrientation);

            STD_REGIONS_EXPORT virtual DNekMatSharedPtr v_BuildInverseTransformationMatrix(const DNekScalMatSharedPtr & m_transformationmatrix);

            STD_REGIONS_EXPORT virtual void v_GetSimplexEquiSpacedConnectivity(
                Array<OneD, int> &conn,
                bool              standard = true);
        };


        typedef boost::shared_ptr<StdExpansion> StdExpansionSharedPtr;
        typedef std::vector< StdExpansionSharedPtr > StdExpansionVector;
        typedef std::vector< StdExpansionSharedPtr >::iterator StdExpansionVectorIter;

        /**
         *  This function is a wrapper around the virtual function
         *  \a v_FwdTrans()
         *
         *  Given a function evaluated at the quadrature points, this
         *  function calculates the expansion coefficients such that the
         *  resulting expansion approximates the original function.
         *
         *  The calculation of the expansion coefficients is done using a
         *  Galerkin projection. This is equivalent to the operation:
         *  \f[ \mathbf{\hat{u}} = \mathbf{M}^{-1} \mathbf{I}\f]
         *  where
         *  - \f$\mathbf{M}[p][q]= \int\phi_p(\mathbf{\xi})\phi_q(
         *  \mathbf{\xi}) d\mathbf{\xi}\f$ is the Mass matrix
         *  - \f$\mathbf{I}[p] = \int\phi_p(\mathbf{\xi}) u(\mathbf{\xi})
         *  d\mathbf{\xi}\f$
         *
         *  This function takes the array \a inarray as the values of the
         *  function evaluated at the quadrature points
         *  (i.e. \f$\mathbf{u}\f$),
         *  and stores the resulting coefficients \f$\mathbf{\hat{u}}\f$
         *  in the \a outarray
         *
         *  @param inarray array of the function discretely evaluated at the
         *  quadrature points
         *
         *  @param outarray array of the function coefficieints
         */
        inline void StdExpansion::FwdTrans (const Array<OneD, const NekDouble>& inarray,
                        Array<OneD, NekDouble> &outarray)
        {
            v_FwdTrans(inarray,outarray);
        }

    } //end of namespace
} //end of namespace

#endif //STANDARDDEXPANSION_H<|MERGE_RESOLUTION|>--- conflicted
+++ resolved
@@ -1539,15 +1539,9 @@
             STD_REGIONS_EXPORT virtual int v_DetCartesianDirOfEdge(const int edge);
 
             STD_REGIONS_EXPORT virtual const LibUtilities::BasisKey v_DetEdgeBasisKey(const int i) const;
-<<<<<<< HEAD
-            
+
             STD_REGIONS_EXPORT virtual const LibUtilities::BasisKey v_DetFaceBasisKey(const int i, const int k) const;
-            
-=======
-
-            STD_REGIONS_EXPORT virtual const LibUtilities::BasisKey v_DetFaceBasisKey(const int i, const int k) const;
-
->>>>>>> 6450b595
+
             STD_REGIONS_EXPORT virtual int v_GetFaceNumPoints(const int i) const;
 
             STD_REGIONS_EXPORT virtual int v_GetFaceNcoeffs(const int i) const;
