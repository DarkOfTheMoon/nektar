--- conflicted
+++ resolved
@@ -1468,17 +1468,6 @@
 
             // backward transform to physical space
             OrthoExp.BwdTrans(orthocoeffs,array);
-<<<<<<< HEAD
-        }                        
-        void StdQuadExp::v_ReduceOrderCoeffs(
-                    int numMin,
-                    const Array<OneD, const NekDouble> &inarray,
-                          Array<OneD, NekDouble> &outarray)
-        {
-            int n_coeffs = inarray.num_elements();
-            
-            
-=======
         }
 
         void StdQuadExp::v_ReduceOrderCoeffs(
@@ -1488,37 +1477,10 @@
         {
             int n_coeffs = inarray.num_elements();
 
-
->>>>>>> 3b24f18e
             Array<OneD, NekDouble> coeff(n_coeffs);
             Array<OneD, NekDouble> coeff_tmp(n_coeffs,0.0);
             Array<OneD, NekDouble> tmp;
             Array<OneD, NekDouble> tmp2;
-<<<<<<< HEAD
-            
-            int       nmodes0 = m_base[0]->GetNumModes();
-            int       nmodes1 = m_base[1]->GetNumModes();
-            int       numMax  = nmodes0;
-            
-            Vmath::Vcopy(n_coeffs,inarray,1,coeff_tmp,1);
-            
-            const LibUtilities::PointsKey Pkey0(nmodes0,LibUtilities::eGaussLobattoLegendre);
-            
-            const LibUtilities::PointsKey Pkey1(nmodes1,LibUtilities::eGaussLobattoLegendre);
-            
-            LibUtilities::BasisKey b0(m_base[0]->GetBasisType(),nmodes0,Pkey0);
-            LibUtilities::BasisKey b1(m_base[1]->GetBasisType(),nmodes1,Pkey1);
-            
-            LibUtilities::BasisKey bortho0(LibUtilities::eOrtho_A,nmodes0,Pkey0);
-            LibUtilities::BasisKey bortho1(LibUtilities::eOrtho_A,nmodes1,Pkey1);
-            
-            LibUtilities::InterpCoeff2D(
-                                        b0,b1,coeff_tmp,
-                                        bortho0, bortho1, coeff);
-            
-            Vmath::Zero(n_coeffs,coeff_tmp,1);
-            
-=======
 
             int       nmodes0 = m_base[0]->GetNumModes();
             int       nmodes1 = m_base[1]->GetNumModes();
@@ -1542,25 +1504,12 @@
 
             Vmath::Zero(n_coeffs,coeff_tmp,1);
 
->>>>>>> 3b24f18e
             int cnt = 0;
             for (int i = 0; i < numMin+1; ++i)
             {
                 Vmath::Vcopy(numMin,
                              tmp  = coeff+cnt,1,
                              tmp2 = coeff_tmp+cnt,1);
-<<<<<<< HEAD
-                
-                cnt = i*numMax;
-            }
-            
-            //Vmath::Vcopy(n_coeffs,coeff_tmp,1,outarray,1);
-            
-            LibUtilities::InterpCoeff2D(
-                                        bortho0, bortho1, coeff_tmp,
-                                        b0,b1,outarray);
-        }
-=======
 
                 cnt = i*numMax;
             }
@@ -1569,7 +1518,6 @@
                 bortho0, bortho1, coeff_tmp, b0, b1, outarray);
         }
 
->>>>>>> 3b24f18e
         
         void StdQuadExp::v_MassMatrixOp(
                             const Array<OneD, const NekDouble> &inarray,
