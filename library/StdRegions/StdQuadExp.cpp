///////////////////////////////////////////////////////////////////////////////
//
// File StdQuadExp.cpp
//
// For more information, please see: http://www.nektar.info
//
// The MIT License
//
// Copyright (c) 2006 Division of Applied Mathematics, Brown University (USA),
// Department of Aeronautics, Imperial College London (UK), and Scientific
// Computing and Imaging Institute, University of Utah (USA).
//
// License for the specific language governing rights and limitations under
// Permission is hereby granted, free of charge, to any person obtaining a
// copy of this software and associated documentation files (the "Software"),
// to deal in the Software without restriction, including without limitation
// the rights to use, copy, modify, merge, publish, distribute, sublicense,
// and/or sell copies of the Software, and to permit persons to whom the
// Software is furnished to do so, subject to the following conditions:
//
// The above copyright notice and this permission notice shall be included
// in all copies or substantial portions of the Software.
//
// THE SOFTWARE IS PROVIDED "AS IS", WITHOUT WARRANTY OF ANY KIND, EXPRESS
// OR IMPLIED, INCLUDING BUT NOT LIMITED TO THE WARRANTIES OF MERCHANTABILITY,
// FITNESS FOR A PARTICULAR PURPOSE AND NONINFRINGEMENT. IN NO EVENT SHALL
// THE AUTHORS OR COPYRIGHT HOLDERS BE LIABLE FOR ANY CLAIM, DAMAGES OR OTHER
// LIABILITY, WHETHER IN AN ACTION OF CONTRACT, TORT OR OTHERWISE, ARISING
// FROM, OUT OF OR IN CONNECTION WITH THE SOFTWARE OR THE USE OR OTHER
// DEALINGS IN THE SOFTWARE.
//
// Description: Quadrilateral routines built upon StdExpansion2D
//
///////////////////////////////////////////////////////////////////////////////
#include <LibUtilities/Foundations/InterpCoeff.h>
#include <StdRegions/StdQuadExp.h>
#include <StdRegions/StdSegExp.h>
#include <LibUtilities/Foundations/ManagerAccess.h>

namespace Nektar
{
    namespace StdRegions
    {


        StdQuadExp::StdQuadExp()
        {
        }

        /** \brief Constructor using BasisKey class for quadrature
         *  points and order definition
         */
        StdQuadExp::StdQuadExp(const LibUtilities::BasisKey &Ba,
                               const LibUtilities::BasisKey &Bb):
            StdExpansion  (Ba.GetNumModes()*Bb.GetNumModes(),2,Ba,Bb),
            StdExpansion2D(Ba.GetNumModes()*Bb.GetNumModes(),Ba,Bb)
        {
        }

        /** \brief Copy Constructor */
        StdQuadExp::StdQuadExp(const StdQuadExp &T):
            StdExpansion(T),
            StdExpansion2D(T)
        {            
        }

        /** \brief Destructor */
        StdQuadExp::~StdQuadExp()
        {
        }

        /////////////////////////
        // Integration Methods //
        /////////////////////////

        NekDouble StdQuadExp::v_Integral(
                                  const Array<OneD, const NekDouble>& inarray)
        {
            Array<OneD, const NekDouble> w0 = m_base[0]->GetW();
            Array<OneD, const NekDouble> w1 = m_base[1]->GetW();

            return StdExpansion2D::Integral(inarray,w0,w1);
        }

        /////////////////////////////
        // Differentiation Methods //
        /////////////////////////////

        /** \brief Calculate the derivative of the physical points
         *
         *  For quadrilateral region can use the Tensor_Deriv function
         *  defined under StdExpansion.
         */

        void StdQuadExp::v_PhysDeriv(const Array<OneD, const NekDouble>& inarray,
                            Array<OneD, NekDouble> &out_d0,
                            Array<OneD, NekDouble> &out_d1,
                            Array<OneD, NekDouble> &out_d2)
        {
            PhysTensorDeriv(inarray, out_d0, out_d1);
        }

        void StdQuadExp::v_PhysDeriv(const int dir,
                             const Array<OneD, const NekDouble>& inarray,
                             Array<OneD, NekDouble> &outarray)
        {
            switch(dir)
            {
            case 0:
                {
                    PhysTensorDeriv(inarray, outarray, NullNekDouble1DArray);
                }
                break;
            case 1:
                {
                    PhysTensorDeriv(inarray, NullNekDouble1DArray, outarray);
                }
                break;
            default:
                {
                    ASSERTL1(false,"input dir is out of range");
                }
                break;
            }
        }

        void StdQuadExp::v_StdPhysDeriv(const Array<OneD, const NekDouble>& inarray,
                            Array<OneD, NekDouble> &out_d0,
                            Array<OneD, NekDouble> &out_d1,
                            Array<OneD, NekDouble> &out_d2)
        {
            //PhysTensorDeriv(inarray, out_d0, out_d1);
            StdQuadExp::v_PhysDeriv(inarray, out_d0, out_d1);
        }

        void StdQuadExp::v_StdPhysDeriv(const int dir,
                            const Array<OneD, const NekDouble>& inarray,
                            Array<OneD, NekDouble> &outarray)
        {
            //PhysTensorDeriv(inarray, outarray);
            StdQuadExp::v_PhysDeriv(dir,inarray,outarray);

        }


        ////////////////
        // Transforms //
        ////////////////

        void StdQuadExp::v_BwdTrans(const Array<OneD, const NekDouble>& inarray,
                            Array<OneD, NekDouble> &outarray)
        {
            if(m_base[0]->Collocation() && m_base[1]->Collocation())
            {
                Vmath::Vcopy(m_base[0]->GetNumPoints() * m_base[1]->GetNumPoints(),
                               inarray, 1, outarray, 1);
            }
            else
            {
                StdQuadExp::v_BwdTrans_SumFac(inarray,outarray);
            }
        }

        void StdQuadExp::v_BwdTrans_SumFac(
                            const Array<OneD, const NekDouble>& inarray,
                            Array<OneD, NekDouble> &outarray)
        {
            Array<OneD, NekDouble> wsp(m_base[0]->GetNumPoints()*
                                       m_base[1]->GetNumModes());

            BwdTrans_SumFacKernel(m_base[0]->GetBdata(),
                                  m_base[1]->GetBdata(),
                                  inarray,outarray,wsp,true,true);
        }

        // The arguments doCheckCollDir0 and doCheckCollDir1 allow you to specify whether
        // to check if the basis has collocation properties (i.e. for the classical spectral
        // element basis, In this case the 1D 'B' matrix is equal to the identity matrix
        // which can be exploited to speed up the calculations).
        // However, as this routine also allows to pass the matrix 'DB' (derivative of the basis),
        // the collocation property cannot always be used. Therefor follow this rule:
        // if base0 == m_base[0]->GetBdata() --> set doCheckCollDir0 == true;
        //    base1 == m_base[1]->GetBdata() --> set doCheckCollDir1 == true;
        //    base0 == m_base[0]->GetDbdata() --> set doCheckCollDir0 == false;
        //    base1 == m_base[1]->GetDbdata() --> set doCheckCollDir1 == false;
        void StdQuadExp::v_BwdTrans_SumFacKernel(
                            const Array<OneD, const NekDouble>& base0,
                            const Array<OneD, const NekDouble>& base1,
                            const Array<OneD, const NekDouble>& inarray,
                            Array<OneD, NekDouble> &outarray,
                            Array<OneD, NekDouble> &wsp,
                            bool doCheckCollDir0,
                            bool doCheckCollDir1)
        {
            int  nquad0  = m_base[0]->GetNumPoints();
            int  nquad1  = m_base[1]->GetNumPoints();
            int  nmodes0 = m_base[0]->GetNumModes();
            int  nmodes1 = m_base[1]->GetNumModes();

            bool colldir0 = doCheckCollDir0?(m_base[0]->Collocation()):false;
            bool colldir1 = doCheckCollDir1?(m_base[1]->Collocation()):false;

            if(colldir0 && colldir1)
            {
                Vmath::Vcopy(m_ncoeffs,inarray.get(),1,outarray.get(),1);
            }
            else if(colldir0)
            {
                Blas::Dgemm('N','T', nquad0, nquad1,nmodes1, 1.0, &inarray[0], nquad0,
                                base1.get(), nquad1, 0.0, &outarray[0], nquad0);
            }
            else if(colldir1)
            {
                Blas::Dgemm('N','N', nquad0,nmodes1,nmodes0,1.0, base0.get(),
                                nquad0, &inarray[0], nmodes0,0.0,&outarray[0], nquad0);
            }
            else
            {
                ASSERTL1(wsp.num_elements()>=nquad0*nmodes1,"Workspace size is not sufficient");

                // Those two calls correpsond to the operation
                // out = B0*in*Transpose(B1);
                Blas::Dgemm('N','N', nquad0,nmodes1,nmodes0,1.0, base0.get(),
                                nquad0, &inarray[0], nmodes0,0.0,&wsp[0], nquad0);
                Blas::Dgemm('N','T', nquad0, nquad1,nmodes1, 1.0, &wsp[0], nquad0,
                                base1.get(), nquad1, 0.0, &outarray[0], nquad0);
            }
        }


        void StdQuadExp::v_FwdTrans(const Array<OneD, const NekDouble>& inarray,
                            Array<OneD, NekDouble> &outarray)
        {
            if((m_base[0]->Collocation())&&(m_base[1]->Collocation()))
            {
                Vmath::Vcopy(m_ncoeffs, inarray, 1, outarray, 1);
            }
            else
            {
	        StdQuadExp::v_IProductWRTBase(inarray,outarray);

                // get Mass matrix inverse
                StdMatrixKey     masskey(eInvMass,DetShapeType(),*this);
                DNekMatSharedPtr matsys = GetStdMatrix(masskey);

                // copy inarray in case inarray == outarray
                NekVector<NekDouble> in(m_ncoeffs,outarray,eCopy);
                NekVector<NekDouble> out(m_ncoeffs,outarray,eWrapper);

                out = (*matsys)*in;
            }
        }

      void StdQuadExp::v_FwdTrans_BndConstrained(
                            const Array<OneD, const NekDouble>& inarray,
                            Array<OneD, NekDouble> &outarray)
        {
            if((m_base[0]->Collocation())&&(m_base[1]->Collocation()))
            {
                Vmath::Vcopy(m_ncoeffs, inarray, 1, outarray, 1);
            }
            else
            {
                int i,j;
                int npoints[2] = {m_base[0]->GetNumPoints(),
                                  m_base[1]->GetNumPoints()};
                int nmodes[2]  = {m_base[0]->GetNumModes(),
                                  m_base[1]->GetNumModes()};

                fill(outarray.get(), outarray.get()+m_ncoeffs, 0.0 );

                Array<OneD, NekDouble> physEdge[4];
                Array<OneD, NekDouble> coeffEdge[4];
                for(i = 0; i < 4; i++)
                {
                    physEdge[i]  = Array<OneD, NekDouble>(npoints[i%2]);
                    coeffEdge[i] = Array<OneD, NekDouble>(nmodes[i%2]);
                }

                for(i = 0; i < npoints[0]; i++)
                {
                    physEdge[0][i] = inarray[i];
                    physEdge[2][i] = inarray[npoints[0]*npoints[1]-1-i];
                }

                for(i = 0; i < npoints[1]; i++)
                {
                    physEdge[1][i] = inarray[npoints[0]-1+i*npoints[0]];
                    physEdge[3][i] = inarray[(npoints[1]-1)*npoints[0]-i*npoints[0]];
                }

                StdSegExpSharedPtr segexp[2] = {MemoryManager<StdRegions::StdSegExp>::AllocateSharedPtr(m_base[0]->GetBasisKey()),
                                                MemoryManager<StdRegions::StdSegExp>::AllocateSharedPtr(m_base[1]->GetBasisKey())};

                Array<OneD, unsigned int> mapArray;
                Array<OneD, int>          signArray;
                NekDouble sign;

                for(i = 0; i < 4; i++)
                {
                    segexp[i%2]->FwdTrans_BndConstrained(physEdge[i],coeffEdge[i]);

                    GetEdgeToElementMap(i,eForwards,mapArray,signArray);
                    for(j=0; j < nmodes[i%2]; j++)
                    {
                        sign = (NekDouble) signArray[j];
                        outarray[ mapArray[j] ] = sign * coeffEdge[i][j];
                    }
                }

                Array<OneD, NekDouble> tmp0(m_ncoeffs);
                Array<OneD, NekDouble> tmp1(m_ncoeffs);

                StdMatrixKey   masskey(eMass,DetShapeType(),*this);
                MassMatrixOp(outarray,tmp0,masskey);
                IProductWRTBase(inarray,tmp1);

                Vmath::Vsub(m_ncoeffs, tmp1, 1, tmp0, 1, tmp1, 1);

                // get Mass matrix inverse (only of interior DOF)
                // use block (1,1) of the static condensed system
                // note: this block alreay contains the inverse matrix
                DNekMatSharedPtr  matsys = (m_stdStaticCondMatrixManager[masskey])->GetBlock(1,1);

                int nBoundaryDofs = NumBndryCoeffs();
                int nInteriorDofs = m_ncoeffs - nBoundaryDofs;


                Array<OneD, NekDouble> rhs(nInteriorDofs);
                Array<OneD, NekDouble> result(nInteriorDofs);

                GetInteriorMap(mapArray);

                for(i = 0; i < nInteriorDofs; i++)
                {
                    rhs[i] = tmp1[ mapArray[i] ];
                }

                Blas::Dgemv('N',nInteriorDofs,nInteriorDofs,1.0, &(matsys->GetPtr())[0],
                            nInteriorDofs,rhs.get(),1,0.0,result.get(),1);

                for(i = 0; i < nInteriorDofs; i++)
                {
                    outarray[ mapArray[i] ] = result[i];
                }
            }

        }

        /////////////////////////////
        // Inner Product Functions //
        /////////////////////////////

       /** \brief Calculate the inner product of inarray with respect to
        *  the basis B=base0*base1 and put into outarray
        *
        *  \f$
        *  \begin{array}{rcl}
        *  I_{pq} = (\phi_q \phi_q, u) & = & \sum_{i=0}^{nq_0}
        *  \sum_{j=0}^{nq_1}
        *  \phi_p(\xi_{0,i}) \phi_q(\xi_{1,j}) w^0_i w^1_j u(\xi_{0,i}
        *  \xi_{1,j}) \\
        *  & = & \sum_{i=0}^{nq_0} \phi_p(\xi_{0,i})
        *  \sum_{j=0}^{nq_1} \phi_q(\xi_{1,j}) \tilde{u}_{i,j}
        *  \end{array}
        *  \f$
        *
        *  where
        *
        *  \f$  \tilde{u}_{i,j} = w^0_i w^1_j u(\xi_{0,i},\xi_{1,j}) \f$
        *
        *  which can be implemented as
        *
        *  \f$  f_{qi} = \sum_{j=0}^{nq_1} \phi_q(\xi_{1,j})
        *  \tilde{u}_{i,j} = {\bf B_1 U}  \f$
        *  \f$  I_{pq} = \sum_{i=0}^{nq_0} \phi_p(\xi_{0,i}) f_{qi} =
        *  {\bf B_0 F}  \f$
        */
        void StdQuadExp::v_IProductWRTBase(
                            const Array<OneD, const NekDouble>& inarray,
                            Array<OneD, NekDouble> &outarray)
        {
            if(m_base[0]->Collocation() && m_base[1]->Collocation())
            {
                MultiplyByQuadratureMetric(inarray,outarray);
            }
            else
            {
                StdQuadExp::v_IProductWRTBase_SumFac(inarray,outarray);
            }
        }


        void StdQuadExp::v_IProductWRTBase_SumFac(
<<<<<<< HEAD
                             const Array<OneD, const NekDouble>& inarray, 
                             Array<OneD, NekDouble> &outarray,
                             bool multiplybyweights)
=======
                             const Array<OneD, const NekDouble>& inarray,
                             Array<OneD, NekDouble> &outarray)
>>>>>>> aca0fa2f
        {
            int    nquad0 = m_base[0]->GetNumPoints();
            int    nquad1 = m_base[1]->GetNumPoints();
            int    order0 = m_base[0]->GetNumModes();
<<<<<<< HEAD
                            
            
            if(multiplybyweights)
            {
                Array<OneD,NekDouble> tmp(nquad0*nquad1+nquad1*order0);
                Array<OneD,NekDouble> wsp(tmp+nquad0*nquad1);         
                // multiply by integration constants 
                MultiplyByQuadratureMetric(inarray,tmp);
                
                IProductWRTBase_SumFacKernel(m_base[0]->GetBdata(),
                                             m_base[1]->GetBdata(),
                                             tmp,outarray,wsp,true,true);
            }
            else
            {
                Array<OneD,NekDouble> wsp(nquad1*order0);
                IProductWRTBase_SumFacKernel(m_base[0]->GetBdata(),
                                             m_base[1]->GetBdata(),
                                             inarray,outarray,wsp,true,true);
            }
=======

            Array<OneD,NekDouble> tmp(nquad0*nquad1+nquad1*order0);
            Array<OneD,NekDouble> wsp(tmp+nquad0*nquad1);

            // multiply by integration constants
            MultiplyByQuadratureMetric(inarray,tmp);

            IProductWRTBase_SumFacKernel(m_base[0]->GetBdata(),
                                         m_base[1]->GetBdata(),
                                         tmp,outarray,wsp,true,true);
>>>>>>> aca0fa2f
        }

        void StdQuadExp::v_IProductWRTBase_MatOp(
                             const Array<OneD, const NekDouble>& inarray,
                             Array<OneD, NekDouble> &outarray)
        {
            int nq = GetTotPoints();
            StdMatrixKey      iprodmatkey(eIProductWRTBase,DetShapeType(),*this);
            DNekMatSharedPtr  iprodmat = GetStdMatrix(iprodmatkey);

            Blas::Dgemv('N',m_ncoeffs,nq,1.0,iprodmat->GetPtr().get(),
                        m_ncoeffs, inarray.get(), 1, 0.0, outarray.get(), 1);
        }

        void StdQuadExp::v_IProductWRTDerivBase(const int dir,
                            const Array<OneD, const NekDouble>& inarray,
                            Array<OneD, NekDouble> & outarray)
        {
            StdQuadExp::IProductWRTDerivBase_SumFac(dir,inarray,outarray);
        }

        void StdQuadExp::v_IProductWRTDerivBase_SumFac(const int dir,
                             const Array<OneD, const NekDouble>& inarray,
                             Array<OneD, NekDouble> &outarray)
        {
            ASSERTL0((dir==0)||(dir==1),"input dir is out of range");

            int    nquad0 = m_base[0]->GetNumPoints();
            int    nquad1 = m_base[1]->GetNumPoints();
            int     nqtot = nquad0*nquad1;
            int    order0 = m_base[0]->GetNumModes();

            Array<OneD,NekDouble> tmp(nqtot+nquad1*order0);
            Array<OneD,NekDouble> wsp(tmp+nqtot);

            // multiply by integration constants
            MultiplyByQuadratureMetric(inarray,tmp);

            if(dir) // dir == 1
            {
                IProductWRTBase_SumFacKernel(m_base[0]->GetBdata(),
                                             m_base[1]->GetDbdata(),
                                             tmp,outarray,wsp,true,false);
            }
            else    // dir == 0
            {
                IProductWRTBase_SumFacKernel(m_base[0]->GetDbdata(),
                                             m_base[1]->GetBdata(),
                                             tmp,outarray,wsp,false,true);
            }
        }

        void StdQuadExp::v_IProductWRTDerivBase_MatOp(const int dir,
                             const Array<OneD, const NekDouble>& inarray,
                             Array<OneD, NekDouble> &outarray)
        {
            ASSERTL0((dir==0)||(dir==1),"input dir is out of range");

            int nq = GetTotPoints();
            MatrixType mtype;

            if(dir) // dir == 1
            {
                mtype = eIProductWRTDerivBase1;
            }
            else    // dir == 0
            {
                mtype = eIProductWRTDerivBase0;
            }

            StdMatrixKey      iprodmatkey(mtype,DetShapeType(),*this);
            DNekMatSharedPtr  iprodmat = GetStdMatrix(iprodmatkey);

            Blas::Dgemv('N',m_ncoeffs,nq,1.0,iprodmat->GetPtr().get(),
                        m_ncoeffs, inarray.get(), 1, 0.0, outarray.get(), 1);
        }

        // the arguments doCheckCollDir0 and doCheckCollDir1 allow you to specify whether
        // to check if the basis has collocation properties (i.e. for the classical spectral
        // element basis, In this case the 1D 'B' matrix is equal to the identity matrix
        // which can be exploited to speed up the calculations).
        // However, as this routine also allows to pass the matrix 'DB' (derivative of the basis),
        // the collocation property cannot always be used. Therefor follow this rule:
        // if base0 == m_base[0]->GetBdata() --> set doCheckCollDir0 == true;
        //    base1 == m_base[1]->GetBdata() --> set doCheckCollDir1 == true;
        //    base0 == m_base[0]->GetDbdata() --> set doCheckCollDir0 == false;
        //    base1 == m_base[1]->GetDbdata() --> set doCheckCollDir1 == false;
        void StdQuadExp::v_IProductWRTBase_SumFacKernel(
                             const Array<OneD, const NekDouble>& base0,
                             const Array<OneD, const NekDouble>& base1,
                             const Array<OneD, const NekDouble>& inarray,
                             Array<OneD, NekDouble> &outarray,
                             Array<OneD, NekDouble> &wsp,
                             bool doCheckCollDir0,
                             bool doCheckCollDir1)
            {
                int    nquad0 = m_base[0]->GetNumPoints();
                int    nquad1 = m_base[1]->GetNumPoints();
                int    nmodes0 = m_base[0]->GetNumModes();
                int    nmodes1 = m_base[1]->GetNumModes();

                bool colldir0 = doCheckCollDir0?(m_base[0]->Collocation()):false;
                bool colldir1 = doCheckCollDir1?(m_base[1]->Collocation()):false;

                if(colldir0 && colldir1)
                {
                    Vmath::Vcopy(m_ncoeffs,inarray.get(),1,outarray.get(),1);
                }
                else if(colldir0)
                {
                    Blas::Dgemm('N', 'N',nmodes0,nmodes1, nquad1,1.0, inarray.get(),
                                nmodes0, base1.get(), nquad1, 0.0,outarray.get(),nmodes0);
                }
                else if(colldir1)
                {
                    Blas::Dgemm('T','N',nmodes0,nquad1,nquad0,1.0,base0.get(),
                                nquad0,inarray.get(),nquad0,0.0,outarray.get(),nmodes0);
                }
                else
                {
                    ASSERTL1(wsp.num_elements()>=nquad1*nmodes0,"Workspace size is not sufficient");

#if 1
                    Blas::Dgemm('T','N',nmodes0,nquad1,nquad0,1.0,base0.get(),
                                nquad0,inarray.get(),nquad0,0.0,wsp.get(),nmodes0);

#else
                    for(int i = 0; i < nmodes0; ++i)
                    {
                        for(int j = 0; j < nquad1; ++j)
                        {
                            wsp[j*nmodes0+i] = Blas::Ddot(nquad0,
                                                          base0.get()+i*nquad0,1,
                                                          inarray.get()+j*nquad0,1);
                        }
                    }
#endif
                    Blas::Dgemm('N', 'N',nmodes0,nmodes1, nquad1,1.0, wsp.get(),
                                nmodes0, base1.get(), nquad1, 0.0,outarray.get(),nmodes0);
                }
            }

        //////////////////////////
        // Evaluation functions //
        //////////////////////////


        void StdQuadExp::v_LocCoordToLocCollapsed(const Array<OneD, const NekDouble>& xi,
                                                 Array<OneD, NekDouble>& eta)
        {
            eta[0] = xi[0];
            eta[1] = xi[1];
        }

        /** \brief Fill outarray with mode \a mode of expansion
         *
         *  Note for quadrilateral expansions _base[0] (i.e. p)  modes run
         *  fastest
         */

        void StdQuadExp::v_FillMode(const int mode,
                            Array<OneD, NekDouble> &outarray)
        {
            int    i;
            int   nquad0 = m_base[0]->GetNumPoints();
            int   nquad1 = m_base[1]->GetNumPoints();
            Array<OneD, const NekDouble> base0  = m_base[0]->GetBdata();
            Array<OneD, const NekDouble> base1  = m_base[1]->GetBdata();
            int   btmp0 = m_base[0]->GetNumModes();
            int   mode0 = mode%btmp0;
            int   mode1 = mode/btmp0;


            ASSERTL2(mode1 == (int)floor((1.0*mode)/btmp0),
                     "Integer Truncation not Equiv to Floor");

            ASSERTL2(m_ncoeffs <= mode,
                     "calling argument mode is larger than total expansion order");

            for(i = 0; i < nquad1; ++i)
            {
                Vmath::Vcopy(nquad0,(NekDouble *)(base0.get() + mode0*nquad0),
                             1, &outarray[0]+i*nquad0,1);
            }

            for(i = 0; i < nquad0; ++i)
            {
                Vmath::Vmul(nquad1,(NekDouble *)(base1.get() + mode1*nquad1),1,
                            &outarray[0]+i,nquad0,&outarray[0]+i,nquad0);
            }
        }

        //////////////////////
        // Helper functions //
        //////////////////////

        int StdQuadExp::v_GetNverts() const
        {
            return 4;
        }

        int StdQuadExp::v_GetNedges() const
        {
            return 4;
        }

        int StdQuadExp::v_GetEdgeNcoeffs(const int i) const
        {
            ASSERTL2((i >= 0)&&(i <= 3),"edge id is out of range");

            if((i == 0)||(i == 2))
            {
                return  GetBasisNumModes(0);
            }
            else
            {
                return  GetBasisNumModes(1);
            }
        }

        int StdQuadExp::v_GetEdgeNumPoints(const int i) const
        {
            ASSERTL2((i >= 0)&&(i <= 3),"edge id is out of range");

            if((i == 0)||(i == 2))
            {
                return  GetNumPoints(0);
            }
            else
            {
                return  GetNumPoints(1);
            }
        }

        LibUtilities::BasisType StdQuadExp::v_GetEdgeBasisType(const int i) const
        {
            ASSERTL2((i >= 0)&&(i <= 3),"edge id is out of range");

            if((i == 0)||(i == 2))
            {
                return  GetBasisType(0);
            }
            else
            {
                return  GetBasisType(1);
            }
        }

        int StdQuadExp::v_DetCartesianDirOfEdge(const int edge)
        {
            ASSERTL2((edge >= 0)&&(edge <= 3),"edge id is out of range");

            if((edge == 0)||(edge == 2))
            {
                return  0;
            }
            else
            {
                return  1;
            }
        }

        const LibUtilities::BasisKey StdQuadExp::v_DetEdgeBasisKey(const int i) const
        {
            ASSERTL2((i >= 0)&&(i <= 3),"edge id is out of range");

            if((i == 0)||(i == 2))
            {
                return  GetBasis(0)->GetBasisKey();
            }
            else
            {
               return  GetBasis(1)->GetBasisKey();
            }

        }

        LibUtilities::ShapeType StdQuadExp::v_DetShapeType() const
        {
            return LibUtilities::eQuadrilateral;
        };


        int StdQuadExp::v_NumBndryCoeffs() const
        {
            ASSERTL1(GetBasisType(0) == LibUtilities::eModified_A ||
                     GetBasisType(0) == LibUtilities::eGLL_Lagrange||
                     GetBasisType(0) == LibUtilities::eGauss_Lagrange,
                     "BasisType is not a boundary interior form");
            ASSERTL1(GetBasisType(1) == LibUtilities::eModified_A ||
                     GetBasisType(1) == LibUtilities::eGLL_Lagrange||
                     GetBasisType(0) == LibUtilities::eGauss_Lagrange,
                      "BasisType is not a boundary interior form");

            return 4 + 2*(GetBasisNumModes(0)-2) + 2*(GetBasisNumModes(1)-2);
        }

        int StdQuadExp::v_NumDGBndryCoeffs() const
        {
            ASSERTL1(GetBasisType(0) == LibUtilities::eModified_A ||
                     GetBasisType(0) == LibUtilities::eGLL_Lagrange ||
                     GetBasisType(0) == LibUtilities::eGauss_Lagrange,
                     "BasisType is not a boundary interior form");
            ASSERTL1(GetBasisType(1) == LibUtilities::eModified_A ||
                     GetBasisType(1) == LibUtilities::eGLL_Lagrange ||
                     GetBasisType(0) == LibUtilities::eGauss_Lagrange,
                     "BasisType is not a boundary interior form");

            return  2*GetBasisNumModes(0) + 2*GetBasisNumModes(1);
        }

        int StdQuadExp::v_CalcNumberOfCoefficients(
                           const std::vector<unsigned int> &nummodes,
                           int &modes_offset)
        {
            int nmodes = nummodes[modes_offset]*nummodes[modes_offset+1];
            modes_offset += 2;

            return nmodes;
        }

        bool StdQuadExp::v_IsBoundaryInteriorExpansion()
        {
            bool returnval = false;

            if((m_base[0]->GetBasisType() == LibUtilities::eModified_A)
               ||(m_base[0]->GetBasisType() == LibUtilities::eGLL_Lagrange))
            {
                if((m_base[1]->GetBasisType() == LibUtilities::eModified_A)
                   ||(m_base[1]->GetBasisType() == LibUtilities::eGLL_Lagrange))
                {
                    returnval = true;
                }
            }

            return returnval;
        }

        void StdQuadExp::v_GetCoords(Array<OneD, NekDouble> &coords_0,
			    Array<OneD, NekDouble> &coords_1,
			    Array<OneD, NekDouble> &coords_2)
        {
            Array<OneD, const NekDouble> z0 = m_base[0]->GetZ();
            Array<OneD, const NekDouble> z1 = m_base[1]->GetZ();
            int nq0 = GetNumPoints(0);
            int nq1 = GetNumPoints(1);
            int i;

            for(i = 0; i < nq1; ++i)
            {
                Blas::Dcopy(nq0,z0.get(), 1,&coords_0[0] + i*nq0,1);
                Vmath::Fill(nq0,z1[i],&coords_1[0] + i*nq0,1);
            }
        }

        //////////////
        // Mappings //
        //////////////

        void StdQuadExp::v_GetBoundaryMap(Array<OneD, unsigned int>& outarray)
        {
            int i;
            int cnt=0;
            int nummodes0, nummodes1;
            int value1 = 0, value2 = 0;
            if(outarray.num_elements()!=NumBndryCoeffs())
            {
                outarray = Array<OneD, unsigned int>(NumBndryCoeffs());
            }

            nummodes0 = m_base[0]->GetNumModes();
            nummodes1 = m_base[1]->GetNumModes();

            const LibUtilities::BasisType Btype0 = GetBasisType(0);
            const LibUtilities::BasisType Btype1 = GetBasisType(1);

            switch(Btype1)
            {
            case LibUtilities::eGLL_Lagrange:
            case LibUtilities::eGauss_Lagrange:
                value1 = nummodes0;
                break;
            case LibUtilities::eModified_A:
                value1 = 2*nummodes0;
                break;
            default:
                ASSERTL0(0,"Mapping array is not defined for this expansion");
                break;
            }

            for(i = 0; i < value1; i++)
            {
                outarray[i]=i;
            }
            cnt=value1;

            switch(Btype0)
            {
            case LibUtilities::eGLL_Lagrange:
            case LibUtilities::eGauss_Lagrange:
                value2 = value1+nummodes0-1;
                break;
            case LibUtilities::eModified_A:
                value2 = value1+1;
                break;
            default:
                ASSERTL0(0,"Mapping array is not defined for this expansion");
                break;
            }

            for(i = 0; i < nummodes1-2; i++)
            {
                outarray[cnt++]=value1+i*nummodes0;
                outarray[cnt++]=value2+i*nummodes0;
            }


            if(Btype1 == LibUtilities::eGLL_Lagrange || Btype1 == LibUtilities::eGauss_Lagrange )
            {
                for(i = nummodes0*(nummodes1-1);i < GetNcoeffs(); i++)
                {
                    outarray[cnt++] = i;
                }
            }
        }

        void StdQuadExp::v_GetInteriorMap(Array<OneD, unsigned int>& outarray)
        {
            int i,j;
            int cnt=0;
            int nummodes0, nummodes1;
            int startvalue;
            if(outarray.num_elements()!=GetNcoeffs()-NumBndryCoeffs())
            {
                outarray = Array<OneD, unsigned int>(GetNcoeffs()-NumBndryCoeffs());
            }

            nummodes0 = m_base[0]->GetNumModes();
            nummodes1 = m_base[1]->GetNumModes();

            const LibUtilities::BasisType Btype0 = GetBasisType(0);
            const LibUtilities::BasisType Btype1 = GetBasisType(1);

            switch(Btype1)
            {
            case LibUtilities::eGLL_Lagrange:
                startvalue = nummodes0;
                break;
            case LibUtilities::eModified_A:
                startvalue = 2*nummodes0;
                break;
            default:
                ASSERTL0(0,"Mapping array is not defined for this expansion");
                break;
            }

            switch(Btype0)
            {
            case LibUtilities::eGLL_Lagrange:
                startvalue++;
                break;
            case LibUtilities::eModified_A:
                startvalue+=2;
                break;
            default:
                ASSERTL0(0,"Mapping array is not defined for this expansion");
                break;
            }

            for(i = 0; i < nummodes1-2; i++)
            {
                for(j = 0; j < nummodes0-2; j++)
                {
                    outarray[cnt++]=startvalue+j;
                }
                startvalue+=nummodes0;
            }
        }

        int StdQuadExp::v_GetVertexMap(int localVertexId, bool useCoeffPacking)
        {
            int localDOF = 0;

            if(useCoeffPacking == true)
            {
                switch(localVertexId)
                {
                case 0:
                    {
                        localDOF = 0;
                    }
                    break;
                case 1:
                    {
                        if(m_base[0]->GetBasisType()==LibUtilities::eGLL_Lagrange)
                        {
                            localDOF = m_base[0]->GetNumModes()-1;
                        }
                        else
                        {
                            localDOF = 1;
                        }
                    }
                    break;
                case 2:
                    {
                        if(m_base[0]->GetBasisType()==LibUtilities::eGLL_Lagrange)
                        {
                            localDOF = m_base[0]->GetNumModes() * (m_base[1]->GetNumModes()-1);
                        }
                        else
                        {
                            localDOF = m_base[0]->GetNumModes();
                        }
                    }
                    break;
                case 3:
                    {
                        if(m_base[0]->GetBasisType()==LibUtilities::eGLL_Lagrange)
                        {
                            localDOF = m_base[0]->GetNumModes()*m_base[1]->GetNumModes()-1;
                        }
                        else
                        {
                            localDOF = m_base[0]->GetNumModes()+1;
                        }
                    }
                break;
                default:
                    ASSERTL0(false,"eid must be between 0 and 3");
                    break;
                }

            }
            else
            {
                switch(localVertexId)
                {
                case 0:
                    {
                        localDOF = 0;
                    }
                    break;
                case 1:
                    {
                        if(m_base[0]->GetBasisType()==LibUtilities::eGLL_Lagrange)
                        {
                            localDOF = m_base[0]->GetNumModes()-1;
                        }
                        else
                        {
                            localDOF = 1;
                        }
                    }
                    break;
                case 2:
                    {
                        if(m_base[0]->GetBasisType()==LibUtilities::eGLL_Lagrange)
                        {
                            localDOF = m_base[0]->GetNumModes()*m_base[1]->GetNumModes()-1;
                        }
                        else
                        {
                            localDOF = m_base[0]->GetNumModes()+1;
                        }
                    }
                break;
                case 3:
                    {
                        if(m_base[0]->GetBasisType()==LibUtilities::eGLL_Lagrange)
                        {
                            localDOF = m_base[0]->GetNumModes() * (m_base[1]->GetNumModes()-1);
                        }
                        else
                        {
                            localDOF = m_base[0]->GetNumModes();
                        }
                    }
                    break;
                default:
                    ASSERTL0(false,"eid must be between 0 and 3");
                    break;
                }
            }
            return localDOF;
        }

        void StdQuadExp::v_GetEdgeInteriorMap(const int eid,
                             const Orientation edgeOrient,
                             Array<OneD, unsigned int> &maparray,
                             Array<OneD, int> &signarray)
        {
            int i;
            const int nummodes0 = m_base[0]->GetNumModes();
            const int nummodes1 = m_base[1]->GetNumModes();
            const int nEdgeIntCoeffs = GetEdgeNcoeffs(eid)-2;
            const LibUtilities::BasisType bType = GetEdgeBasisType(eid);

            if(maparray.num_elements() != nEdgeIntCoeffs)
            {
                maparray = Array<OneD, unsigned int>(nEdgeIntCoeffs);
            }

            if(signarray.num_elements() != nEdgeIntCoeffs)
            {
                signarray = Array<OneD, int>(nEdgeIntCoeffs,1);
            }
            else
            {
                fill( signarray.get() , signarray.get()+nEdgeIntCoeffs, 1 );
            }

            if(bType == LibUtilities::eModified_A)
            {
                switch(eid)
                {
                case 0:
                    {
                        for(i = 0; i < nEdgeIntCoeffs; i++)
                        {
                            maparray[i] = i+2;
                        }

                        if(edgeOrient==eBackwards)
                        {
                            for(i = 1; i < nEdgeIntCoeffs; i+=2)
                            {
                                signarray[i] = -1;
                            }
                        }
                    }
                    break;
                case 1:
                    {
                        for(i = 0; i < nEdgeIntCoeffs; i++)
                        {
                            maparray[i] = (i+2)*nummodes0 + 1;
                        }

                        if(edgeOrient==eBackwards)
                        {
                            for(i = 1; i < nEdgeIntCoeffs; i+=2)
                            {
                                signarray[i] = -1;
                            }
                        }
                    }
                    break;
                case 2:
                    {
                        for(i = 0; i < nEdgeIntCoeffs; i++)
                        {
                            maparray[i] = nummodes0+i+2;
                        }

                        if(edgeOrient==eForwards)
                        {
                            for(i = 1; i < nEdgeIntCoeffs; i+=2)
                            {
                                signarray[i] = -1;
                            }
                        }
                    }
                    break;
                case 3:
                    {
                        for(i = 0; i < nEdgeIntCoeffs; i++)
                        {
                            maparray[i] = (i+2)*nummodes0;
                        }

                        if(edgeOrient==eForwards)
                        {
                            for(i = 1; i < nEdgeIntCoeffs; i+=2)
                            {
                                signarray[i] = -1;
                            }
                        }
                    }
                    break;
                default:
                    ASSERTL0(false,"eid must be between 0 and 3");
                    break;
                }
            }
            else if(bType == LibUtilities::eGLL_Lagrange)
            {
                switch(eid)
                {
                case 0:
                    {
                        for(i = 0; i < nEdgeIntCoeffs; i++)
                        {
                            maparray[i] = i+1;
                        }
                    }
                    break;
                case 1:
                    {
                        for(i = 0; i < nEdgeIntCoeffs; i++)
                        {
                            maparray[i] = (i+2)*nummodes0 - 1;
                        }
                    }
                    break;
                case 2:
                    {
                        for(i = 0; i < nEdgeIntCoeffs; i++)
                        {
                            maparray[i] = nummodes0*nummodes1 - 2 - i;
                        }
                    }
                    break;
                case 3:
                    {
                        for(i = 0; i < nEdgeIntCoeffs; i++)
                        {
                            maparray[i] = nummodes0*(nummodes1-2-i);
                        }
                    }
                    break;
                default:
                    ASSERTL0(false,"eid must be between 0 and 3");
                    break;
                }
                if(edgeOrient == eBackwards)
                {
                    reverse( maparray.get() , maparray.get()+nEdgeIntCoeffs );
                }
            }
            else
            {
                ASSERTL0(false,"Mapping not defined for this type of basis");
            }

        }

        void StdQuadExp::v_GetEdgeToElementMap(const int eid,
                             const Orientation edgeOrient,
                             Array<OneD, unsigned int> &maparray,
                             Array<OneD, int> &signarray)
        {
            int i;
            const int nummodes0 = m_base[0]->GetNumModes();
            const int nummodes1 = m_base[1]->GetNumModes();
            const int nEdgeCoeffs = GetEdgeNcoeffs(eid);
            const LibUtilities::BasisType bType = GetEdgeBasisType(eid);

            if(maparray.num_elements() != nEdgeCoeffs)
            {
                maparray = Array<OneD, unsigned int>(nEdgeCoeffs);
            }

            if(signarray.num_elements() != nEdgeCoeffs)
            {
                signarray = Array<OneD, int>(nEdgeCoeffs,1);
            }
            else
            {
                fill( signarray.get() , signarray.get()+nEdgeCoeffs, 1 );
            }

            if(bType == LibUtilities::eModified_A)
            {
                switch(eid)
                {
                case 0:
                    {
                        for(i = 0; i < nEdgeCoeffs; i++)
                        {
                            maparray[i] = i;
                        }

                        if(edgeOrient==eBackwards)
                        {
                            swap( maparray[0] , maparray[1] );

                            for(i = 3; i < nEdgeCoeffs; i+=2)
                            {
                                signarray[i] = -1;
                            }
                        }
                    }
                    break;
                case 1:
                    {
                        for(i = 0; i < nEdgeCoeffs; i++)
                        {
                            maparray[i] = i*nummodes0 + 1;
                        }

                        if(edgeOrient==eBackwards)
                        {
                            swap( maparray[0] , maparray[1] );

                            for(i = 3; i < nEdgeCoeffs; i+=2)
                            {
                                signarray[i] = -1;
                            }
                        }
                    }
                    break;
                case 2:
                    {
                        for(i = 0; i < nEdgeCoeffs; i++)
                        {
                            maparray[i] = nummodes0+i;
                        }

                        if(edgeOrient==eForwards)
                        {
                            swap( maparray[0] , maparray[1] );

                            for(i = 3; i < nEdgeCoeffs; i+=2)
                            {
                                signarray[i] = -1;
                            }
                        }
                    }
                    break;
                case 3:
                    {
                        for(i = 0; i < nEdgeCoeffs; i++)
                        {
                            maparray[i] = i*nummodes0;
                        }

                        if(edgeOrient==eForwards)
                        {
                            swap( maparray[0] , maparray[1] );

                            for(i = 3; i < nEdgeCoeffs; i+=2)
                            {
                                signarray[i] = -1;
                            }
                        }
                    }
                    break;
                default:
                    ASSERTL0(false,"eid must be between 0 and 3");
                    break;
                }
            }
            else if(bType == LibUtilities::eGLL_Lagrange ||
                    bType == LibUtilities::eGauss_Lagrange)
            {
                switch(eid)
                {
                case 0:
                    {
                        for(i = 0; i < nEdgeCoeffs; i++)
                        {
                            maparray[i] = i;
                        }
                    }
                    break;
                case 1:
                    {
                        for(i = 0; i < nEdgeCoeffs; i++)
                        {
                            maparray[i] = (i+1)*nummodes0 - 1;
                        }
                    }
                    break;
                case 2:
                    {
                        for(i = 0; i < nEdgeCoeffs; i++)
                        {
                            maparray[i] = nummodes0*nummodes1 - 1 - i;
                        }
                    }
                    break;
                case 3:
                    {
                        for(i = 0; i < nEdgeCoeffs; i++)
                        {
                            maparray[i] = nummodes0*(nummodes1-1-i);
                        }
                    }
                    break;
                default:
                    ASSERTL0(false,"eid must be between 0 and 3");
                    break;
                }
                if(edgeOrient == eBackwards)
                {
                    reverse( maparray.get() , maparray.get()+nEdgeCoeffs );
                }
            }
            else
            {
                ASSERTL0(false,"Mapping not defined for this type of basis");
            }
        }

        ///////////////////////
        // Wrapper Functions //
        ///////////////////////

        DNekMatSharedPtr StdQuadExp::v_GenMatrix(const StdMatrixKey &mkey)
        {
            int      i;
            int      order0    = GetBasisNumModes(0);
            int      order1    = GetBasisNumModes(1);
            MatrixType mtype   = mkey.GetMatrixType();

            DNekMatSharedPtr Mat;

            switch(mtype)
            {
                case ePhysInterpToEquiSpaced:
                {
                    int nq0 = m_base[0]->GetNumPoints();
                    int nq1 = m_base[1]->GetNumPoints();
                    int nq = max(nq0,nq1);
                    int neq = LibUtilities::StdQuadData::
                                                getNumberOfCoefficients(nq, nq);
                    Array<OneD, Array<OneD, NekDouble> > coords(neq);
                    Array<OneD, NekDouble>               coll  (2);
                    Array<OneD, DNekMatSharedPtr>        I     (2);
                    Array<OneD, NekDouble>               tmp   (nq0);

                    Mat = MemoryManager<DNekMat>::
                                        AllocateSharedPtr(neq, nq0 * nq1);
                    int cnt = 0;

                    for(int i = 0; i < nq; ++i)
                    {
                        for(int j = 0; j < nq; ++j,++cnt)
                        {
                            coords[cnt] = Array<OneD, NekDouble>(2);
                            coords[cnt][0] = -1.0 + 2*j/(NekDouble)(nq-1);
                            coords[cnt][1] = -1.0 + 2*i/(NekDouble)(nq-1);
                        }
                    }

                    for(int i = 0; i < neq; ++i)
                    {
                        LocCoordToLocCollapsed(coords[i],coll);

                        I[0] = m_base[0]->GetI(coll);
                        I[1] = m_base[1]->GetI(coll+1);

                        // interpolate first coordinate direction
                        for (int j  = 0; j < nq1; ++j)
                        {
                            NekDouble fac = (I[1]->GetPtr())[j];
                            Vmath::Smul(nq0,fac,I[0]->GetPtr(),1,tmp,1);

                            Vmath::Vcopy(nq0, &tmp[0], 1,
                                         Mat->GetRawPtr()+j*nq0*neq+i,neq);
                        }

                    }
                    break;
                }
                case eMass:
                {
                    Mat = StdExpansion::CreateGeneralMatrix(mkey);
                    // For Fourier basis set the imaginary component of mean mode
                    // to have a unit diagonal component in mass matrix
                    if(m_base[0]->GetBasisType() == LibUtilities::eFourier)
                    {
                        for(i = 0; i < order1; ++i)
                        {
                            (*Mat)(order0*i+1,i*order0+1) = 1.0;
                        }
                    }

                    if(m_base[1]->GetBasisType() == LibUtilities::eFourier)
                    {
                        for(i = 0; i < order0; ++i)
                        {
                            (*Mat)(order0+i ,order0+i) = 1.0;
                        }
                    }
                    break;
                }
                case eFwdTrans:
                {
                    Mat = MemoryManager<DNekMat>::AllocateSharedPtr(m_ncoeffs,m_ncoeffs);
                    StdMatrixKey iprodkey(eIProductWRTBase,DetShapeType(),*this);
                    DNekMat &Iprod = *GetStdMatrix(iprodkey);
                    StdMatrixKey imasskey(eInvMass,DetShapeType(),*this);
                    DNekMat &Imass = *GetStdMatrix(imasskey);

                    (*Mat) = Imass*Iprod;
                    break;
                }
                case eGaussDG:
                {
                    ConstFactorMap factors = mkey.GetConstFactors();

                    int edge    = (int)factors[StdRegions::eFactorGaussEdge];
                    int dir     = (edge + 1) % 2;
                    int nCoeffs = m_base[dir]->GetNumModes();

                    const LibUtilities::PointsKey BS_p(
                        nCoeffs, LibUtilities::eGaussGaussLegendre);
                    const LibUtilities::BasisKey  BS_k(
                        LibUtilities::eGauss_Lagrange, nCoeffs, BS_p);

                    Array<OneD, NekDouble> coords(1, 0.0);
                    coords[0] = (edge == 0 || edge == 3) ? -1.0 : 1.0;

                    LibUtilities::BasisSharedPtr basis =
                        LibUtilities::BasisManager()[BS_k];
                    DNekMatSharedPtr             m_Ix  = basis->GetI(coords);

                    Mat = MemoryManager<DNekMat>::AllocateSharedPtr(
                        1.0, nCoeffs);
                    Vmath::Vcopy(nCoeffs, m_Ix->GetPtr(), 1, Mat->GetPtr(), 1);
                    break;
                }
                default:
                {
                    Mat = StdExpansion::CreateGeneralMatrix(mkey);
                    break;
                }
            }

            return Mat;
        }

        DNekMatSharedPtr StdQuadExp::v_CreateStdMatrix(const StdMatrixKey &mkey)
        {
            return GenMatrix(mkey);
        }

        ///////////////////////////////////
        // Operator evaluation functions //
        ///////////////////////////////////

        void StdQuadExp::v_GeneralMatrixOp_MatOp(
                             const Array<OneD, const NekDouble> &inarray,
                             Array<OneD,NekDouble> &outarray,
                             const StdMatrixKey &mkey)
        {

            DNekMatSharedPtr mat = m_stdMatrixManager[mkey];

            if(inarray.get() == outarray.get())
            {
                Array<OneD,NekDouble> tmp(m_ncoeffs);
                Vmath::Vcopy(m_ncoeffs,inarray.get(),1,tmp.get(),1);

                Blas::Dgemv('N', m_ncoeffs, m_ncoeffs, 1.0, mat->GetPtr().get(),
                            m_ncoeffs, tmp.get(), 1, 0.0, outarray.get(), 1);
            }
            else
            {
                Blas::Dgemv('N', m_ncoeffs, m_ncoeffs, 1.0, mat->GetPtr().get(),
                            m_ncoeffs, inarray.get(), 1, 0.0, outarray.get(), 1);
            }
        }


        void StdQuadExp::v_SVVLaplacianFilter(Array<OneD, NekDouble> &array,
                                              const StdMatrixKey &mkey)
        {
            // Generate an orthonogal expansion
            int qa = m_base[0]->GetNumPoints();
            int qb = m_base[1]->GetNumPoints();
            int nmodes_a = m_base[0]->GetNumModes();
            int nmodes_b = m_base[1]->GetNumModes();
            // Declare orthogonal basis.
            LibUtilities::PointsKey pa(qa,m_base[0]->GetPointsType());
            LibUtilities::PointsKey pb(qb,m_base[1]->GetPointsType());

            LibUtilities::BasisKey Ba(LibUtilities::eOrtho_A,nmodes_a,pa);
            LibUtilities::BasisKey Bb(LibUtilities::eOrtho_A,nmodes_b,pb);
            StdQuadExp OrthoExp(Ba,Bb);

            Array<OneD, NekDouble> orthocoeffs(OrthoExp.GetNcoeffs());

            //for the "old" implementation
            int cutoff = (int) (mkey.GetConstFactor(eFactorSVVCutoffRatio)*min(nmodes_a,nmodes_b));

            //SVV parameters loaded from the .xml case file
            NekDouble  SvvDiffCoeff  = mkey.GetConstFactor(eFactorSVVDiffCoeff);

            // project onto modal  space.
            OrthoExp.FwdTrans(array,orthocoeffs);

            //counters for scanning through orthocoeffs array
            int j, k, cnt = 0;
            int nmodes = min(nmodes_a,nmodes_b);

            //------"New" Version August 22nd '13--------------------
            for(j = 0; j < nmodes_a; ++j)
            {
                for(k = 0; k < nmodes_b; ++k)
                {
                   if(j + k >= cutoff) //to filter out only the "high-modes"
                   {
                       orthocoeffs[j*nmodes_b+k] *=
                           (1.0+SvvDiffCoeff*exp(-(j+k-nmodes)*(j+k-nmodes)/
                                                 ((NekDouble)((j+k-cutoff+1)*
                                                     (j+k-cutoff+1)))));
                   }
                    cnt++;
                }
            }

            // backward transform to physical space
            OrthoExp.BwdTrans(orthocoeffs,array);
        }

        void StdQuadExp::v_ReduceOrderCoeffs(
            int                                 numMin,
            const Array<OneD, const NekDouble> &inarray,
                  Array<OneD,       NekDouble> &outarray)
        {
            int n_coeffs = inarray.num_elements();


            Array<OneD, NekDouble> coeff(n_coeffs);
            Array<OneD, NekDouble> coeff_tmp(n_coeffs,0.0);
            Array<OneD, NekDouble> tmp;
            Array<OneD, NekDouble> tmp2;

            int       nmodes0 = m_base[0]->GetNumModes();
            int       nmodes1 = m_base[1]->GetNumModes();
            int       numMax  = nmodes0;

            Vmath::Vcopy(n_coeffs,inarray,1,coeff_tmp,1);

            const LibUtilities::PointsKey Pkey0(
                nmodes0, LibUtilities::eGaussLobattoLegendre);
            const LibUtilities::PointsKey Pkey1(
                nmodes1, LibUtilities::eGaussLobattoLegendre);

            LibUtilities::BasisKey b0(m_base[0]->GetBasisType(),nmodes0,Pkey0);
            LibUtilities::BasisKey b1(m_base[1]->GetBasisType(),nmodes1,Pkey1);

            LibUtilities::BasisKey bortho0(LibUtilities::eOrtho_A,nmodes0,Pkey0);
            LibUtilities::BasisKey bortho1(LibUtilities::eOrtho_A,nmodes1,Pkey1);

            LibUtilities::InterpCoeff2D(
                b0, b1, coeff_tmp, bortho0, bortho1, coeff);

            Vmath::Zero(n_coeffs,coeff_tmp,1);

            int cnt = 0;
            for (int i = 0; i < numMin+1; ++i)
            {
                Vmath::Vcopy(numMin,
                             tmp  = coeff+cnt,1,
                             tmp2 = coeff_tmp+cnt,1);

                cnt = i*numMax;
            }

            LibUtilities::InterpCoeff2D(
                bortho0, bortho1, coeff_tmp, b0, b1, outarray);
        }


        void StdQuadExp::v_MassMatrixOp(
                            const Array<OneD, const NekDouble> &inarray,
                            Array<OneD,NekDouble> &outarray,
                            const StdMatrixKey &mkey)
        {
            StdExpansion::MassMatrixOp_MatFree(inarray,outarray,mkey);
        }

        void StdQuadExp::v_LaplacianMatrixOp(
                            const Array<OneD, const NekDouble> &inarray,
                            Array<OneD,NekDouble> &outarray,
                            const StdMatrixKey &mkey)
        {
            StdQuadExp::v_LaplacianMatrixOp_MatFree(inarray,outarray,mkey);
        }

        void StdQuadExp::v_LaplacianMatrixOp(const int k1, const int k2,
                            const Array<OneD, const NekDouble> &inarray,
                            Array<OneD,NekDouble> &outarray,
                            const StdMatrixKey &mkey)
        {
            StdExpansion::LaplacianMatrixOp_MatFree(k1,k2,inarray,outarray,mkey);
        }

        void StdQuadExp::v_WeakDerivMatrixOp(const int i,
                            const Array<OneD, const NekDouble> &inarray,
                            Array<OneD,NekDouble> &outarray,
                            const StdMatrixKey &mkey)
        {
            StdExpansion::WeakDerivMatrixOp_MatFree(i,inarray,outarray,mkey);
        }

        void StdQuadExp::v_HelmholtzMatrixOp(const Array<OneD, const NekDouble> &inarray,
                           Array<OneD,NekDouble> &outarray,
                           const StdMatrixKey &mkey)
        {
            StdQuadExp::v_HelmholtzMatrixOp_MatFree(inarray,outarray,mkey);
        }

        //up to here
        void StdQuadExp::v_MultiplyByStdQuadratureMetric(
            const Array<OneD, const NekDouble> &inarray,
                  Array<OneD,       NekDouble> &outarray)
        {
            int i;
            int nquad0 = m_base[0]->GetNumPoints();
            int nquad1 = m_base[1]->GetNumPoints();

            const Array<OneD, const NekDouble>& w0 = m_base[0]->GetW();
            const Array<OneD, const NekDouble>& w1 = m_base[1]->GetW();

            // multiply by integration constants
            for(i = 0; i < nquad1; ++i)
            {
                Vmath::Vmul(nquad0, inarray.get()+i*nquad0,1,
                            w0.get(),1,outarray.get()+i*nquad0,1);
            }

            for(i = 0; i < nquad0; ++i)
            {
                Vmath::Vmul(nquad1,outarray.get()+i,nquad0,w1.get(),1,
                            outarray.get()+i,nquad0);
            }
        }

        void StdQuadExp::v_GetSimplexEquiSpacedConnectivity(
            Array<OneD, int> &conn,
            bool              standard)
        {
            int np1 = m_base[0]->GetNumPoints();
            int np2 = m_base[1]->GetNumPoints();
            int np = max(np1,np2);

            conn = Array<OneD, int>(6*(np-1)*(np-1));

            int row   = 0;
            int rowp1 = 0;
            int cnt = 0;
            for(int i = 0; i < np-1; ++i)
            {
                rowp1 += np;
                for(int j = 0; j < np-1; ++j)
                {
                    conn[cnt++] = row   +j;
                    conn[cnt++] = row   +j+1;
                    conn[cnt++] = rowp1 +j;

                    conn[cnt++] = rowp1 +j+1;
                    conn[cnt++] = rowp1 +j;
                    conn[cnt++] = row   +j+1;
                }
                row += np;
            }
        }

    } //end namespace
}//end namespace<|MERGE_RESOLUTION|>--- conflicted
+++ resolved
@@ -392,20 +392,13 @@
 
 
         void StdQuadExp::v_IProductWRTBase_SumFac(
-<<<<<<< HEAD
                              const Array<OneD, const NekDouble>& inarray, 
                              Array<OneD, NekDouble> &outarray,
                              bool multiplybyweights)
-=======
-                             const Array<OneD, const NekDouble>& inarray,
-                             Array<OneD, NekDouble> &outarray)
->>>>>>> aca0fa2f
         {
             int    nquad0 = m_base[0]->GetNumPoints();
             int    nquad1 = m_base[1]->GetNumPoints();
             int    order0 = m_base[0]->GetNumModes();
-<<<<<<< HEAD
-                            
             
             if(multiplybyweights)
             {
@@ -425,18 +418,6 @@
                                              m_base[1]->GetBdata(),
                                              inarray,outarray,wsp,true,true);
             }
-=======
-
-            Array<OneD,NekDouble> tmp(nquad0*nquad1+nquad1*order0);
-            Array<OneD,NekDouble> wsp(tmp+nquad0*nquad1);
-
-            // multiply by integration constants
-            MultiplyByQuadratureMetric(inarray,tmp);
-
-            IProductWRTBase_SumFacKernel(m_base[0]->GetBdata(),
-                                         m_base[1]->GetBdata(),
-                                         tmp,outarray,wsp,true,true);
->>>>>>> aca0fa2f
         }
 
         void StdQuadExp::v_IProductWRTBase_MatOp(
