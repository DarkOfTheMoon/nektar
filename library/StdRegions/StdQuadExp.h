--- conflicted
+++ resolved
@@ -121,14 +121,9 @@
                     const Array<OneD, const NekDouble>& inarray,
 		    Array<OneD, NekDouble> &outarray);
             STD_REGIONS_EXPORT virtual void v_IProductWRTBase_SumFac(
-<<<<<<< HEAD
                     const Array<OneD, const NekDouble>& inarray, 
-                    Array<OneD, NekDouble> &outarray,
+                          Array<OneD, NekDouble> &outarray,
                     bool multiplybyweights = true);
-=======
-                    const Array<OneD, const NekDouble>& inarray,
-                    Array<OneD, NekDouble> &outarray);
->>>>>>> aed43873
             STD_REGIONS_EXPORT virtual void v_IProductWRTBase_MatOp(
                     const Array<OneD, const NekDouble>& inarray,
                     Array<OneD, NekDouble> &outarray);
