--- conflicted
+++ resolved
@@ -1408,19 +1408,15 @@
                 {
                     for(k = 0; k < nmodes_b-j; ++k)
                     {
-<<<<<<< HEAD
                         if(j + k >= cutoff)
                         {
-                            orthocoeffs[cnt] *= (1.0+SvvDiffCoeff*exp(-(j+k-nmodes)*(j+k-nmodes)/((NekDouble)((j+k-cutoff+epsilon)*(j+k-cutoff+epsilon)))));
+                            orthocoeffs[cnt] *= (SvvDiffCoeff*exp(-(j+k-nmodes)*(j+k-nmodes)/((NekDouble)((j+k-cutoff+epsilon)*(j+k-cutoff+epsilon)))));
                         }
-                        cnt++;
-=======
-                        orthocoeffs[cnt] *= (SvvDiffCoeff*exp(-(j+k-nmodes)*(j+k-nmodes)/((NekDouble)((j+k-cutoff+epsilon)*(j+k-cutoff+epsilon)))));
-                    }
-                    else
-                    {
-                        orthocoeffs[cnt] *= 0.0;
->>>>>>> 853c2a1a
+                        else
+                        {
+                            orthocoeffs[cnt] *= 0.0;
+	    		}
+		        cnt++;
                     }
                 }
                 
