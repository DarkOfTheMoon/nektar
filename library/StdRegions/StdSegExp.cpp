--- conflicted
+++ resolved
@@ -489,15 +489,9 @@
 
 
         void StdSegExp::v_HelmholtzMatrixOp(
-<<<<<<< HEAD
             const Array<OneD, const NekDouble> &inarray,
                   Array<OneD,       NekDouble> &outarray,
             const StdMatrixKey                 &mkey)
-=======
-                const Array<OneD, const NekDouble> &inarray,
-                Array<OneD,NekDouble> &outarray,
-                const NekDouble lambda)
->>>>>>> 505d7520
         {
             int    nquad = m_base[0]->GetNumPoints();
 
