--- conflicted
+++ resolved
@@ -65,7 +65,8 @@
             LIB_UTILITIES_EXPORT void GetCompositeOrdering(
                     CompositeOrdering &composites);
             LIB_UTILITIES_EXPORT void GetBndRegionOrdering(
-                    BndRegionOrdering &composites);
+                    BndRegionOrdering &composites,
+                    unsigned int pThr);
 
         private:
             struct MeshEntity
@@ -179,18 +180,12 @@
             std::map<int, MeshEntity>           m_meshComposites;
             std::vector<unsigned int>           m_domain;
 
-<<<<<<< HEAD
             Thread::ThreadManagerSharedPtr m_threadManager;
 
             BoostSubGraph              m_mesh;
             //BoostSubGraph              m_localPartition;
             std::vector<BoostSubGraph> m_localPartition;
-=======
-            BndRegionOrdering                   m_bndRegOrder;
-            
-            BoostSubGraph                       m_mesh;
-            BoostSubGraph                       m_localPartition;
->>>>>>> dceec85e
+            std::vector<BndRegionOrdering>      m_bndRegOrder;
 
             CommSharedPtr                       m_comm;
 
@@ -198,7 +193,8 @@
             void CreateGraph(BoostSubGraph& pGraph);
             void PartitionGraph(BoostSubGraph& pGraph,
                                 int pNumPartitions);
-            void OutputPartition(SessionReaderSharedPtr& pSession, const BoostSubGraph& pGraph, TiXmlElement* pGeometry);
+            void OutputPartition(SessionReaderSharedPtr& pSession, const BoostSubGraph& pGraph, TiXmlElement* pGeometry,
+            		unsigned int pThr);
             void CheckPartitions(Array<OneD, int> &pPart);
         };
 
