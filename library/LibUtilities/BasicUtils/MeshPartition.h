--- conflicted
+++ resolved
@@ -173,30 +173,20 @@
             std::map<int, MeshEntity>           m_meshComposites;
             std::vector<unsigned int>           m_domain;
 
-<<<<<<< HEAD
             Thread::ThreadManagerSharedPtr m_threadManager;
 
             BoostSubGraph              m_mesh;
             //BoostSubGraph              m_localPartition;
             std::vector<BoostSubGraph> m_localPartition;
-=======
-            BoostSubGraph                       m_mesh;
-            BoostSubGraph                       m_localPartition;
->>>>>>> f2839296
 
             CommSharedPtr                       m_comm;
 
             void ReadMesh(const SessionReaderSharedPtr& pSession);
             void CreateGraph(BoostSubGraph& pGraph);
             void PartitionGraph(BoostSubGraph& pGraph,
-<<<<<<< HEAD
                                 int pNumPartitions);
             void OutputPartition(SessionReaderSharedPtr& pSession, const BoostSubGraph& pGraph, TiXmlElement* pGeometry);
-=======
-                                BoostSubGraph& pLocalPartition);
-            void OutputPartition(SessionReaderSharedPtr& pSession, BoostSubGraph& pGraph, TiXmlElement* pGeometry);
             void CheckPartitions(Array<OneD, int> &pPart);
->>>>>>> f2839296
         };
 
         typedef boost::shared_ptr<MeshPartition> MeshPartitionSharedPtr;
