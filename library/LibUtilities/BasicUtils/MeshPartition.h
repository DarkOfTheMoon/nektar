--- conflicted
+++ resolved
@@ -59,11 +59,7 @@
             LIB_UTILITIES_EXPORT MeshPartition(const SessionReaderSharedPtr& pSession);
             LIB_UTILITIES_EXPORT ~MeshPartition();
 
-<<<<<<< HEAD
-            LIB_UTILITIES_EXPORT void PartitionMesh(int pNumPartitions);
-=======
-            LIB_UTILITIES_EXPORT void PartitionMesh(bool shared = false);
->>>>>>> 82bcfee3
+            LIB_UTILITIES_EXPORT void PartitionMesh(int pNumPartitions, bool shared = false);
             LIB_UTILITIES_EXPORT void WriteLocalPartition(
                     SessionReaderSharedPtr& pSession);
             LIB_UTILITIES_EXPORT void WriteAllPartitions(
@@ -203,18 +199,11 @@
             std::vector<MultiWeight>            m_vertWeights;
 
             Thread::ThreadManagerSharedPtr m_threadManager;
-
-<<<<<<< HEAD
-            BoostSubGraph              m_mesh;
-            //BoostSubGraph              m_localPartition;
-            std::vector<BoostSubGraph> m_localPartition;
-            std::vector<BndRegionOrdering>      m_bndRegOrder;
-=======
+            CommSharedPtr                       m_comm;
+
             BoostSubGraph                       m_mesh;
             std::vector<BoostSubGraph>          m_localPartition;
->>>>>>> 82bcfee3
-
-            CommSharedPtr                       m_comm;
+            std::vector<BndRegionOrdering>      m_bndRegOrder;
 
             bool                                m_weightingRequired;
             bool                                m_shared;
@@ -225,14 +214,9 @@
             void WeightElements();
             void CreateGraph(BoostSubGraph& pGraph);
             void PartitionGraph(BoostSubGraph& pGraph,
-<<<<<<< HEAD
                                 int pNumPartitions);
             void OutputPartition(SessionReaderSharedPtr& pSession, const BoostSubGraph& pGraph, TiXmlElement* pGeometry,
             		unsigned int pThr);
-=======
-                                std::vector<BoostSubGraph>& pLocalPartition);
-            void OutputPartition(SessionReaderSharedPtr& pSession, BoostSubGraph& pGraph, TiXmlElement* pGeometry);
->>>>>>> 82bcfee3
             void CheckPartitions(Array<OneD, int> &pPart);
         };
 
