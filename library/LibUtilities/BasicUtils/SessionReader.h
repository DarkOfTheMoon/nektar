///////////////////////////////////////////////////////////////////////////////
//
// File SessionReader.h
//
// For more information, please see: http://www.nektar.info
//
// The MIT License
//
// Copyright (c) 2006 Division of Applied Mathematics, Brown University (USA),
// Department of Aeronautics, Imperial College London (UK), and Scientific
// Computing and Imaging Institute, University of Utah (USA).
//
// License for the specific language governing rights and limitations under
// Permission is hereby granted, free of charge, to any person obtaining a
// copy of this software and associated documentation files (the "Software"),
// to deal in the Software without restriction, including without limitation
// the rights to use, copy, modify, merge, publish, distribute, sublicense,
// and/or sell copies of the Software, and to permit persons to whom the
// Software is furnished to do so, subject to the following conditions:
//
// The above copyright notice and this permission notice shall be included
// in all copies or substantial portions of the Software.
//
// THE SOFTWARE IS PROVIDED "AS IS", WITHOUT WARRANTY OF ANY KIND, EXPRESS
// OR IMPLIED, INCLUDING BUT NOT LIMITED TO THE WARRANTIES OF MERCHANTABILITY,
// FITNESS FOR A PARTICULAR PURPOSE AND NONINFRINGEMENT. IN NO EVENT SHALL
// THE AUTHORS OR COPYRIGHT HOLDERS BE LIABLE FOR ANY CLAIM, DAMAGES OR OTHER
// LIABILITY, WHETHER IN AN ACTION OF CONTRACT, TORT OR OTHERWISE, ARISING
// FROM, OUT OF OR IN CONNECTION WITH THE SOFTWARE OR THE USE OR OTHER
// DEALINGS IN THE SOFTWARE.
//
// Description:
//
///////////////////////////////////////////////////////////////////////////////

#ifndef NEKTAR_LIB_UTILITIES_SESSIONREADER_H
#define NEKTAR_LIB_UTILITIES_SESSIONREADER_H

#include <map>
#include <string>

#include <LibUtilities/Communication/Comm.h>
#include <LibUtilities/BasicConst/NektarUnivTypeDefs.hpp>
#include <LibUtilities/LibUtilitiesDeclspec.h>
<<<<<<< HEAD
//#include <LibUtilities/BasicUtils/Thread.h>
=======
#include <LibUtilities/Interpreter/AnalyticExpressionEvaluator.hpp>
>>>>>>> e9e1b200

#include <boost/algorithm/string.hpp>
#include <boost/enable_shared_from_this.hpp>
#include <boost/program_options/variables_map.hpp>

class TiXmlElement;
class TiXmlDocument;


namespace Nektar
{
    namespace Thread
    {
    class ThreadManager;
    }

    namespace LibUtilities
    {
        typedef std::map<std::string, std::string>  SolverInfoMap;
        typedef std::map<std::string, NekDouble>    ParameterMap;
        typedef std::map<std::string, std::string>  GeometricInfoMap;
        typedef std::map<std::string, std::string>  ExpressionMap;
        typedef std::vector<std::string>            VariableList;
        typedef std::map<std::string, std::string>  TagMap;
        typedef std::map<std::string, std::string>  FilterParams;
        typedef std::vector<
            std::pair<std::string, FilterParams> >  FilterMap;

        struct CmdLineArg
        {
            std::string shortName;
            std::string description;
        };

        typedef std::map<std::string, CmdLineArg>  CmdLineArgMap;

        typedef std::map<std::string, int>          EnumMap;
        typedef std::map<std::string, EnumMap>      EnumMapList;

        enum FunctionType
        {
            eFunctionTypeExpression,
            eFunctionTypeFile,
            eSIZE_FunctionType
        };
        const char* const FunctionTypeMap[] =
        {
            "No Function type",
            "Expression",
            "File"
        };

        class Equation;
        typedef boost::shared_ptr<Equation> EquationSharedPtr;

        struct FunctionVariableDefinition
        {
            enum FunctionType m_type;
            std::string       m_filename;
            EquationSharedPtr m_expression;
        };
        typedef std::map<std::string, FunctionVariableDefinition>  
            FunctionVariableMap;
        typedef std::map<std::string, FunctionVariableMap > 
            FunctionMap;

        class SessionReader;
        typedef boost::shared_ptr<SessionReader> SessionReaderSharedPtr;

        /// Reads and parses information from a Nektar++ XML session file.
        class SessionReader : 
            public boost::enable_shared_from_this<SessionReader>
        {
        public:
            /// Support creation through MemoryManager only.
            friend class MemoryManager<SessionReader>;

            /**
             * @brief Creates an instance of the SessionReader class.
             *
             * This function should be used by an application to instantiate the
             * session reader. It should be called at the very beginning of the
             * application before any other processing of command-line
             * arguments. After instantiating the class and setting up any
             * parallel communication, it also calls the main initialisation
             * of the object.
             */
            LIB_UTILITIES_EXPORT static SessionReaderSharedPtr CreateInstance(
                int argc, char *argv[])
            {
                SessionReaderSharedPtr p = MemoryManager<
                    LibUtilities::SessionReader>::AllocateSharedPtr(argc, argv);
                p->InitSession();
                return p;
            }

            /**
             * @brief Creates an instance of the SessionReader class initialised
             *        using a separate list of XML documents.
             *
             * This function should be used by an application to instantiate the
             * session reader. It may be called after processing of command-line
             * arguments. After instantiating the class and setting up any
             * parallel communication, it also calls the main initialisation
             * of the object.
             */
            LIB_UTILITIES_EXPORT static SessionReaderSharedPtr CreateInstance(
                int                       argc, 
                char                     *argv[], 
                std::vector<std::string> &pFilenames, 
                const CommSharedPtr      &pComm = CommSharedPtr())
            {
                SessionReaderSharedPtr p = MemoryManager<
                    LibUtilities::SessionReader>
                        ::AllocateSharedPtr(argc, argv, pFilenames, pComm);
                p->InitSession();
                return p;
            }

            /// Destructor
            LIB_UTILITIES_EXPORT ~SessionReader();

            /// Provides direct access to the TiXmlDocument object.
            LIB_UTILITIES_EXPORT TiXmlDocument &GetDocument();
            /// Provides direct access to the TiXmlElement specified.
            LIB_UTILITIES_EXPORT TiXmlElement *GetElement(
                const std::string& pPath);
            /// Tests if a specified element is defined in the XML document.
            LIB_UTILITIES_EXPORT bool DefinesElement(
                const std::string& pPath) const;
            /// Returns the filename of the loaded XML document.
            LIB_UTILITIES_EXPORT const std::string &GetFilename() const;
            /// Returns the session name of the loaded XML document.
            LIB_UTILITIES_EXPORT const std::string &GetSessionName() const;
            /// Returns the session name with process rank
            LIB_UTILITIES_EXPORT const std::string  GetSessionNameRank() const;
            /// Returns the communication object.
            LIB_UTILITIES_EXPORT CommSharedPtr &GetComm();
            /// Finalises the session.
            LIB_UTILITIES_EXPORT void Finalise();

            /* ------ PARAMETERS --------*/
            /// Checks if a parameter is specified in the XML document.
            LIB_UTILITIES_EXPORT bool DefinesParameter(
                const std::string &name) const;
            /// Returns the value of the specified parameter.
            LIB_UTILITIES_EXPORT const NekDouble &GetParameter(
                const std::string &pName) const;
            /// Load an integer parameter
            LIB_UTILITIES_EXPORT void LoadParameter(
                const std::string &name, 
                int               &var) const;
            /// Check for and load an integer parameter.
            LIB_UTILITIES_EXPORT void LoadParameter(
                const std::string &name, 
                int               &var, 
                const int         &def) const;
            /// Load a double precision parameter
            LIB_UTILITIES_EXPORT void LoadParameter(
                const std::string &name, 
                NekDouble         &var) const;
            /// Check for and load a double-precision parameter.
            LIB_UTILITIES_EXPORT void LoadParameter(
                const std::string &name, 
                NekDouble         &var, 
                const NekDouble   &def) const;
            /// Set an integer parameter
            LIB_UTILITIES_EXPORT void SetParameter(
                const std::string &name, 
                int               &var);
            /// Set a double precision parameter
            LIB_UTILITIES_EXPORT void SetParameter(
                const std::string &name, 
                NekDouble         &var);


            /* ------ SOLVER INFO ------ */
            /// Checks if a solver info property is specified.
            LIB_UTILITIES_EXPORT bool DefinesSolverInfo(
                const std::string &name) const;
            /// Returns the value of the specified solver info property.
            LIB_UTILITIES_EXPORT const std::string& GetSolverInfo(
                const std::string &pProperty) const;
            /// Returns the value of the specified solver info property.
            template<typename T>
            inline const T GetSolverInfoAsEnum(const std::string &pName) const;
            /// Check for and load a solver info property.
            LIB_UTILITIES_EXPORT void LoadSolverInfo(
                const std::string &name, 
                      std::string &var, 
                const std::string &def = "") const;
            /// Check if the value of a solver info property matches.
            LIB_UTILITIES_EXPORT void MatchSolverInfo(
                const std::string &name, 
                const std::string &trueval, 
                      bool        &var, 
                const bool        &def = false) const;
            /// Check if the value of a solver info property matches.
            LIB_UTILITIES_EXPORT bool MatchSolverInfo(
                const std::string &name, 
                const std::string &trueval) const;
            /// Check if the value of a solver info property matches.
            template<typename T>
            inline const bool MatchSolverInfoAsEnum(
                const std::string &name, 
                const T           &trueval) const;
            /// Registers an enumeration value.
            LIB_UTILITIES_EXPORT inline static std::string RegisterEnumValue(
                std::string pEnum, 
                std::string pString, 
                int         pEnumValue);
            /// Registers the default string value of a solver info property.
            LIB_UTILITIES_EXPORT inline static std::string 
              RegisterDefaultSolverInfo(
                const std::string &pName, 
                const std::string &pValue);

            /* ------ GEOMETRIC INFO ------ */
            /// Checks if a geometric info property is defined.
            LIB_UTILITIES_EXPORT bool DefinesGeometricInfo(
                const std::string &name) const;
            /// Checks for and load a geometric info string property.
            LIB_UTILITIES_EXPORT void LoadGeometricInfo(
                const std::string &name, 
                      std::string &var, 
                const std::string &def = "") const;
            /// Checks for and loads a geometric info boolean property.
            LIB_UTILITIES_EXPORT void LoadGeometricInfo(
                const std::string &name, 
                      bool        &var, 
                const bool        &def = false) const;
            /// Checks for and loads a geometric info double-precision property.
            LIB_UTILITIES_EXPORT void LoadGeometricInfo(
                const std::string &name, 
                      NekDouble   &var, 
                const NekDouble   &def = 0.0) const;
            /// Check if the value of a geometric info string property matches.
            LIB_UTILITIES_EXPORT void MatchGeometricInfo(
                const std::string &name, 
                const std::string &trueval, 
                      bool        &var, 
                const bool        &def = false) const;

            /* ------ VARIABLES ------ */
            /// Returns the name of the variable specified by the given index.
            LIB_UTILITIES_EXPORT const std::string& GetVariable(
                const unsigned int &idx) const;
            /// Returns the names of all variables.
            LIB_UTILITIES_EXPORT std::vector<std::string> GetVariables() const;

            /* ------ FUNCTIONS ------*/
            /// Checks if a specified function is defined in the XML document.
            LIB_UTILITIES_EXPORT bool DefinesFunction(
                const std::string &name) const;
            /// Checks if a specified function has a given variable defined.
            LIB_UTILITIES_EXPORT bool DefinesFunction(
                const std::string &name, 
                const std::string &variable) const;
            /// Returns an EquationSharedPtr to a given function variable.
            LIB_UTILITIES_EXPORT EquationSharedPtr GetFunction(
                const std::string &name, 
                const std::string &variable) const;
            /// Returns an EquationSharedPtr to a given function variable index.
            LIB_UTILITIES_EXPORT EquationSharedPtr GetFunction(
                const std::string  &name, 
                const unsigned int &var) const;
            /// Returns the type of a given function variable.
            LIB_UTILITIES_EXPORT enum FunctionType GetFunctionType(
                const std::string &name, 
                const std::string &variable) const;
            /// Returns the type of a given function variable index.
            LIB_UTILITIES_EXPORT enum FunctionType GetFunctionType(
                const std::string  &pName, 
                const unsigned int &pVar) const;
            /// Returns the filename to be loaded for a given variable.
            LIB_UTILITIES_EXPORT std::string GetFunctionFilename(
                const std::string &name, 
                const std::string &variable) const;
            /// Returns the filename to be loaded for a given variable index.
            LIB_UTILITIES_EXPORT std::string GetFunctionFilename(
                const std::string  &name, 
                const unsigned int &var) const;

            /// Returns the instance of AnalyticExpressionEvaluator specific to
            /// this session.
            LIB_UTILITIES_EXPORT AnalyticExpressionEvaluator& 
                GetExpressionEvaluator();

            /* ------ TAGS ------ */
            /// Checks if a specified tag is defined.
            LIB_UTILITIES_EXPORT bool DefinesTag(
                const std::string& pName) const;
            /// Sets a specified tag.
            LIB_UTILITIES_EXPORT void SetTag(
                const std::string& pName, 
                const std::string& pValue);
            /// Returns the value of a specified tag.
            LIB_UTILITIES_EXPORT const std::string &GetTag(
                const std::string& pName) const;

            /* ------ FILTERS ------ */
            LIB_UTILITIES_EXPORT const FilterMap& GetFilters() const;

            /* ------ CMDLINE ARGUMENTS ------- */
            /// Checks if a specified cmdline argument has been given.
            LIB_UTILITIES_EXPORT bool DefinesCmdLineArgument(
                const std::string& pName) const;
            /// Retrieves a command-line argument value.
            LIB_UTILITIES_EXPORT std::string GetCmdLineArgument(
                const std::string& pName) const;
            /// Registers a command-line argument with the session reader.
            LIB_UTILITIES_EXPORT inline static std::string 
              RegisterCmdLineArgument(
                const std::string &pName, 
                const std::string &pShortName, 
                const std::string &pDescription);

            /// Substitutes expressions defined in the XML document.
            LIB_UTILITIES_EXPORT void SubstituteExpressions(std::string &expr);

        private:
            boost::program_options::variables_map m_cmdLineOptions;

            /// Communication object.
            CommSharedPtr                             m_comm;
            /// Filename of the loaded XML document.
            std::string                               m_filename;
            /// Session name of the loaded XML document (filename minus ext).
            std::string                               m_sessionName;
            /// Pointer to the loaded XML document.
            TiXmlDocument*                            m_xmlDoc;
            /// Parameters.
            ParameterMap                              m_parameters;
            /// Solver information properties.
            SolverInfoMap                             m_solverInfo;
            /// Geometric information properties.
            GeometricInfoMap                          m_geometricInfo;
            /// Expressions.
            ExpressionMap                             m_expressions;
            /// Analytic expression evaluator instance.
            AnalyticExpressionEvaluator               m_exprEvaluator;
            /// Functions.
            FunctionMap                               m_functions;
            /// Variables.
            VariableList                              m_variables;
            /// Custom tags.
            TagMap                                    m_tags;
            /// Filters map.
            FilterMap                                 m_filters;
            /// Be verbose
<<<<<<< HEAD
            bool                        m_verbose;
	        /// Thread Manager
	        Nektar::Thread::ThreadManager      *m_threadManager;

=======
            bool                                      m_verbose;
>>>>>>> e9e1b200
            /// String to enumeration map for Solver Info parameters.
            LIB_UTILITIES_EXPORT static EnumMapList   m_enums;
            /// Default solver info options.
            LIB_UTILITIES_EXPORT static SolverInfoMap m_solverInfoDefaults;
            /// CmdLine argument map.
            LIB_UTILITIES_EXPORT static CmdLineArgMap m_cmdLineArguments;

            /// Main constructor
            LIB_UTILITIES_EXPORT SessionReader(
                int                             argc, 
                char                           *argv[]);
            LIB_UTILITIES_EXPORT SessionReader(
                int                             argc, 
                char                           *argv[], 
                const std::vector<std::string> &pFilenames, 
                const CommSharedPtr            &pComm);
            LIB_UTILITIES_EXPORT void InitSession();

            /// Returns a shared pointer to the current object.
            inline SessionReaderSharedPtr GetSharedThisPtr();

            /// Parse the program arguments and fill #m_cmdLineOptions
            std::vector<std::string> ParseCommandLineArguments(
                int argc, char *argv[]);

            /// Creates an XML document from a list of input files.
            LIB_UTILITIES_EXPORT TiXmlDocument *MergeDoc(
                const std::vector<std::string> &pFilenames) const;
            /// Loads and parses the specified file.
            LIB_UTILITIES_EXPORT void ParseDocument();
            /// Loads the given XML document and instantiates an appropriate
            /// communication object.
            LIB_UTILITIES_EXPORT void CreateComm(
                int               &argc, 
                char*              argv[], 
                const std::string &pFilename);
            /// Partitions the mesh when running in parallel.
            LIB_UTILITIES_EXPORT void PartitionMesh();
            /// Partitions the comm object based on session parameters.
            LIB_UTILITIES_EXPORT void PartitionComm();

            /// Reads the PARAMETERS section of the XML document.
            LIB_UTILITIES_EXPORT void ReadParameters(TiXmlElement *conditions);
            /// Reads the SOLVERINFO section of the XML document.
            LIB_UTILITIES_EXPORT void ReadSolverInfo(TiXmlElement *conditions);
            /// Reads the GEOMETRICINFO section of the XML document.
            LIB_UTILITIES_EXPORT void ReadGeometricInfo(TiXmlElement *geometry);
            /// Reads the EXPRESSIONS section of the XML document.
            LIB_UTILITIES_EXPORT void ReadExpressions(TiXmlElement *conditions);
            /// Reads the VARIABLES section of the XML document.
            LIB_UTILITIES_EXPORT void ReadVariables(TiXmlElement *conditions);
            /// Reads the FUNCTIONS section of the XML document.
            LIB_UTILITIES_EXPORT void ReadFunctions(TiXmlElement *conditions);
            /// Reads the FILTERS section of the XML document.
            LIB_UTILITIES_EXPORT void ReadFilters(TiXmlElement *filters);
<<<<<<< HEAD

            /// Perform a case-insensitive string comparison.
            LIB_UTILITIES_EXPORT int NoCaseStringCompare(const std::string &s1, const std::string &s2) const;

            /// Starts the required number of threads on this worker
            void StartThreads();
=======
            /// Enforce parameters from command line arguments.
            LIB_UTILITIES_EXPORT void CmdLineOverride();

            /// Parse a string in the form lhs = rhs.
            LIB_UTILITIES_EXPORT void ParseEquals(
                const std::string &line,
                      std::string &lhs,
                      std::string &rhs);
>>>>>>> e9e1b200
        };


        /**
         *
         */
        template<typename T>
        inline const bool SessionReader::MatchSolverInfoAsEnum(
            const std::string &name, const T &trueval) const
        {
            return (GetSolverInfoAsEnum<T>(name) == trueval);
        }


        /**
         *
         */
        template<typename T>
        inline const T SessionReader::GetSolverInfoAsEnum(
            const std::string &pName) const
        {
            std::string vName = boost::to_upper_copy(pName);
            ASSERTL0(DefinesSolverInfo(vName), 
                     "Solver info '" + pName + "' not defined.");

            std::string vValue = GetSolverInfo(vName);
            EnumMapList::iterator x;
            ASSERTL0((x = m_enums.find(vName)) != m_enums.end(),
                     "Enum for SolverInfo property '" + pName + "' not found.");
            EnumMap::iterator y;
            ASSERTL0((y = x->second.find(vValue)) != x->second.end(),
                    "Value of SolverInfo property '" + pName + "' is invalid.");
            return T(y->second);
        }


        /**
         * A set of valid values for a given solver info property may be
         * registered using this function. It must be called statically during
         * the initialisation of a static variable. For example:
         *
         * @code
         * std::string GlobalLinSys::lookupIds[2] = {
         *     LibUtilities::SessionReader::RegisterEnumValue(
         *                                  "GlobalSysSoln",
         *                                  "DirectFull",
         *                                  MultiRegions::eDirectFullMatrix),
         *     LibUtilities::SessionReader::RegisterEnumValue(
         *                                  "GlobalSysSoln",
         *                                  "DirectStaticCond",
         *                                  MultiRegions::eDirectStaticCond)
         * }
         * @endcode
         *
         * @param   pEnum       The name of the property.
         * @param   pString     A valid value for the property.
         * @param   pEnumValue  An enumeration value corresponding to this
         *                      value.
         * 
         * @return The value for the property provided by #pString.
         */
        inline std::string SessionReader::RegisterEnumValue(
            std::string pEnum, std::string pString, int pEnumValue)
        {
            std::string vEnum = boost::to_upper_copy(pEnum);
            EnumMapList::iterator x;
            if ((x = m_enums.find(vEnum)) == m_enums.end())
            {
                m_enums[vEnum] = EnumMap();
                x = m_enums.find(vEnum);
            }
            x->second[pString] = pEnumValue;
            return pString;
        }


        /**
         * A default value for a given solver info property may be registered
         * using this function. The property will take this value until it is
         * overwritten by a value specified in the XML document, or specified
         * as a command-line argument. Usage has the form:
         * 
         * @code
         * std::string GlobalLinSys::def
         *     = LibUtilities::SessionReader::RegisterDefaultSolverInfo(
         *         "GlobalSysSoln","DirectMultiLevelStaticCond");
         * @endcode
         *
         * @param   pName       The name of the property.
         * @param   pValue      The default value of the property.
         * 
         * @return The default value of the property provided by #pValue.
         */
        inline std::string SessionReader::RegisterDefaultSolverInfo(
            const std::string &pName, 
            const std::string &pValue)
        {
            std::string vName = boost::to_upper_copy(pName);
            m_solverInfoDefaults[vName] = pValue;
            return pValue;
        }


        /**
         *
         */
        inline std::string SessionReader::RegisterCmdLineArgument(
            const std::string &pName, 
            const std::string &pShortName, 
            const std::string &pDescription)
        {
            ASSERTL0(!pName.empty(), "Empty name for cmdline argument.");
            CmdLineArg x;
            x.shortName = pShortName;
            x.description = pDescription;
            m_cmdLineArguments[pName] = x;
            return pName;
        }


        /**
         * This allows a member function to pass a shared pointer to itself
         * during a call to another function.
         */
        inline SessionReaderSharedPtr SessionReader::GetSharedThisPtr()
        {
            return shared_from_this();
        }
    }
}

#endif
<|MERGE_RESOLUTION|>--- conflicted
+++ resolved
@@ -42,11 +42,6 @@
 #include <LibUtilities/Communication/Comm.h>
 #include <LibUtilities/BasicConst/NektarUnivTypeDefs.hpp>
 #include <LibUtilities/LibUtilitiesDeclspec.h>
-<<<<<<< HEAD
-//#include <LibUtilities/BasicUtils/Thread.h>
-=======
-#include <LibUtilities/Interpreter/AnalyticExpressionEvaluator.hpp>
->>>>>>> e9e1b200
 
 #include <boost/algorithm/string.hpp>
 #include <boost/enable_shared_from_this.hpp>
@@ -397,14 +392,10 @@
             /// Filters map.
             FilterMap                                 m_filters;
             /// Be verbose
-<<<<<<< HEAD
             bool                        m_verbose;
-	        /// Thread Manager
-	        Nektar::Thread::ThreadManager      *m_threadManager;
-
-=======
-            bool                                      m_verbose;
->>>>>>> e9e1b200
+	    /// Thread Manager
+	    Nektar::Thread::ThreadManager      *m_threadManager;
+
             /// String to enumeration map for Solver Info parameters.
             LIB_UTILITIES_EXPORT static EnumMapList   m_enums;
             /// Default solver info options.
@@ -460,14 +451,8 @@
             LIB_UTILITIES_EXPORT void ReadFunctions(TiXmlElement *conditions);
             /// Reads the FILTERS section of the XML document.
             LIB_UTILITIES_EXPORT void ReadFilters(TiXmlElement *filters);
-<<<<<<< HEAD
-
-            /// Perform a case-insensitive string comparison.
-            LIB_UTILITIES_EXPORT int NoCaseStringCompare(const std::string &s1, const std::string &s2) const;
-
             /// Starts the required number of threads on this worker
             void StartThreads();
-=======
             /// Enforce parameters from command line arguments.
             LIB_UTILITIES_EXPORT void CmdLineOverride();
 
@@ -476,7 +461,6 @@
                 const std::string &line,
                       std::string &lhs,
                       std::string &rhs);
->>>>>>> e9e1b200
         };
 
 
