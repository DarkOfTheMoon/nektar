///////////////////////////////////////////////////////////////////////////////
//
// File: NekFactory.hpp
//
// For more information, please see: http://www.nektar.info
//
// The MIT License
//
// Copyright (c) 2006 Division of Applied Mathematics, Brown University (USA),
// Department of Aeronautics, Imperial College London (UK), and Scientific
// Computing and Imaging Institute, University of Utah (USA).
//
// License for the specific language governing rights and limitations under
// Permission is hereby granted, free of charge, to any person obtaining a
// copy of this software and associated documentation files (the "Software"),
// to deal in the Software without restriction, including without limitation
// the rights to use, copy, modify, merge, publish, distribute, sublicense,
// and/or sell copies of the Software, and to permit persons to whom the
// Software is furnished to do so, subject to the following conditions:
//
// The above copyright notice and this permission notice shall be included
// in all copies or substantial portions of the Software.
//
// THE SOFTWARE IS PROVIDED "AS IS", WITHOUT WARRANTY OF ANY KIND, EXPRESS
// OR IMPLIED, INCLUDING BUT NOT LIMITED TO THE WARRANTIES OF MERCHANTABILITY,
// FITNESS FOR A PARTICULAR PURPOSE AND NONINFRINGEMENT. IN NO EVENT SHALL
// THE AUTHORS OR COPYRIGHT HOLDERS BE LIABLE FOR ANY CLAIM, DAMAGES OR OTHER
// LIABILITY, WHETHER IN AN ACTION OF CONTRACT, TORT OR OTHERWISE, ARISING
// FROM, OUT OF OR IN CONNECTION WITH THE SOFTWARE OR THE USE OR OTHER
// DEALINGS IN THE SOFTWARE.
//
// Description: Factory pattern class for Nektar
//
///////////////////////////////////////////////////////////////////////////////

// Primary definition and generator for specialised object factories.
#ifndef BOOST_PP_IS_ITERATING

    #ifndef NEKTAR_LIB_UTILITIES_BASIC_UTILS_NEK_FACTORY_HPP
    #define NEKTAR_LIB_UTILITIES_BASIC_UTILS_NEK_FACTORY_HPP

    #include <boost/preprocessor/repetition.hpp>
    #include <boost/preprocessor/arithmetic/sub.hpp>
    #include <boost/preprocessor/punctuation/comma_if.hpp>
    #include <boost/preprocessor/iteration/iterate.hpp>
    #include <boost/thread/shared_mutex.hpp>
    #include <boost/thread/locks.hpp>

    #include <boost/shared_ptr.hpp>

    #include <iostream>
    #include <map>
    #include <string>

    #include <LibUtilities/BasicUtils/ErrorUtil.hpp>

    #ifndef MAX_PARAM
    #define MAX_PARAM 5  // default maximum number of parameters to support
    #endif

namespace Nektar
{
    namespace LibUtilities
    {
        // For unused template parameters.
        struct none {};

        // Generate parameter typenames with default type of 'none'
        #define FACTORY_print(z, n, data) BOOST_PP_CAT(data, n) = none
<<<<<<< HEAD
    	typedef boost::unique_lock<boost::shared_mutex> WriteLock;
    	typedef boost::shared_lock<boost::shared_mutex> ReadLock;
=======
        typedef boost::unique_lock<boost::shared_mutex> WriteLock;
        typedef boost::shared_lock<boost::shared_mutex> ReadLock;
>>>>>>> 68496b2c

        /**
         * @class NekFactory
         * \brief Provides a generic Factory class.
         *
         * Implements a generic object factory. Class-types which use a
         * potentially arbitrary number of parameters may be used with
         * specialised forms of the NekFactory. An upper
         * limit on the number of parameters is imposed by the MAX_PARAM
         * preprocessor definition in the NekFactory.hpp file. The
         * specialisations are generated at compile type using Boost
         * preprocessor by through repeated inclusion of the NekFactory.hpp
         * file.
         *
         * To allow a class to be instantiated by the factory, the
         * following are required in each class definition (in the case of
         * a single parameter):
         * \code
         *   static [baseclass]* create([paramtype1] &P) {
         *      return new [derivedclass](P);
         *   }
         *   static std::string className;
         * \endcode
         * and outside the class definition in the implementation:
         * \code
         *   std::string [derivedclass]::className
         *      = Factory<std::string,[baseclass],[paramtype1]>::
         *          RegisterCreatorFunction("[derivedclass]",
         *                              [derivedclass]::create,"Description");
         * \endcode
         * The assignment of the static variable className is done through the
         * call to RegisterCreatorFunction, which registers the class with the
         * factory prior to the start of the main() routine.
         *
         * To create an instance of a derived class, for instance:
         * \code
         *   [baseclass]* var_name =
         *      Factory<std::string,[baseclass],[paramtype1]>
         *              ::CreateInstance("[derivedclass]",Param1);
         * \endcode
         */
        template <typename tKey,	       	// reference tag (e.g. string, int)
                  typename tBase,	       	// base class
                  BOOST_PP_ENUM(MAX_PARAM, FACTORY_print, typename tParam) >
        class NekFactory
        {
            public:
                /// Description datatype
                typedef std::string tDescription;
                /// Comparison predicator of key
                typedef std::less<tKey> tPredicator;
                /// Shared pointer to an object of baseclass type.
                typedef boost::shared_ptr<tBase> tBaseSharedPtr;
                /// CreatorFunction type which takes parameter and returns base
                /// class shared pointer.
                typedef tBaseSharedPtr (*CreatorFunction) (BOOST_PP_ENUM_PARAMS(MAX_PARAM, tParam));

                /// Define a struct to hold the information about a module.
                struct ModuleEntry
                {
                    ModuleEntry(CreatorFunction pFunc, const tDescription pDesc)
                        : m_func(pFunc),
                          m_desc(pDesc)
                    {
                    }

                    /// Function used to create instance of class.
                    CreatorFunction m_func;
                    /// Description of class for use in listing available classes.
                    tDescription m_desc;
                };

                /// Factory map between key and module data.
                typedef std::map<tKey, ModuleEntry, tPredicator> TMapFactory;
                /// Iterator for factory map
                typedef typename TMapFactory::iterator TMapFactoryIterator;


            public:
                NekFactory() : m_mutex() {}

                /**
                 * @brief Create an instance of the class referred to by \c idKey.
                 *
                 * Searches the factory's map for the given key and returns a shared
                 * base class pointer to a new instance of the associated class.
                 * @param   idKey           Key of class to create.
                 * @param   x               Parameter to pass to class constructor.
                 * @returns                 Base class pointer to new instance.
                 */
                tBaseSharedPtr CreateInstance(tKey idKey BOOST_PP_COMMA_IF(MAX_PARAM)
                            BOOST_PP_ENUM_BINARY_PARAMS(MAX_PARAM, tParam, x))
                {

<<<<<<< HEAD
                	ReadLock vReadLock(m_mutex);
=======
                    ReadLock vReadLock(m_mutex);
>>>>>>> 68496b2c

                    // Now try and find the key in the map.
                    TMapFactoryIterator it = getMapFactory()->find(idKey);

                    // If successful, check the CreatorFunction is defined and
                    // create a new instance of the class.
                    if (it != getMapFactory()->end())
                    {
<<<<<<< HEAD
                    	ModuleEntry *tmp = &(it->second);
                    	vReadLock.unlock();
=======
                        ModuleEntry *tmp = &(it->second);
                        vReadLock.unlock();
>>>>>>> 68496b2c

                        if (tmp->m_func)
                        {
                            try
                            {
<<<<<<< HEAD
                            	return tmp->m_func(BOOST_PP_ENUM_PARAMS(MAX_PARAM, x));
=======
                                return tmp->m_func(BOOST_PP_ENUM_PARAMS(MAX_PARAM, x));
>>>>>>> 68496b2c
                            }
                            catch (const std::string& s)
                            {
                                std::stringstream errstr;
                                errstr << "Unable to create module: " << idKey << "\n";
                                errstr << s;
                                ASSERTL0(false, errstr.str());
                            }
                        }
                    }

                    // If we get this far, the key doesn't exist, so throw an error.
                    std::stringstream errstr;
                    errstr << "No such module: " << idKey << std::endl;
                    PrintAvailableClasses(errstr);
                    ASSERTL0(false, errstr.str());
                    return tBaseSharedPtr();
                }


                /**
                 * @brief Register a class with the factory.
                 *
                 * This function is called by each class in a static context (prior
                 * to the execution of main()) and creates an entry for the class
                 * in the factory's map.
                 * @param   idKey           Key used to reference the class.
                 * @param   classCreator    Function to call to create an instance
                 *                          of this class.
                 * @param   pDesc           Optional description of class.
                 * @returns                 The given key \c idKey.
                 */
                tKey RegisterCreatorFunction(tKey idKey, CreatorFunction classCreator,
                                             tDescription pDesc = "") 
                {
<<<<<<< HEAD
                	WriteLock vWriteLock(m_mutex);
=======
                    WriteLock vWriteLock(m_mutex);
>>>>>>> 68496b2c

                    ModuleEntry e(classCreator, pDesc);
                    getMapFactory()->insert(std::pair<tKey,ModuleEntry>(idKey, e));
                    return idKey;
                }


                /**
                 * @brief Checks if a particular module is available.
                 */
                bool ModuleExists(tKey idKey)
                {
                    ReadLock vReadLock(m_mutex);

                    // Now try and find the key in the map.
                    TMapFactoryIterator it = getMapFactory()->find(idKey);

                    if (it != getMapFactory()->end())
                    {
                        return true;
                    }
                    return false;
                }


                /**
                 * @brief Prints the available classes to stdout.
                 */
                void PrintAvailableClasses(std::ostream& pOut = std::cout)
                {
                    ReadLock vReadLock(m_mutex);

                    pOut << std::endl << "Available classes: " << std::endl;
                    TMapFactoryIterator it;
                    for (it = getMapFactory()->begin(); it != getMapFactory()->end(); ++it)
                    {
                        pOut << std::endl << "Available classes: " << std::endl;
                        TMapFactoryIterator it;
                        for (it = getMapFactory()->begin(); it != getMapFactory()->end(); ++it)
                        {
                            pOut << "  " << it->first;
                            if (it->second.m_desc != "")
                            {
                                pOut << ":" << std::endl << "    "
                                          << it->second.m_desc << std::endl;
                            }
                            else
                            {
                                pOut << std::endl;
                            }
                        }
                    }
                }


                /**
                 * @brief Retrieves a key, given a description
                 */
                tKey GetKey(tDescription pDesc)
                {
                    ReadLock vReadLock(m_mutex);

                    TMapFactoryIterator it;
                    for (it = getMapFactory()->begin(); it != getMapFactory()->end(); ++it)
                    {
                        if (it->second.m_desc == pDesc)
                        {
                            return it->first;
                        }
                    }
                    std::string errstr = "Module '"
                            + boost::lexical_cast<std::string>(pDesc)
                            + "' is not known.";
                    ASSERTL0(false, errstr);
                }


                /**
                 * @brief Returns the description of a class
                 */
                std::string GetClassDescription(tKey idKey)
                {
                    ReadLock vReadLock(m_mutex);

                    // Now try and find the key in the map.
                    TMapFactoryIterator it = getMapFactory()->find(idKey);

                    std::stringstream errstr;
                    errstr << "No such module: " << idKey << std::endl;
                    ASSERTL0 (it != getMapFactory()->end(), errstr.str());
                    return it->second.m_desc;
                }

            protected:
                /**
                 * @brief Ensure the factory's map is created.
                 * @returns                 The factory's map.
                 */
                TMapFactory* getMapFactory() 
                {
                    return &mMapFactory;
                }

            private:
                NekFactory(const NekFactory& rhs);
                NekFactory& operator=(const NekFactory& rhs);

                TMapFactory mMapFactory;

                boost::shared_mutex m_mutex;

        };

        #undef FACTORY_print

        #define BOOST_PP_ITERATION_LIMITS (0, MAX_PARAM-1)
        #define BOOST_PP_FILENAME_1 "LibUtilities/BasicUtils/NekFactory.hpp"
        #include BOOST_PP_ITERATE()

    }
}

    #endif // end NEKTAR_LIB_UTILITIES_BASIC_UTILS_NEK_FACTORY_HPP
    #undef MAX_PARAM

// Specialisations for the different numbers of parameters.
#else
    // Define the number of parameters
    #define n BOOST_PP_ITERATION()
    // Define macro for printing the non-required template parameters
    #define FACTORY_print(z, n, data) data
    #include <boost/thread/shared_mutex.hpp>
<<<<<<< HEAD
	#include <boost/thread/locks.hpp>
=======
    #include <boost/thread/locks.hpp>
>>>>>>> 68496b2c

typedef boost::unique_lock<boost::shared_mutex> WriteLock;
typedef boost::shared_lock<boost::shared_mutex> ReadLock;

    template < typename tKey,
               typename tBase BOOST_PP_COMMA_IF(n)
               BOOST_PP_ENUM_PARAMS(n, typename tParam) >
    class NekFactory< tKey, tBase,
                BOOST_PP_ENUM_PARAMS(n, tParam)BOOST_PP_COMMA_IF(n)
                BOOST_PP_ENUM(BOOST_PP_SUB(MAX_PARAM,n), FACTORY_print, none) >
    {
    public:
        typedef std::string tDescription;
        typedef std::less<tKey> tPredicator;
        typedef boost::shared_ptr<tBase> tBaseSharedPtr;
        typedef tBaseSharedPtr (*CreatorFunction) (BOOST_PP_ENUM_PARAMS(n, tParam));

        struct ModuleEntry
        {
            ModuleEntry(CreatorFunction pFunc, const tDescription pDesc)
                : m_func(pFunc),
                  m_desc(pDesc)
            {
            }
            CreatorFunction m_func;
            tDescription m_desc;
        };
        typedef std::map<tKey, ModuleEntry, tPredicator> TMapFactory;
        typedef typename TMapFactory::iterator TMapFactoryIterator;

        NekFactory() : m_mutex() {}
        
        tBaseSharedPtr CreateInstance(tKey idKey BOOST_PP_COMMA_IF(n)
                BOOST_PP_ENUM_BINARY_PARAMS(n, tParam, x))
        {
<<<<<<< HEAD
        	ReadLock vReadLock(m_mutex);
=======
            ReadLock vReadLock(m_mutex);
>>>>>>> 68496b2c

            TMapFactoryIterator it = getMapFactory()->find(idKey);
            if (it != getMapFactory()->end())
            {
<<<<<<< HEAD
            	ModuleEntry *tmp = &(it->second);
            	vReadLock.unlock();
=======
                ModuleEntry *tmp = &(it->second);
                vReadLock.unlock();
>>>>>>> 68496b2c

                if (tmp->m_func)
                {
                    try
                    {
                        return tmp->m_func(BOOST_PP_ENUM_PARAMS(n, x));
                    }
                    catch (const std::string& s)
                    {
                        std::stringstream errstr;
                        errstr << "Unable to create module: " << idKey << "\n";
                        errstr << s;
                        ASSERTL0(false, errstr.str());
                    }
                }
            }
            std::stringstream errstr;
            errstr << "No such module: " << idKey << std::endl;
            PrintAvailableClasses(errstr);
            ASSERTL0(false, errstr.str());
            return tBaseSharedPtr();
        }

        tKey RegisterCreatorFunction(tKey idKey,
                                            CreatorFunction classCreator,
                                            tDescription pDesc = "") {
<<<<<<< HEAD
        	WriteLock vWriteLock(m_mutex);
=======
            WriteLock vWriteLock(m_mutex);
>>>>>>> 68496b2c

            ModuleEntry e(classCreator, pDesc);
            getMapFactory()->insert(std::pair<tKey,ModuleEntry>(idKey, e));
            return idKey;
        }

        bool ModuleExists(tKey idKey)
        {
<<<<<<< HEAD
        	ReadLock vReadLock(m_mutex);
=======
            ReadLock vReadLock(m_mutex);
>>>>>>> 68496b2c

            // Now try and find the key in the map.
            TMapFactoryIterator it = getMapFactory()->find(idKey);

            if (it != getMapFactory()->end())
            {
                return true;
            }
            return false;
        }

        void PrintAvailableClasses(std::ostream& pOut = std::cout)
        {
<<<<<<< HEAD
        	ReadLock vReadLock(m_mutex);
=======
            ReadLock vReadLock(m_mutex);
>>>>>>> 68496b2c

            pOut << std::endl << "Available classes: " << std::endl;
            TMapFactoryIterator it;
            for (it = getMapFactory()->begin(); it != getMapFactory()->end(); ++it)
            {
                pOut << "  " << it->first;
                if (it->second.m_desc != "")
                {
                    pOut << ":" << std::endl << "    "
                              << it->second.m_desc << std::endl;
                }
                else
                {
                    pOut << std::endl;
                }
            }
        }

        tKey GetKey(tDescription pDesc)
        {
<<<<<<< HEAD
        	ReadLock vReadLock(m_mutex);
=======
            ReadLock vReadLock(m_mutex);
>>>>>>> 68496b2c

            TMapFactoryIterator it;
            for (it = getMapFactory()->begin(); it != getMapFactory()->end(); ++it)
            {
                if (it->second.m_desc == pDesc)
                {
                    return it->first;
                }
            }
            std::string errstr = "Module '"
                    + boost::lexical_cast<std::string>(pDesc)
                    + "' is not known.";
            ASSERTL0(false, errstr);
        }

        std::string GetClassDescription(tKey idKey)
        {
            ReadLock vReadLock(m_mutex);

            // Now try and find the key in the map.
            TMapFactoryIterator it = getMapFactory()->find(idKey);

            std::stringstream errstr;
            errstr << "No such module: " << idKey << std::endl;
            ASSERTL0 (it != getMapFactory()->end(), errstr.str());
            return it->second.m_desc;
        }

    protected:
        TMapFactory * getMapFactory() {
            return &mMapFactory;
        }

    private:
        NekFactory(const NekFactory& rhs);
        NekFactory& operator=(const NekFactory& rhs);

        TMapFactory mMapFactory;
        boost::shared_mutex m_mutex;

    };
    #undef n
    #undef FACTORY_print

#endif
<|MERGE_RESOLUTION|>--- conflicted
+++ resolved
@@ -67,13 +67,8 @@
 
         // Generate parameter typenames with default type of 'none'
         #define FACTORY_print(z, n, data) BOOST_PP_CAT(data, n) = none
-<<<<<<< HEAD
-    	typedef boost::unique_lock<boost::shared_mutex> WriteLock;
-    	typedef boost::shared_lock<boost::shared_mutex> ReadLock;
-=======
         typedef boost::unique_lock<boost::shared_mutex> WriteLock;
         typedef boost::shared_lock<boost::shared_mutex> ReadLock;
->>>>>>> 68496b2c
 
         /**
          * @class NekFactory
@@ -168,11 +163,7 @@
                             BOOST_PP_ENUM_BINARY_PARAMS(MAX_PARAM, tParam, x))
                 {
 
-<<<<<<< HEAD
-                	ReadLock vReadLock(m_mutex);
-=======
                     ReadLock vReadLock(m_mutex);
->>>>>>> 68496b2c
 
                     // Now try and find the key in the map.
                     TMapFactoryIterator it = getMapFactory()->find(idKey);
@@ -181,23 +172,14 @@
                     // create a new instance of the class.
                     if (it != getMapFactory()->end())
                     {
-<<<<<<< HEAD
-                    	ModuleEntry *tmp = &(it->second);
-                    	vReadLock.unlock();
-=======
                         ModuleEntry *tmp = &(it->second);
                         vReadLock.unlock();
->>>>>>> 68496b2c
 
                         if (tmp->m_func)
                         {
                             try
                             {
-<<<<<<< HEAD
-                            	return tmp->m_func(BOOST_PP_ENUM_PARAMS(MAX_PARAM, x));
-=======
                                 return tmp->m_func(BOOST_PP_ENUM_PARAMS(MAX_PARAM, x));
->>>>>>> 68496b2c
                             }
                             catch (const std::string& s)
                             {
@@ -233,11 +215,7 @@
                 tKey RegisterCreatorFunction(tKey idKey, CreatorFunction classCreator,
                                              tDescription pDesc = "") 
                 {
-<<<<<<< HEAD
-                	WriteLock vWriteLock(m_mutex);
-=======
                     WriteLock vWriteLock(m_mutex);
->>>>>>> 68496b2c
 
                     ModuleEntry e(classCreator, pDesc);
                     getMapFactory()->insert(std::pair<tKey,ModuleEntry>(idKey, e));
@@ -370,11 +348,7 @@
     // Define macro for printing the non-required template parameters
     #define FACTORY_print(z, n, data) data
     #include <boost/thread/shared_mutex.hpp>
-<<<<<<< HEAD
-	#include <boost/thread/locks.hpp>
-=======
     #include <boost/thread/locks.hpp>
->>>>>>> 68496b2c
 
 typedef boost::unique_lock<boost::shared_mutex> WriteLock;
 typedef boost::shared_lock<boost::shared_mutex> ReadLock;
@@ -410,22 +384,13 @@
         tBaseSharedPtr CreateInstance(tKey idKey BOOST_PP_COMMA_IF(n)
                 BOOST_PP_ENUM_BINARY_PARAMS(n, tParam, x))
         {
-<<<<<<< HEAD
-        	ReadLock vReadLock(m_mutex);
-=======
             ReadLock vReadLock(m_mutex);
->>>>>>> 68496b2c
 
             TMapFactoryIterator it = getMapFactory()->find(idKey);
             if (it != getMapFactory()->end())
             {
-<<<<<<< HEAD
-            	ModuleEntry *tmp = &(it->second);
-            	vReadLock.unlock();
-=======
                 ModuleEntry *tmp = &(it->second);
                 vReadLock.unlock();
->>>>>>> 68496b2c
 
                 if (tmp->m_func)
                 {
@@ -452,11 +417,7 @@
         tKey RegisterCreatorFunction(tKey idKey,
                                             CreatorFunction classCreator,
                                             tDescription pDesc = "") {
-<<<<<<< HEAD
-        	WriteLock vWriteLock(m_mutex);
-=======
             WriteLock vWriteLock(m_mutex);
->>>>>>> 68496b2c
 
             ModuleEntry e(classCreator, pDesc);
             getMapFactory()->insert(std::pair<tKey,ModuleEntry>(idKey, e));
@@ -465,11 +426,7 @@
 
         bool ModuleExists(tKey idKey)
         {
-<<<<<<< HEAD
-        	ReadLock vReadLock(m_mutex);
-=======
             ReadLock vReadLock(m_mutex);
->>>>>>> 68496b2c
 
             // Now try and find the key in the map.
             TMapFactoryIterator it = getMapFactory()->find(idKey);
@@ -483,11 +440,7 @@
 
         void PrintAvailableClasses(std::ostream& pOut = std::cout)
         {
-<<<<<<< HEAD
-        	ReadLock vReadLock(m_mutex);
-=======
             ReadLock vReadLock(m_mutex);
->>>>>>> 68496b2c
 
             pOut << std::endl << "Available classes: " << std::endl;
             TMapFactoryIterator it;
@@ -508,11 +461,7 @@
 
         tKey GetKey(tDescription pDesc)
         {
-<<<<<<< HEAD
-        	ReadLock vReadLock(m_mutex);
-=======
             ReadLock vReadLock(m_mutex);
->>>>>>> 68496b2c
 
             TMapFactoryIterator it;
             for (it = getMapFactory()->begin(); it != getMapFactory()->end(); ++it)
