--- conflicted
+++ resolved
@@ -863,29 +863,17 @@
                         valid = ParseUtils::GenerateUnOrderedVector(homoLengthsString.c_str(), homoLengths);
                         ASSERTL0(valid, "Unable to correctly parse the number of homogeneous lengths.");
                     }
-<<<<<<< HEAD
-                    
+
                     // Get Homogeneous points IDs
                     std::vector<unsigned int> homoZIDs;
                     std::vector<unsigned int> homoYIDs;
-                    
-=======
-
-                    // Get Homogeneous points IDs
-                    std::vector<unsigned int> homoZIDs;
-                    std::vector<unsigned int> homoYIDs;
-
->>>>>>> fb0deee9
+
                     if(numHomoDir == 1)
                     {
                         valid = ParseUtils::GenerateSeqVector(homoZIDsString.c_str(), homoZIDs);
                         ASSERTL0(valid, "Unable to correctly parse homogeneous planes IDs.");
                     }
-<<<<<<< HEAD
-                    
-=======
-
->>>>>>> fb0deee9
+
                     if(numHomoDir == 2)
                     {
                         valid = ParseUtils::GenerateSeqVector(homoZIDsString.c_str(), homoZIDs);
@@ -893,13 +881,8 @@
                         valid = ParseUtils::GenerateSeqVector(homoYIDsString.c_str(), homoYIDs);
                         ASSERTL0(valid, "Unable to correctly parse homogeneous lines IDs in y-direction.");
                     }
-<<<<<<< HEAD
-                    
-                    
-=======
-
-
->>>>>>> fb0deee9
+
+
                     // Get points type
                     std::vector<PointsType> points;
 
