///////////////////////////////////////////////////////////////////////////////
//
// File: NekManager.hpp
//
// For more information, please see: http://www.nektar.info
//
// The MIT License
//
// Copyright (c) 2006 Division of Applied Mathematics, Brown University (USA),
// Department of Aeronautics, Imperial College London (UK), and Scientific
// Computing and Imaging Institute, University of Utah (USA).
//
// License for the specific language governing rights and limitations under
// Permission is hereby granted, free of charge, to any person obtaining a
// copy of this software and associated documentation files (the "Software"),
// to deal in the Software without restriction, including without limitation
// the rights to use, copy, modify, merge, publish, distribute, sublicense,
// and/or sell copies of the Software, and to permit persons to whom the
// Software is furnished to do so, subject to the following conditions:
//
// The above copyright notice and this permission notice shall be included
// in all copies or substantial portions of the Software.
//
// THE SOFTWARE IS PROVIDED "AS IS", WITHOUT WARRANTY OF ANY KIND, EXPRESS
// OR IMPLIED, INCLUDING BUT NOT LIMITED TO THE WARRANTIES OF MERCHANTABILITY,
// FITNESS FOR A PARTICULAR PURPOSE AND NONINFRINGEMENT. IN NO EVENT SHALL
// THE AUTHORS OR COPYRIGHT HOLDERS BE LIABLE FOR ANY CLAIM, DAMAGES OR OTHER
// LIABILITY, WHETHER IN AN ACTION OF CONTRACT, TORT OR OTHERWISE, ARISING
// FROM, OUT OF OR IN CONNECTION WITH THE SOFTWARE OR THE USE OR OTHER
// DEALINGS IN THE SOFTWARE.
//
// Description: 
//
///////////////////////////////////////////////////////////////////////////////

#ifndef NEKTAR_LIB_UTILITIES_BASIC_UTILS_NEK_MANAGER_HPP
#define NEKTAR_LIB_UTILITIES_BASIC_UTILS_NEK_MANAGER_HPP

#include <map>

#include <boost/function.hpp>
#include <boost/call_traits.hpp>
#include <boost/concept_check.hpp>
#include <boost/thread/shared_mutex.hpp>
#include <boost/thread/locks.hpp>

#include <boost/shared_ptr.hpp>
#include <LibUtilities/BasicUtils/ErrorUtil.hpp>
#include <LibUtilities/BasicUtils/Thread.h>

using namespace std;

namespace Nektar
{
    namespace LibUtilities
    {
        template <typename KeyType>
        struct defOpLessCreator
        {
            bool operator()(const KeyType &lhs, const KeyType &rhs) const
            {
                return lhs < rhs;
            }
        };

    	typedef boost::unique_lock<boost::shared_mutex> WriteLock;
    	typedef boost::shared_lock<boost::shared_mutex> ReadLock;

        template <typename KeyType, typename ValueT, typename opLessCreator = defOpLessCreator<KeyType> >
        class NekManager
        {
            public:
                BOOST_CLASS_REQUIRE(KeyType, boost, LessThanComparableConcept);

                typedef boost::shared_ptr<ValueT> ValueType;
                typedef boost::function<ValueType (const KeyType& key)> CreateFuncType;
                typedef std::map<KeyType, ValueType> ValueContainer;
                typedef boost::shared_ptr<ValueContainer> ValueContainerShPtr;
                typedef std::map<KeyType, CreateFuncType, opLessCreator> CreateFuncContainer;
                typedef std::map<std::string, boost::shared_ptr<ValueContainer> > ValueContainerPool;
                typedef boost::shared_ptr<bool> BoolSharedPtr;
                typedef std::map<std::string, BoolSharedPtr> FlagContainerPool;

                NekManager(std::string whichPool="") :
                    m_values(),
                    m_globalCreateFunc(),
                    m_keySpecificCreateFuncs()

                {
//                	std::cerr << "Called regular constructor" << std::endl;
                	Init(whichPool);
                }

//                NekManager(NekManager<KeyType, ValueType, opLessCreator> * rhs, unsigned int pThr) :
//                	m_values(),
//                    m_globalCreateFunc(rhs->m_globalCreateFunc),
//                    m_keySpecificCreateFuncs(rhs->m_keySpecificCreateFuncs)
//                {
//                	std::cerr << "Called pointer copy constructor with rsh: " << &rhs << " from thr: " << pThr << std::endl;
//                	Init();
//                }
//

                NekManager(CreateFuncType f, std::string whichPool="") :
                    m_values(),
                    m_globalCreateFunc(f),
                    m_keySpecificCreateFuncs()
                {
//                	std::cerr << "Called regular createfunctype constructor" << std::endl;
                	Init(whichPool);
                }

                void Init(std::string& whichPool = "")
                {
                	if (!whichPool.empty())
                	{
                		Nektar::Thread::ThreadManagerSharedPtr vThrMan = Nektar::Thread::ThreadManager::GetInstance();
                		ASSERTL1(vThrMan, "Cannot construct a NekManager with a pool before threading is inititialised");
                		unsigned int vThr = vThrMan->GetWorkerNum();
                		whichPool.append(boost::lexical_cast<std::string>(vThr));

            			ReadLock v_rlock(m_mutex); // reading static members
                		typename ValueContainerPool::iterator iter = m_ValueContainerPool.find(whichPool);
                		if (iter != m_ValueContainerPool.end())
                		{
                			m_values = iter->second;
                			m_managementEnabled = m_managementEnabledContainerPool[whichPool];
                		}
                		else
                		{
                			v_rlock.unlock();
                			// now writing static members.  Apparently upgrade_lock has less desirable properties
                			// than just dropping read lock, grabbing write lock.
                			// write will block until all reads are done, but reads cannot be acquired if write
                			// lock is blocking.  In this context writes are supposed to be rare.
                			WriteLock v_wlock(m_mutex);
                			m_values = ValueContainerShPtr(new ValueContainer);
                			m_ValueContainerPool[whichPool] = m_values;
                			if (m_managementEnabledContainerPool.find(whichPool) == m_managementEnabledContainerPool.end())
                			{
                				m_managementEnabledContainerPool[whichPool] = BoolSharedPtr(new bool(true));
                			}
                			m_managementEnabled = m_managementEnabledContainerPool[whichPool];
                		}

                	}
                	else
                	{
                		m_values = ValueContainerShPtr(new ValueContainer);
                		m_managementEnabled = BoolSharedPtr(new bool(true));
                	}
                }

                ~NekManager()
                {
                }

                /// Register the given function and associate it with the key.
                /// The return value is just to facilitate calling statically.
                bool RegisterCreator(typename boost::call_traits<KeyType>::const_reference key,
                                     const CreateFuncType& createFunc)
                {
                    m_keySpecificCreateFuncs[key] = createFunc;

                    return true;
                }

                /// Register the Global Create Function.
                /// The return value is just to facilitate calling statically.
                bool RegisterGlobalCreator(const CreateFuncType& createFunc)
                {
                    m_globalCreateFunc = createFunc;

                    return true;
                }

                bool AlreadyCreated(typename boost::call_traits<KeyType>::const_reference key)
                {
                    bool value = false;
                    typename ValueContainer::iterator found = m_values->find(key);
                    if( found != m_values->end() )
                    {
                        value = true;
                    }

                    return value;
                }

                ValueType operator[](typename boost::call_traits<KeyType>::const_reference key)
                {
//            		Nektar::Thread::ThreadManagerSharedPtr vThrMan = Nektar::Thread::ThreadManager::GetInstance();
//            		ASSERTL1(vThrMan, "Cannot construct a NekManager with a pool before threading is inititialised");
//            		unsigned int vThr = vThrMan->GetWorkerNum();

                    typename ValueContainer::iterator found = m_values->find(key);

                    if( found != m_values->end() )
                    {
//                    	std::cerr << "Thr: " << vThr << " found: " << ((*found).second).get() << std::endl;
                        return (*found).second;
                    }
                    else
                    {
                        // No object, create a new one.
                        CreateFuncType f = m_globalCreateFunc;
                        typename CreateFuncContainer::iterator keyFound = m_keySpecificCreateFuncs.find(key);
                        if( keyFound != m_keySpecificCreateFuncs.end() )
                        {
                            f = (*keyFound).second;
                        }

                        if( f )
                        {
                            ValueType v = f(key);
                            if (*m_managementEnabled)
                            {
                                (*m_values)[key] = v;
                            }
//                        	std::cerr << "Thr: " << vThr << " made: " << v.get() << std::endl;
                            return v;
                        }
                        else
                        {
                            std::string keyAsString = boost::lexical_cast<std::string>(key);
                            std::string message = std::string("No create func found for key ") + keyAsString;
                            NEKERROR(ErrorUtil::efatal, message.c_str());
                            static ValueType result;
                            return result;
                        }
                    }
                }

<<<<<<< HEAD
                void Clone(const NekManager<KeyType, ValueT, opLessCreator> &c)
                {
                	m_globalCreateFunc = c.m_globalCreateFunc;

                	m_keySpecificCreateFuncs.insert(c.m_keySpecificCreateFuncs.begin(),
                			c.m_keySpecificCreateFuncs.end());
=======
                void DeleteObject(typename boost::call_traits<KeyType>::const_reference key)
                {
                    typename ValueContainer::iterator found = m_values->find(key);

                    if( found != m_values->end() )
                    {
                        m_values->erase(found);
                    }
>>>>>>> f2839296
                }

                static void ClearManager(std::string whichPool = "")
                {
                	Nektar::Thread::ThreadManagerSharedPtr vThrMan = Nektar::Thread::ThreadManager::GetInstance();
                    typename ValueContainerPool::iterator x;
                    if (!whichPool.empty())
                    {
                    	WriteLock v_wlock(m_mutex);

                    	ASSERTL1(vThrMan, "Cannot clear a NekManager with a pool before threading is inititialised");
                    	unsigned int vThr = vThrMan->GetWorkerNum();
                    	whichPool.append(boost::lexical_cast<std::string>(vThr));

                        x = m_ValueContainerPool.find(whichPool);
                        ASSERTL1(x != m_ValueContainerPool.end(),
                                "Could not find pool " + whichPool);
                        x->second->clear();
                    }
                    else
                    {
                    	WriteLock v_wlock(m_mutex);

                    	std::string vAppend;
                    	if (vThrMan)
                    	{
                        	unsigned int vThr = vThrMan->GetWorkerNum();
                        	vAppend.append(boost::lexical_cast<std::string>(vThr));
                    	}
                        for (x = m_ValueContainerPool.begin(); x != m_ValueContainerPool.end(); ++x)
                        {
                            if (x->first.rfind(vAppend) == x->first.length() - vAppend.length())
                            {
                            	x->second->clear();
                            }
                        }
                    }
                }

                static void EnableManagement(std::string whichPool = "")
                {
                    typename FlagContainerPool::iterator x;
                    if (!whichPool.empty())
                    {
                    	WriteLock v_wlock(m_mutex);

                    	Nektar::Thread::ThreadManagerSharedPtr vThrMan = Nektar::Thread::ThreadManager::GetInstance();
                    	ASSERTL1(vThrMan, "Cannot enable a NekManager with a pool before threading is inititialised");
                    	unsigned int vThr = vThrMan->GetWorkerNum();
                    	whichPool.append(boost::lexical_cast<std::string>(vThr));

                        x = m_managementEnabledContainerPool.find(whichPool);
                        if (x != m_managementEnabledContainerPool.end())
                        {
                            (*x->second) = true;
                        }
                        else
                        {
                            m_managementEnabledContainerPool[whichPool] = BoolSharedPtr(new bool(true));
                        }
                    }
                }

                static void DisableManagement(std::string whichPool = "")
                {
                    typename FlagContainerPool::iterator x;
                    if (!whichPool.empty())
                    {
                    	WriteLock v_wlock(m_mutex);

                    	Nektar::Thread::ThreadManagerSharedPtr vThrMan = Nektar::Thread::ThreadManager::GetInstance();
                    	ASSERTL1(vThrMan, "Cannot disable a NekManager with a pool before threading is inititialised");
                    	unsigned int vThr = vThrMan->GetWorkerNum();
                    	whichPool.append(boost::lexical_cast<std::string>(vThr));

                        x = m_managementEnabledContainerPool.find(whichPool);
                        if (x != m_managementEnabledContainerPool.end())
                        {
                            (*x->second) = false;
                        }
                        else
                        {
                            m_managementEnabledContainerPool[whichPool] = BoolSharedPtr(new bool(false));
                        }
                    }
                }

            private:
                NekManager<KeyType, ValueType, opLessCreator>& operator=(const NekManager<KeyType, ValueType, opLessCreator>& rhs);
                NekManager(const NekManager<KeyType, ValueType, opLessCreator>& rhs);

                ValueContainerShPtr m_values;
                BoolSharedPtr m_managementEnabled;
                static ValueContainerPool m_ValueContainerPool;
                static FlagContainerPool m_managementEnabledContainerPool;
                CreateFuncType m_globalCreateFunc;
                CreateFuncContainer m_keySpecificCreateFuncs;
                static boost::shared_mutex m_mutex;
        };
        template <typename KeyType, typename ValueT, typename opLessCreator>
        typename NekManager<KeyType, ValueT, opLessCreator>::ValueContainerPool NekManager<KeyType, ValueT, opLessCreator>::m_ValueContainerPool;
        template <typename KeyType, typename ValueT, typename opLessCreator>
        typename NekManager<KeyType, ValueT, opLessCreator>::FlagContainerPool NekManager<KeyType, ValueT, opLessCreator>::m_managementEnabledContainerPool;
        template <typename KeyType, typename ValueT, typename opLessCreator>
        typename boost::shared_mutex NekManager<KeyType, ValueT, opLessCreator>::m_mutex;
    }
}


#endif //NEKTAR_LIB_UTILITIES_BASIC_UTILS_NEK_MANAGER_HPP<|MERGE_RESOLUTION|>--- conflicted
+++ resolved
@@ -91,15 +91,6 @@
                 	Init(whichPool);
                 }
 
-//                NekManager(NekManager<KeyType, ValueType, opLessCreator> * rhs, unsigned int pThr) :
-//                	m_values(),
-//                    m_globalCreateFunc(rhs->m_globalCreateFunc),
-//                    m_keySpecificCreateFuncs(rhs->m_keySpecificCreateFuncs)
-//                {
-//                	std::cerr << "Called pointer copy constructor with rsh: " << &rhs << " from thr: " << pThr << std::endl;
-//                	Init();
-//                }
-//
 
                 NekManager(CreateFuncType f, std::string whichPool="") :
                     m_values(),
@@ -110,7 +101,7 @@
                 	Init(whichPool);
                 }
 
-                void Init(std::string& whichPool = "")
+                void Init(std::string whichPool = "")
                 {
                 	if (!whichPool.empty())
                 	{
@@ -230,14 +221,14 @@
                     }
                 }
 
-<<<<<<< HEAD
                 void Clone(const NekManager<KeyType, ValueT, opLessCreator> &c)
                 {
                 	m_globalCreateFunc = c.m_globalCreateFunc;
 
                 	m_keySpecificCreateFuncs.insert(c.m_keySpecificCreateFuncs.begin(),
                 			c.m_keySpecificCreateFuncs.end());
-=======
+                }
+
                 void DeleteObject(typename boost::call_traits<KeyType>::const_reference key)
                 {
                     typename ValueContainer::iterator found = m_values->find(key);
@@ -246,7 +237,6 @@
                     {
                         m_values->erase(found);
                     }
->>>>>>> f2839296
                 }
 
                 static void ClearManager(std::string whichPool = "")
