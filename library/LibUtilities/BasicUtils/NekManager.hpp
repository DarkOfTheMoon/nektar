--- conflicted
+++ resolved
@@ -105,13 +105,10 @@
                 {
                     if (!whichPool.empty())
                     {
-<<<<<<< HEAD
                         Nektar::Thread::ThreadManagerSharedPtr vThrMan = Nektar::Thread::GetThreadMaster().GetInstance(Nektar::Thread::ThreadMaster::SessionJob);
                         unsigned int vThr = vThrMan->GetWorkerNum();
                         whichPool.append(boost::lexical_cast<std::string>(vThr));
 
-=======
->>>>>>> 68496b2c
                         ReadLock v_rlock(m_mutex); // reading static members
                         typename ValueContainerPool::iterator iter = m_ValueContainerPool.find(whichPool);
                         if (iter != m_ValueContainerPool.end())
@@ -250,11 +247,8 @@
                     {
                         WriteLock v_wlock(m_mutex);
 
-<<<<<<< HEAD
                         whichPool.append(boost::lexical_cast<std::string>(vThr));
 
-=======
->>>>>>> 68496b2c
                         x = m_ValueContainerPool.find(whichPool);
                         ASSERTL1(x != m_ValueContainerPool.end(),
                                 "Could not find pool " + whichPool);
@@ -264,11 +258,8 @@
                     {
                         WriteLock v_wlock(m_mutex);
 
-<<<<<<< HEAD
                         std::string vAppend;
                         vAppend.append(boost::lexical_cast<std::string>(vThr));
-=======
->>>>>>> 68496b2c
                         for (x = m_ValueContainerPool.begin(); x != m_ValueContainerPool.end(); ++x)
                         {
                             if (x->first.rfind(vAppend) == x->first.length() - vAppend.length())
@@ -286,13 +277,10 @@
                     {
                         WriteLock v_wlock(m_mutex);
 
-<<<<<<< HEAD
                         Nektar::Thread::ThreadManagerSharedPtr vThrMan = Nektar::Thread::GetThreadMaster().GetInstance(Nektar::Thread::ThreadMaster::SessionJob);
                         unsigned int vThr = vThrMan->GetWorkerNum();
                         whichPool.append(boost::lexical_cast<std::string>(vThr));
 
-=======
->>>>>>> 68496b2c
                         x = m_managementEnabledContainerPool.find(whichPool);
                         if (x != m_managementEnabledContainerPool.end())
                         {
@@ -312,13 +300,10 @@
                     {
                         WriteLock v_wlock(m_mutex);
 
-<<<<<<< HEAD
                         Nektar::Thread::ThreadManagerSharedPtr vThrMan = Nektar::Thread::GetThreadMaster().GetInstance(Nektar::Thread::ThreadMaster::SessionJob);
                         unsigned int vThr = vThrMan->GetWorkerNum();
                         whichPool.append(boost::lexical_cast<std::string>(vThr));
 
-=======
->>>>>>> 68496b2c
                         x = m_managementEnabledContainerPool.find(whichPool);
                         if (x != m_managementEnabledContainerPool.end())
                         {
@@ -343,19 +328,10 @@
                 CreateFuncContainer m_keySpecificCreateFuncs;
                 static boost::shared_mutex m_mutex;
         };
-<<<<<<< HEAD
-        template <typename KeyType, typename ValueT, typename opLessCreator>
-        typename NekManager<KeyType, ValueT, opLessCreator>::ValueContainerPool NekManager<KeyType, ValueT, opLessCreator>::m_ValueContainerPool;
-        template <typename KeyType, typename ValueT, typename opLessCreator>
-        typename NekManager<KeyType, ValueT, opLessCreator>::FlagContainerPool NekManager<KeyType, ValueT, opLessCreator>::m_managementEnabledContainerPool;
-        template <typename KeyType, typename ValueT, typename opLessCreator>
-        typename boost::shared_mutex NekManager<KeyType, ValueT, opLessCreator>::m_mutex;
-=======
         template <typename KeyType, typename ValueT, typename opLessCreator> typename NekManager<KeyType, ValueT, opLessCreator>::ValueContainerPool NekManager<KeyType, ValueT, opLessCreator>::m_ValueContainerPool;
         template <typename KeyType, typename ValueT, typename opLessCreator> typename NekManager<KeyType, ValueT, opLessCreator>::FlagContainerPool NekManager<KeyType, ValueT, opLessCreator>::m_managementEnabledContainerPool;
         template <typename KeyType, typename ValueT, typename opLessCreator>
             typename boost::shared_mutex NekManager<KeyType, ValueT, opLessCreator>::m_mutex;
->>>>>>> 68496b2c
     }
 }
 
