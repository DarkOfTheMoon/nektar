--- conflicted
+++ resolved
@@ -239,13 +239,8 @@
                 m_sessionName =
                     m_sessionName.substr(0, m_sessionName.find_last_of('.'));
             }
-<<<<<<< HEAD
             m_xmlDoc[0]      = MergeDoc(vFilenames);
             m_exprEvaluator[0] = new AnalyticExpressionEvaluator();
-=======
-
-            m_xmlDoc      = MergeDoc(vFilenames);
->>>>>>> 82bcfee3
 
             Nektar::InitMemoryPools(1, false);
             // Create communicator
@@ -281,11 +276,6 @@
                 m_sessionName =
                     m_sessionName.substr(0, m_sessionName.find_last_of('.'));
             }
-<<<<<<< HEAD
-=======
-
-            m_xmlDoc      = MergeDoc(pFilenames);
->>>>>>> 82bcfee3
 
             Nektar::InitMemoryPools(1, false);
             // Create communicator
@@ -1588,60 +1578,12 @@
 
             if (vThr == 0 ) m_bndRegOrder.resize(vNumThr);
             // Partition mesh into length of row comms
-<<<<<<< HEAD
             if (numPartitions > 1)
             {
-            	if (vThr == 0)
-            	{
-            		/*
-            		 * Partitioner operates on rank0, thread0.
-            		 * Partition information is disseminated to other ranks.
-            		 * Info is written to thread specific files by each rank.
-            		 * Yes, this is a bit of a dog's dinner; blame Chris for
-            		 * changing stuff while I was working on it. SJC.
-            		 */
-					SessionReaderSharedPtr vSession     = GetSharedThisPtr();
-					MeshPartitionSharedPtr vPartitioner = MemoryManager<
-						MeshPartition>::AllocateSharedPtr(vSession);
-					vPartitioner->PartitionMesh(numPartitions);
-					vPartitioner->WriteLocalPartition(vSession);
-                    vPartitioner->GetCompositeOrdering(m_compOrder);
-					for (unsigned int i = 0; i < vNumThr; ++i) {
-						vPartitioner->GetBndRegionOrdering(m_bndRegOrder[i], i);
-					}
-
-
-//					m_filename = GetSessionNameRank() + ".xml";
-
-//					m_xmlDoc = new TiXmlDocument(m_filename);
-//					ASSERTL0(m_xmlDoc, "Failed to create XML document object.");
-//
-//					bool loadOkay = m_xmlDoc->LoadFile();
-//					ASSERTL0(loadOkay, "Unable to load file: " + m_filename      +
-//							 ". Check XML standards compliance. Error on line: " +
-//							 boost::lexical_cast<std::string>(m_xmlDoc->Row()));
-
-            	}
-            	else
-            	{
-            		// NB, matching the Block in MeshPartition::PartitionGraph, since vThr != 0 this will
-            		// actually not Block in the underlying comm of the ThreadedComm.
-            		if (m_threadManager->GetRankFromPartition(m_comm->GetRowComm()->GetRank()) == 0)
-            		{
-            			m_comm->GetColumnComm()->Block();
-            		}
-            	}
-
-				vCommMesh->Block();
-				if (vThr == 0) delete m_xmlDoc[0];
-
-            	m_filename[vThr] = GetSessionNameRank() + ".xml";
-=======
-            if (vCommMesh->GetSize() > 1)
-            {
                 if (DefinesCmdLineArgument("shared-filesystem"))
                 {
-                    if (GetComm()->GetRank() == 0)
+                    //ThreadedComm now, so this will be rank==0, vThr==0
+                    if ((vCommMesh->GetRank() == 0))
                     {
                         if (m_verbose)
                         {
@@ -1650,57 +1592,76 @@
                         SessionReaderSharedPtr vSession     = GetSharedThisPtr();
                         MeshPartitionSharedPtr vPartitioner = MemoryManager<
                             MeshPartition>::AllocateSharedPtr(vSession);
-                        vPartitioner->PartitionMesh(true);
+                        vPartitioner->PartitionMesh(numPartitions, true);
                         vPartitioner->WriteAllPartitions(vSession);
                         vPartitioner->GetCompositeOrdering(m_compOrder);
-                        vPartitioner->GetBndRegionOrdering(m_bndRegOrder);
+                        for (unsigned int i = 0; i < vNumThr; ++i) {
+                            vPartitioner->GetBndRegionOrdering(m_bndRegOrder[i], i);
+                        }
                     }
                 }
                 else
                 {
-                    if (m_verbose)
+                    if (vThr == 0)
                     {
-                        cout << "Rank " << GetComm()->GetRank()
-                             << " participating in partitioning." << endl;
+                        if (m_verbose)
+                        {
+                            cout << "Rank " << GetComm()->GetRank()
+                                 << " participating in partitioning." << endl;
+                        }
+                        /*
+                         * Partitioner operates on rank0, thread0.
+                         * Partition information is disseminated to other ranks.
+                         * Info is written to thread specific files by each rank.
+                         * Yes, this is a bit of a dog's dinner; blame Chris for
+                         * changing stuff while I was working on it. SJC.
+                         */
+                        SessionReaderSharedPtr vSession     = GetSharedThisPtr();
+                        MeshPartitionSharedPtr vPartitioner = MemoryManager<
+                            MeshPartition>::AllocateSharedPtr(vSession);
+                        vPartitioner->PartitionMesh(numPartitions, false);
+                        vPartitioner->WriteLocalPartition(vSession);
+                        vPartitioner->GetCompositeOrdering(m_compOrder);
+                        for (unsigned int i = 0; i < vNumThr; ++i) {
+                            vPartitioner->GetBndRegionOrdering(m_bndRegOrder[i], i);
+                        }
+
+
+    //					m_filename = GetSessionNameRank() + ".xml";
+
+    //					m_xmlDoc = new TiXmlDocument(m_filename);
+    //					ASSERTL0(m_xmlDoc, "Failed to create XML document object.");
+    //
+    //					bool loadOkay = m_xmlDoc->LoadFile();
+    //					ASSERTL0(loadOkay, "Unable to load file: " + m_filename      +
+    //							 ". Check XML standards compliance. Error on line: " +
+    //							 boost::lexical_cast<std::string>(m_xmlDoc->Row()));
+
                     }
-                    // Partitioner now operates in parallel
-                    // Each process receives partitioning over interconnect
-                    // and writes its own session file to the working directory.
-                    SessionReaderSharedPtr vSession     = GetSharedThisPtr();
-                    MeshPartitionSharedPtr vPartitioner = MemoryManager<
-                        MeshPartition>::AllocateSharedPtr(vSession);
-                    vPartitioner->PartitionMesh(false);
-                    vPartitioner->WriteLocalPartition(vSession);
-                    vPartitioner->GetCompositeOrdering(m_compOrder);
-                    vPartitioner->GetBndRegionOrdering(m_bndRegOrder);
-                }
-                m_comm->Block();
-                if (m_verbose && GetComm()->GetRank() == 0)
-                {
-                    cout << "Partitioning done" << endl;
-                }
->>>>>>> 82bcfee3
+                    else
+                    {
+                        // NB, matching the Block in MeshPartition::PartitionGraph, since vThr != 0 this will
+                        // actually not Block in the underlying comm of the ThreadedComm.
+                        if (m_threadManager->GetRankFromPartition(m_comm->GetRowComm()->GetRank()) == 0)
+                        {
+                            m_comm->GetColumnComm()->Block();
+                        }
+                    }
+                }
+
+				vCommMesh->Block();
+				if (vThr == 0) delete m_xmlDoc[0];
+
+            	m_filename[vThr] = GetSessionNameRank() + ".xml";
 
             	m_xmlDoc[vThr] = new TiXmlDocument(m_filename[vThr]);
             	ASSERTL0(m_xmlDoc[vThr], "Failed to create XML document object.");
 
-<<<<<<< HEAD
             	bool loadOkay = m_xmlDoc[vThr]->LoadFile();
             	ASSERTL0(loadOkay, "Unable to load file: " + m_filename[vThr]      +
             			". Check XML standards compliance. Error on line: " +
             			boost::lexical_cast<std::string>(m_xmlDoc[vThr]->Row()));
 
-=======
-                delete m_xmlDoc;
-                m_xmlDoc = new TiXmlDocument(m_filename);
-
-                ASSERTL0(m_xmlDoc, "Failed to create XML document object.");
-
-                bool loadOkay = m_xmlDoc->LoadFile(m_filename);
-                ASSERTL0(loadOkay, "Unable to load file: " + m_filename      + 
-                         ". Check XML standards compliance. Error on line: " +
-                         boost::lexical_cast<std::string>(m_xmlDoc->Row()));
->>>>>>> 82bcfee3
             }
 
         }
@@ -1717,22 +1678,11 @@
          */
         void SessionReader::PartitionComm(TiXmlElement* e)
         {
-<<<<<<< HEAD
         	bool threadedCommDone = false;
             unsigned int vNumThr = m_threadManager->GetMaxNumWorkers();
-=======
             if (DefinesCmdLineArgument("Px")) {
 
             }
-            // Session not yet loaded, so load parameters section
-            TiXmlHandle docHandle(m_xmlDoc);
-            TiXmlElement* e;
-            e = docHandle.FirstChildElement("NEKTAR").
-                FirstChildElement("CONDITIONS").Element();
-
-            ReadParameters(e);
-			
->>>>>>> 82bcfee3
             if (e && m_comm->GetSize() > 1)
             {
                 int nProcZ = 1;
