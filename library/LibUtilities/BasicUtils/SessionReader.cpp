///////////////////////////////////////////////////////////////////////////////
//
// File SessionReader.cpp
//
// For more information, please see: http://www.nektar.info
//
// The MIT License
//
// Copyright (c) 2006 Division of Applied Mathematics, Brown University (USA),
// Department of Aeronautics, Imperial College London (UK), and Scientific
// Computing and Imaging Institute, University of Utah (USA).
//
// License for the specific language governing rights and limitations under
// Permission is hereby granted, free of charge, to any person obtaining a
// copy of this software and associated documentation files (the "Software"),
// to deal in the Software without restriction, including without limitation
// the rights to use, copy, modify, merge, publish, distribute, sublicense,
// and/or sell copies of the Software, and to permit persons to whom the
// Software is furnished to do so, subject to the following conditions:
//
// The above copyright notice and this permission notice shall be included
// in all copies or substantial portions of the Software.
//
// THE SOFTWARE IS PROVIDED "AS IS", WITHOUT WARRANTY OF ANY KIND, EXPRESS
// OR IMPLIED, INCLUDING BUT NOT LIMITED TO THE WARRANTIES OF MERCHANTABILITY,
// FITNESS FOR A PARTICULAR PURPOSE AND NONINFRINGEMENT. IN NO EVENT SHALL
// THE AUTHORS OR COPYRIGHT HOLDERS BE LIABLE FOR ANY CLAIM, DAMAGES OR OTHER
// LIABILITY, WHETHER IN AN ACTION OF CONTRACT, TORT OR OTHERWISE, ARISING
// FROM, OUT OF OR IN CONNECTION WITH THE SOFTWARE OR THE USE OR OTHER
// DEALINGS IN THE SOFTWARE.
//
// Description: Session reader
//
///////////////////////////////////////////////////////////////////////////////

#ifndef TIXML_USE_STL
#define TIXML_USE_STL
#endif

#include <LibUtilities/BasicUtils/SessionReader.h>

#include <iostream>
#include <fstream>
#include <string>
using namespace std;

#include <boost/iostreams/filtering_streambuf.hpp>
#include <boost/iostreams/copy.hpp>
#include <boost/iostreams/filter/gzip.hpp>
#include <boost/algorithm/string.hpp>
#include <tinyxml/tinyxml.h>
#include <LibUtilities/BasicUtils/ErrorUtil.hpp>
#include <LibUtilities/BasicUtils/Equation.h>
#include <LibUtilities/Memory/NekMemoryManager.hpp>
#include <LibUtilities/BasicUtils/ParseUtils.hpp>
#include <LibUtilities/BasicUtils/Thread.h>
#include <LibUtilities/Communication/ThreadedComm.h>

#include <boost/program_options.hpp>

namespace po = boost::program_options;
namespace io = boost::iostreams;

namespace Nektar
{
    namespace LibUtilities
    {
        /**
         * @class SessionReader
         *
         * This class provides an interface to Nektar++-specific content in a
         * supplied XML document. It also initialises a Nektar++ session
         * including setting up communication for parallel execution and where
         * necessary partitioning the supplied mesh for running across multiple
         * processes.
         *
         * A session should be initialised at the beginning of a user's
         * application by passing the command-line arguments. This not only
         * allows the SessionReader to extract the name of the XML document to
         * load containing Nektar++ session information, but also supplies the
         * MPI arguments necessary for setting up parallel communication. The
         * SessionReader should be initialised using the #CreateInstance
         * function:
         * @code
         * LibUtilities::SessionReaderSharedPtr vSession
         *          = LibUtilities::SessionReader::CreateInstance(argc, argv);
         * @endcode
         * The instance \c vSession can now be passed to other key Nektar++
         * components during their construction.
         * @note At the end of the user application, it is important to call the
         * #Finalise routine in order to finalise any MPI communication and
         * correctly free resources.
         *
         * The SessionReader class provides streamlined, validated access to
         * session parameters, solver information and functions defined within a
         * Nektar++ XML document. The available routines and their usage is
         * documented below.
         *
         * In the case of solver information properties, the classes to which
         * these parameters are pertinent may register with the SessionReader
         * class the set of valid values for a given property. Such values may
         * also be associated with an enumeration value for more transparent use
         * of the property values in code.
         */

        /**
         * This map of maps stores the list of valid string values for a number
         * of solver information parameters. The top level map connects
         * different parameter names to their list of possible values. The list
         * of possible values is also a map, mapping a valid string to a
         * corresponding enum value.
         *
         * This list is populated through the #RegisterEnumValue static member
         * function which is called statically from various classes to register
         * the valid values for solver info parameters associated with them. The
         * map is therefore fully populated before the SessionReader class is
         * instantiated and a file is read in and parsed.
         */
        EnumMapList SessionReader::m_enums;


        /**
         * List of default values for solver information parameters to be used
         * in the case of them not being provided.
         *
         * This list is populated through the #RegisterDefaultSolverInfo static
         * member variable which is called statically from various classes to
         * register the default value for a given parameter.
         */
        SolverInfoMap SessionReader::m_solverInfoDefaults;


        /**
         * Lists the possible command-line argument which can be specified for
         * this executable.
         *
         * This list is populated through the #RegisterCmdLineArgument static
         * member function which is called statically from various classes to
         * register command-line arguments they need.
         */
        CmdLineArgMap SessionReader::m_cmdLineArguments;


        /**
         * This constructor parses the command-line arguments given to the user
         * application to set up any MPI communication, read supplied XML
         * session files, and partition meshes where necessary.
         *
         * @param   argc        Number of command-line arguments
         * @param   argv        Array of command-line arguments
         */
        SessionReader::SessionReader(int argc, char *argv[]) :
        		m_filename(1), m_xmlDoc(1), m_parameters(1), m_solverInfo(1), m_geometricInfo(1),
        		m_expressions(1), m_functions(1), m_variables(1), m_filters(1)
        {
            std::vector<std::string> vFilenames =
                ParseCommandLineArguments(argc, argv);

            ASSERTL0(vFilenames.size() > 0, "No session file(s) given.");

            // threads not initialised yet
            m_filename[0]    = vFilenames[0];
            m_sessionName = m_filename[0].substr(0, m_filename[0].find_last_of('.'));
            m_xmlDoc[0]      = MergeDoc(vFilenames);
            // Create communicator
            CreateComm(argc, argv, m_filename[0]);
        }


        /**
         *
         */
        SessionReader::SessionReader(
            int                             argc,
            char                           *argv[],
            const std::vector<std::string> &pFilenames,
            const CommSharedPtr            &pComm) :
    			m_filename(1), m_xmlDoc(1), m_parameters(1), m_solverInfo(1), m_geometricInfo(1),
    			m_expressions(1), m_functions(1), m_variables(1), m_filters(1)
        {
            ASSERTL0(pFilenames.size() > 0, "No filenames specified.");

            std::vector<std::string> vFilenames =
                ParseCommandLineArguments(argc, argv);

            m_filename[0]    = pFilenames[0];
            m_sessionName = m_filename[0].substr(0, m_filename[0].find_last_of('.'));
            m_xmlDoc[0]      = MergeDoc(pFilenames); // threads not initialised yet

            // Create communicator
            if (!pComm.get())
            {
                CreateComm(argc, argv, m_filename[0]);
            }
            else
            {
                m_comm = pComm;
            }
        }

       /**
         * This constructor parses the command-line arguments given to the user
         * application to set up any MPI communication, read supplied XML
         * session files, and partition meshes where necessary.
         *
         * @param   argc        Number of command-line arguments
         * @param   argv        Array of command-line arguments
         */
        SessionReader::SessionReader(int argc, char *argv[], void (*pMainFunc)(SessionReaderSharedPtr)) :
        		m_filename(1), m_xmlDoc(1), m_parameters(1), m_solverInfo(1), m_geometricInfo(1),
        		m_expressions(1), m_functions(1), m_variables(1), m_filters(1),
        		m_mainFunc(pMainFunc)
        {
            std::vector<std::string> vFilenames = 
                ParseCommandLineArguments(argc, argv);

            ASSERTL0(vFilenames.size() > 0, "No session file(s) given.");

            // threads not initialised yet
            m_filename[0]    = vFilenames[0];
            m_sessionName = m_filename[0].substr(0, m_filename[0].find_last_of('.'));
            m_xmlDoc[0]      = MergeDoc(vFilenames);

            Nektar::InitMemoryPools(1, false);
            // Create communicator
            CreateComm(argc, argv, m_filename[0]);
        }


        /**
         *
         */
        SessionReader::SessionReader(
            int                             argc, 
            char                           *argv[], 
            const std::vector<std::string> &pFilenames, 
            const CommSharedPtr            &pComm,
            void (*pMainFunc)(SessionReaderSharedPtr)) :
    			m_filename(1), m_xmlDoc(1), m_parameters(1), m_solverInfo(1), m_geometricInfo(1),
    			m_expressions(1), m_functions(1), m_variables(1), m_filters(1),
    			m_mainFunc(pMainFunc)
        {
            ASSERTL0(pFilenames.size() > 0, "No filenames specified.");

            std::vector<std::string> vFilenames = 
                ParseCommandLineArguments(argc, argv);

            m_filename[0]    = pFilenames[0];
            m_sessionName = m_filename[0].substr(0, m_filename[0].find_last_of('.'));
            m_xmlDoc[0]      = MergeDoc(pFilenames); // threads not initialised yet
            Nektar::InitMemoryPools(1, false);

            // Create communicator
            if (!pComm.get())
            {
                CreateComm(argc, argv, m_filename[0]);
            }
            else
            {
                m_comm = pComm;
            }
        }


        /**
         *
         */
        SessionReader::~SessionReader()
        {

        }

        SessionReader::SessionJob::SessionJob(SessionReaderSharedPtr psession) :
					m_session(psession)
        {
        	// empty
        }
        SessionReader::SessionJob::~SessionJob()
        {
        	// empty
        }
        void SessionReader::SessionJob::Run()
        {

        	// Partition mesh
        	m_session->PartitionMesh();

        	// Parse the XML data in #m_xmlDoc
        	m_session->ParseDocument();

        	// Override SOLVERINFO and parameters with any specified on the
        	// command line.
        	m_session->CmdLineOverride();

        	// DoMain()
        	m_session->m_mainFunc(m_session);

        }

        /**
         * Performs the main initialisation of the object. The XML file provided
         * on the command-line is loaded and any mesh partitioning is done. The
         * resulting process-specific XML file (containing the process's
         * geometry partition) is then reloaded and parsed.
         */
        void SessionReader::InitSession()
        {

            // Session not yet loaded, so load parameters section
            TiXmlHandle docHandle(m_xmlDoc[0]);
            TiXmlElement* e;
            e = docHandle.FirstChildElement("NEKTAR").
                FirstChildElement("CONDITIONS").Element();

            ReadParameters(e);


        	// Start threads
        	StartThreads();

        	// Split up the communicator
        	PartitionComm(e);

            // If running in parallel change the default global sys solution
            // type.
            unsigned int vNumWorkers = m_threadManager->GetMaxNumWorkers();

            if (m_comm->GetSize() > 1 || vNumWorkers > 1)
            {
            	m_solverInfoDefaults["GLOBALSYSSOLN"] =
            			"IterativeStaticCond";
            }

            m_xmlDoc.resize(vNumWorkers, m_xmlDoc[0]);
            m_filename.resize(vNumWorkers, m_filename[0]);
            for (unsigned int i=0; i < vNumWorkers; i++)
            {
            	m_threadManager->QueueJob(new SessionReader::SessionJob(GetSharedThisPtr()));
            }

            m_threadManager->Wait();
			m_comm->Block();

        }

        /**
         * @brief Parses the command-line arguments for known options and
         * filenames.
         */
        std::vector<std::string> SessionReader::ParseCommandLineArguments(
            int argc, char *argv[])
        {
            // List the publically visible options (listed using --help)
            po::options_description desc("Allowed options");
            desc.add_options()
                ("verbose,v",    "be verbose")
                ("help,h",       "print this help message")
                ("solverinfo,I", po::value<vector<std::string> >(), 
                                 "override a SOLVERINFO property")
                ("parameter,P",  po::value<vector<std::string> >(),
                                 "override a parameter")
            ;
            
            CmdLineArgMap::const_iterator cmdIt;
            for (cmdIt  = m_cmdLineArguments.begin(); 
                 cmdIt != m_cmdLineArguments.end(); ++cmdIt)
            {
                std::string names = cmdIt->first;
                if (cmdIt->second.shortName != "")
                {
                    names += "," + cmdIt->second.shortName;
                }
                desc.add_options()
                    (names.c_str(), po::value<std::string>(), 
                     cmdIt->second.description.c_str())
                ;
            }

            // List hidden options (e.g. session file arguments are not actually
            // specified using the input-file option by the user).
            po::options_description hidden("Hidden options");
            hidden.add_options()
                    ("input-file", po::value< vector<string> >(), 
                                   "input filename")
            ;

            // Combine all options for the parser
            po::options_description all("All options");
            all.add(desc).add(hidden);

            // Session file is a positional option
            po::positional_options_description p;
            p.add("input-file", -1);

            // Parse the command-line options
            po::parsed_options parsed = po::command_line_parser(argc, argv).
                                                options(all).
                                                positional(p).
                                                allow_unregistered().
                                                run();

            // Extract known options to map and update
            po::store(parsed, m_cmdLineOptions);
            po::notify(m_cmdLineOptions);

            // Help message
            if (m_cmdLineOptions.count("help"))
            {
                cout << desc << endl;
                exit(0);
            }

            // Enable verbose mode
            if (m_cmdLineOptions.count("verbose"))
            {
                m_verbose = true;
            }
            else
            {
                m_verbose = false;
            }
            
            // Print a warning for unknown options
            std::vector< po::basic_option<char> >::iterator x;
            for (x = parsed.options.begin(); x != parsed.options.end(); ++x)
            {
                if (x->unregistered)
                {
                    cout << "Warning: Unknown option: " << x->string_key 
                         << endl;
                }
            }

            // Return the vector of filename(s) given as positional options
            if (m_cmdLineOptions.count("input-file"))
            {
                return m_cmdLineOptions["input-file"].as<
                    std::vector<std::string> >();
            }
            else
            {
                return std::vector<std::string>();
            }
        }


        /**
         *
         */
        TiXmlDocument& SessionReader::GetDocument()
        {
            ASSERTL1(m_xmlDoc[m_threadManager->GetWorkerNum()], "XML Document not defined.");
            return *m_xmlDoc[m_threadManager->GetWorkerNum()];
        }


        /**
         * The single parameter specifies a path to the requested element in a
         * similar format to the filesystem path. Given the following XML:
         * @code
         * <NEKTAR>
         *   <CONDITIONS>
         *     <PARAMETERS>
         *     ...
         *     </PARAMETERS>
         *   </CONDITIONS>
         * </NEKTAR>
         * @endcode
         * the PARAMETERS element would be retrieved by requesting the path:
         * @code
         * Nektar/Conditions/Parameters
         * @endcode
         * @note Paths are case-insensitive.
         *
         * @param   pPath       Path to requested element.
         *
         * @return Direct pointer to requested XML Element.
         */
        TiXmlElement* SessionReader::GetElement(const string& pPath)
        {
            std::string vPath = boost::to_upper_copy(pPath);
            std::vector<std::string> st;
            boost::split(st, vPath, boost::is_any_of("\\/ "));
            ASSERTL0(st.size() > 0, "No path given in XML element request.");

            TiXmlElement* vReturn = m_xmlDoc[m_threadManager->GetWorkerNum()]->FirstChildElement(st[0].c_str());
            ASSERTL0(vReturn, std::string("Cannot find element '")
                              + st[0] + std::string("'."));
            for (int i = 1; i < st.size(); ++i)
            {
                vReturn = vReturn->FirstChildElement(st[i].c_str());
                ASSERTL0(vReturn, std::string("Cannot find element '")
                                  + st[i] + std::string("'."));
            }
            return vReturn;
        }


        /**
         *
         */
        bool SessionReader::DefinesElement(const std::string &pPath) const
        {
            std::string vPath = boost::to_upper_copy(pPath);
            std::vector<std::string> st;
            boost::split(st, vPath, boost::is_any_of("\\/ "));
            ASSERTL0(st.size() > 0, "No path given in XML element request.");

            TiXmlElement* vReturn = m_xmlDoc[m_threadManager->GetWorkerNum()]->FirstChildElement(st[0].c_str());
            ASSERTL0(vReturn, std::string("Cannot find element '")
                              + st[0] + std::string("'."));
            for (int i = 1; i < st.size(); ++i)
            {
                vReturn = vReturn->FirstChildElement(st[i].c_str());
                if (!vReturn) return false;
            }
            return true;
        }


        /**
         *
         */
        const std::string& SessionReader::GetFilename() const
        {
            return m_filename[m_threadManager->GetWorkerNum()];
        }


        /**
         *
         */
        const std::string& SessionReader::GetSessionName() const
        {
            return m_sessionName;
        }


        /**
         * Output is of the form [sessionName]_P[idx] where idx is the rank
         * of the process.
         */
        const std::string SessionReader::GetSessionNameRank() const
        {
            return m_sessionName + "_P" + boost::lexical_cast<std::string>(
                m_comm->GetRowComm()->GetRank());
        }


        /**
         *
         */
        CommSharedPtr& SessionReader::GetComm()
        {
            return m_comm;
        }


        /**
         * This routine finalises any parallel communication.
         *
         * @note This routine should be called at the very end of a users
         * application.
         */
        void SessionReader::Finalise()
        {
            m_comm->Finalise();
        }


        /**
         *
         */
        bool SessionReader::DefinesParameter(const std::string& pName) const
        {
            std::string vName = boost::to_upper_copy(pName);
        	Nektar::Thread::ThreadManagerSharedPtr vThrMan = Nektar::Thread::ThreadManager::GetInstance();
        	unsigned int vThr = vThrMan ? vThrMan->GetWorkerNum() : 0;
            ParameterMap::const_iterator paramIter = m_parameters[vThr].find(vName);
            return (paramIter != m_parameters[vThr].end());
        }


        /**
         * If the parameter is not defined, termination occurs. Therefore, the
         * parameters existence should be tested for using #DefinesParameter
         * before calling this function.
         *
         * @param   pName       The name of a floating-point parameter.
         * @returns The value of the floating-point parameter.
         */
        const NekDouble& SessionReader::GetParameter(
            const std::string& pName) const
        {
            std::string vName = boost::to_upper_copy(pName);
        	Nektar::Thread::ThreadManagerSharedPtr vThrMan = Nektar::Thread::ThreadManager::GetInstance();
        	unsigned int vThr = vThrMan ? vThrMan->GetWorkerNum() : 0;
        	ParameterMap::const_iterator paramIter = m_parameters[vThr].find(vName);

            ASSERTL0(paramIter != m_parameters[vThr].end(),
                     "Unable to find requested parameter: " + pName);

            return paramIter->second;
        }


        /**
         *
         */
        void SessionReader::LoadParameter(
            const std::string &pName, int &pVar) const
        {
            std::string vName = boost::to_upper_copy(pName);
        	Nektar::Thread::ThreadManagerSharedPtr vThrMan = Nektar::Thread::ThreadManager::GetInstance();
        	unsigned int vThr = vThrMan ? vThrMan->GetWorkerNum() : 0;
            ParameterMap::const_iterator paramIter = m_parameters[vThr].find(vName);
            ASSERTL0(paramIter != m_parameters[vThr].end(), "Required parameter '" +
                     pName + "' not specified in session.");
            pVar = (int)floor(paramIter->second);
        }


        /**
         *
         */
        void SessionReader::LoadParameter(
            const std::string &pName, int &pVar, const int &pDefault) const
        {
            std::string vName = boost::to_upper_copy(pName);
        	Nektar::Thread::ThreadManagerSharedPtr vThrMan = Nektar::Thread::ThreadManager::GetInstance();
        	unsigned int vThr = vThrMan ? vThrMan->GetWorkerNum() : 0;
            ParameterMap::const_iterator paramIter = m_parameters[vThr].find(vName);
            if(paramIter != m_parameters[vThr].end())
            {
                pVar = (int)floor(paramIter->second);
            }
            else
            {
                pVar  = pDefault;
            }
        }


        /**
         *
         */
        void SessionReader::LoadParameter(
            const std::string &pName, NekDouble& pVar) const
        {
            std::string vName = boost::to_upper_copy(pName);
        	Nektar::Thread::ThreadManagerSharedPtr vThrMan = Nektar::Thread::ThreadManager::GetInstance();
        	unsigned int vThr = vThrMan ? vThrMan->GetWorkerNum() : 0;
            ParameterMap::const_iterator paramIter = m_parameters[vThr].find(vName);
            ASSERTL0(paramIter != m_parameters[vThr].end(), "Required parameter '" +
                     pName + "' not specified in session.");
            pVar = paramIter->second;
        }


        /**
         *
         */
        void SessionReader::LoadParameter(
            const std::string &pName, 
                  NekDouble   &pVar, 
            const NekDouble   &pDefault) const
        {
            std::string vName = boost::to_upper_copy(pName);
        	Nektar::Thread::ThreadManagerSharedPtr vThrMan = Nektar::Thread::ThreadManager::GetInstance();
        	unsigned int vThr = vThrMan ? vThrMan->GetWorkerNum() : 0;
            ParameterMap::const_iterator paramIter = m_parameters[vThr].find(vName);
            if(paramIter != m_parameters[vThr].end())
            {
                pVar = paramIter->second;
            }
            else
            {
                pVar = pDefault;
            }
        }



        /**
         *
         */
        void SessionReader::SetParameter(const std::string &pName, int &pVar) 
        {
            std::string vName = boost::to_upper_copy(pName);
        	Nektar::Thread::ThreadManagerSharedPtr vThrMan = Nektar::Thread::ThreadManager::GetInstance();
        	unsigned int vThr = vThrMan ? vThrMan->GetWorkerNum() : 0;
            m_parameters[vThr][vName] = pVar;
        }


        /**
         *
         */
        void SessionReader::SetParameter(
            const std::string &pName, NekDouble& pVar) 
        {
            std::string vName = boost::to_upper_copy(pName);
        	Nektar::Thread::ThreadManagerSharedPtr vThrMan = Nektar::Thread::ThreadManager::GetInstance();
        	unsigned int vThr = vThrMan ? vThrMan->GetWorkerNum() : 0;
            m_parameters[vThr][vName] = pVar;
        }



        /**
         *
         */
        bool SessionReader::DefinesSolverInfo(const std::string &pName) const
        {
            std::string vName = boost::to_upper_copy(pName);
        	Nektar::Thread::ThreadManagerSharedPtr vThrMan = Nektar::Thread::ThreadManager::GetInstance();
        	unsigned int vThr = vThrMan ? vThrMan->GetWorkerNum() : 0;
            SolverInfoMap::const_iterator infoIter = m_solverInfo[vThr].find(vName);
            return (infoIter != m_solverInfo[vThr].end());
        }


        /**
         *
         */
        const std::string& SessionReader::GetSolverInfo(
            const std::string &pProperty) const
        {
            std::string vProperty = boost::to_upper_copy(pProperty);
        	Nektar::Thread::ThreadManagerSharedPtr vThrMan = Nektar::Thread::ThreadManager::GetInstance();
        	unsigned int vThr = vThrMan ? vThrMan->GetWorkerNum() : 0;
            SolverInfoMap::const_iterator iter = m_solverInfo[vThr].find(vProperty);

            ASSERTL1(iter != m_solverInfo[vThr].end(),
                     "Unable to find requested property: " + pProperty);

            return iter->second;
        }


        /**
         *
         */
        void SessionReader::LoadSolverInfo(
            const std::string &pName, 
                  std::string &pVar, 
            const std::string &pDefault) const
        {
            std::string vName = boost::to_upper_copy(pName);
        	Nektar::Thread::ThreadManagerSharedPtr vThrMan = Nektar::Thread::ThreadManager::GetInstance();
        	unsigned int vThr = vThrMan ? vThrMan->GetWorkerNum() : 0;
            SolverInfoMap::const_iterator infoIter = m_solverInfo[vThr].find(vName);
            if(infoIter != m_solverInfo[vThr].end())
            {
                pVar = infoIter->second;
            }
            else
            {
                pVar = pDefault;
            }
        }


        /**
         *
         */
        void SessionReader::MatchSolverInfo(
            const std::string &pName,
            const std::string &pTrueVal,
                  bool        &pVar,
            const bool        &pDefault) const
        {
            std::string vName = boost::to_upper_copy(pName);
        	Nektar::Thread::ThreadManagerSharedPtr vThrMan = Nektar::Thread::ThreadManager::GetInstance();
        	unsigned int vThr = vThrMan ? vThrMan->GetWorkerNum() : 0;
            SolverInfoMap::const_iterator infoIter = m_solverInfo[vThr].find(vName);
            if(infoIter != m_solverInfo[vThr].end())
            {
                pVar = boost::iequals(infoIter->second, pTrueVal);
            }
            else
            {
                pVar = pDefault;
            }
        }


        /**
         *
         */
        bool SessionReader::MatchSolverInfo(
            const std::string &pName,
            const std::string &pTrueVal) const
        {
            if (DefinesSolverInfo(pName))
            {
                std::string vName = boost::to_upper_copy(pName);
            	Nektar::Thread::ThreadManagerSharedPtr vThrMan = Nektar::Thread::ThreadManager::GetInstance();
            	unsigned int vThr = vThrMan ? vThrMan->GetWorkerNum() : 0;
                SolverInfoMap::const_iterator iter = m_solverInfo[vThr].find(vName);
                if(iter != m_solverInfo[vThr].end())
                {
                    return true;
                }
            }
            return false;
        }


        /**
         *
         */
        bool SessionReader::DefinesGeometricInfo(const std::string &pName) const
        {
            std::string vName = boost::to_upper_copy(pName);
            unsigned int vThr = m_threadManager->GetWorkerNum();
            GeometricInfoMap::const_iterator iter = m_geometricInfo[vThr].find(vName);
            return (iter != m_geometricInfo[vThr].end());
        }


        /**
         *
         */
        void SessionReader::LoadGeometricInfo(
            const std::string &pName,
                  std::string &pVar,
            const std::string &pDefault) const
        {
            std::string vName = boost::to_upper_copy(pName);
            unsigned int vThr = m_threadManager->GetWorkerNum();
            GeometricInfoMap::const_iterator iter = m_geometricInfo[vThr].find(vName);
            if(iter != m_geometricInfo[vThr].end())
            {
                pVar = iter->second;
            }
            else
            {
                pVar = pDefault;
            }
        }


        /**
         *
         */
        void SessionReader::LoadGeometricInfo(
            const std::string &pName,
                  bool        &pVar,
            const bool        &pDefault) const
        {
            std::string vName = boost::to_upper_copy(pName);
            unsigned int vThr = m_threadManager->GetWorkerNum();
            GeometricInfoMap::const_iterator iter = m_geometricInfo[vThr].find(vName);
            if(iter != m_geometricInfo[vThr].end())
            {
                if (iter->second == "TRUE")
                {
                    pVar = true;
                }
                else
                {
                    pVar = false;
                }
            }
            else
            {
                pVar = pDefault;
            }
        }


        /**
         *
         */
        void SessionReader::LoadGeometricInfo(
            const std::string &pName,
                  NekDouble   &pVar,
            const NekDouble   &pDefault) const
        {
            std::string vName = boost::to_upper_copy(pName);
            unsigned int vThr = m_threadManager->GetWorkerNum();
            GeometricInfoMap::const_iterator iter = m_geometricInfo[vThr].find(vName);
            if(iter != m_geometricInfo[vThr].end())
            {
                pVar = std::atoi(iter->second.c_str());
            }
            else
            {
                pVar = pDefault;
            }
        }


        /**
         *
         */
        void SessionReader::MatchGeometricInfo(
            const std::string &pName,
            const std::string &pTrueVal,
                  bool        &pVar,
            const bool        &pDefault) const
        {
            std::string vName = boost::to_upper_copy(pName);
            unsigned int vThr = m_threadManager->GetWorkerNum();
            GeometricInfoMap::const_iterator iter = m_geometricInfo[vThr].find(vName);
            if(iter != m_geometricInfo[vThr].end())
            {
                pVar = boost::iequals(iter->second, pTrueVal);
            }
            else
            {
                pVar  = pDefault;
            }
        }


        /**
         *
         */
        const std::string& SessionReader::GetVariable(
            const unsigned int &idx) const
        {
            unsigned int vThr = m_threadManager->GetWorkerNum();
            ASSERTL0(idx < m_variables[vThr].size(), "Variable index out of range.");
            return m_variables[vThr][idx];
        }


        /**
         *
         */
        std::vector<std::string> SessionReader::GetVariables() const
        {
            unsigned int vThr = m_threadManager->GetWorkerNum();
            return m_variables[vThr];
        }


        /**
         *
         */
        bool SessionReader::DefinesFunction(const std::string &pName) const
        {
            FunctionMap::const_iterator it1;
            std::string vName = boost::to_upper_copy(pName);
            unsigned int vThr = m_threadManager->GetWorkerNum();

            if ((it1 = m_functions[vThr].find(vName)) != m_functions[vThr].end())
            {
                return true;
            }
            return false;
        }


        /**
         *
         */
        bool SessionReader::DefinesFunction(
            const std::string &pName,
            const std::string &pVariable) const
        {
            FunctionMap::const_iterator it1;
            FunctionVariableMap::const_iterator it2;
            std::string vName = boost::to_upper_copy(pName);
            unsigned int vThr = m_threadManager->GetWorkerNum();

            // Check function exists
            if ((it1 = m_functions[vThr].find(vName))     != m_functions[vThr].end())
            {
                bool varExists =
                    (it2 = it1->second.find(pVariable)) != it1->second.end() ||
                    (it2 = it1->second.find("*")) != it1->second.end();
                return varExists;
            }
            return false;
        }


        /**
         *
         */
        EquationSharedPtr SessionReader::GetFunction(
            const std::string &pName,
            const std::string &pVariable) const
        {
            FunctionMap::const_iterator it1;
            FunctionVariableMap::const_iterator it2, it3;
            std::string vName = boost::to_upper_copy(pName);
            unsigned int vThr = m_threadManager->GetWorkerNum();

            ASSERTL0((it1 = m_functions[vThr].find(vName)) != m_functions[vThr].end(),
                     std::string("No such function '") + pName
                     + std::string("' has been defined in the session file."));

            // Check for specific and wildcard definitions
            bool specific = (it2 = it1->second.find(pVariable)) !=
                            it1->second.end();
            bool wildcard = (it3 = it1->second.find("*")) !=
                            it1->second.end();

            // Check function is defined somewhere
            ASSERTL0(specific || wildcard,
                     std::string("No such variable '") + pVariable
                     + std::string("' defined for function '") + pName
                     + std::string("' in session file."));

            // If not specific, must be wildcard
            if (!specific)
            {
                it2 = it3;
            }

            ASSERTL0((it2->second.m_type == eFunctionTypeExpression),
                    std::string("Function is defined by a file."));
            return it2->second.m_expression;
        }


        /**
         *
         */
        EquationSharedPtr SessionReader::GetFunction(
            const std::string  &pName,
            const unsigned int &pVar) const
        {
            unsigned int vThr = m_threadManager->GetWorkerNum();
            ASSERTL0(pVar < m_variables[vThr].size(), "Variable index out of range.");
            return GetFunction(pName, m_variables[vThr][pVar]);
        }


        /**
         *
         */
        enum FunctionType SessionReader::GetFunctionType(
            const std::string &pName,
            const std::string &pVariable) const
        {
            FunctionMap::const_iterator it1;
            FunctionVariableMap::const_iterator it2, it3;
            std::string vName = boost::to_upper_copy(pName);
            unsigned int vThr = m_threadManager->GetWorkerNum();

            it1 = m_functions[vThr].find(vName);
            ASSERTL0 (it1 != m_functions[vThr].end(),
                      std::string("Function '") + pName
                      + std::string("' not found."));

            // Check for specific and wildcard definitions
            bool specific = (it2 = it1->second.find(pVariable)) !=
                            it1->second.end();
            bool wildcard = (it3 = it1->second.find("*")) !=
                            it1->second.end();

            // Check function is defined somewhere
            ASSERTL0(specific || wildcard,
                     std::string("No such variable '") + pVariable
                     + std::string("' defined for function '") + pName
                     + std::string("' in session file."));

            // If not specific, must be wildcard
            if (!specific)
            {
                it2 = it3;
            }

            return it2->second.m_type;
        }


        /**
         *
         */
        enum FunctionType SessionReader::GetFunctionType(
            const std::string  &pName,
            const unsigned int &pVar) const
        {
            unsigned int vThr = m_threadManager->GetWorkerNum();
            ASSERTL0(pVar < m_variables[vThr].size(), "Variable index out of range.");
            return GetFunctionType(pName, m_variables[vThr][pVar]);
        }


        /**
         *
         */
        std::string SessionReader::GetFunctionFilename(
            const std::string &pName, 
            const std::string &pVariable) const
        {
            FunctionMap::const_iterator it1;
            FunctionVariableMap::const_iterator it2, it3;
            std::string vName = boost::to_upper_copy(pName);
            unsigned int vThr = m_threadManager->GetWorkerNum();

            it1 = m_functions[vThr].find(vName);
            ASSERTL0 (it1 != m_functions[vThr].end(),
                      std::string("Function '") + pName
                      + std::string("' not found."));

            // Check for specific and wildcard definitions
            bool specific = (it2 = it1->second.find(pVariable)) !=
                            it1->second.end();
            bool wildcard = (it3 = it1->second.find("*")) !=
                            it1->second.end();

            // Check function is defined somewhere
            ASSERTL0(specific || wildcard,
                     std::string("No such variable '") + pVariable
                     + std::string("' defined for function '") + pName
                     + std::string("' in session file."));

            // If not specific, must be wildcard
            if (!specific)
            {
                it2 = it3;
            }

            return it2->second.m_filename;
        }


        /**
         *
         */
        std::string SessionReader::GetFunctionFilename(
            const std::string  &pName, 
            const unsigned int &pVar) const
        {
            unsigned int vThr = m_threadManager->GetWorkerNum();
            ASSERTL0(pVar < m_variables[vThr].size(), "Variable index out of range.");
            return GetFunctionFilename(pName, m_variables[vThr][pVar]);
        }


        /**
         *
         */
        AnalyticExpressionEvaluator& SessionReader::GetExpressionEvaluator()
        {
            return m_exprEvaluator;
        }


        /**
         *
         */
        bool SessionReader::DefinesTag(const std::string &pName) const
        {
            std::string vName = boost::to_upper_copy(pName);
            TagMap::const_iterator vTagIterator = m_tags.find(vName);
            return (vTagIterator != m_tags.end());
        }


        /**
         *
         */
        void SessionReader::SetTag(
            const std::string &pName, 
            const std::string &pValue)
        {
            std::string vName = boost::to_upper_copy(pName);
            m_tags[vName] = pValue;
        }


        /**
         *
         */
        const std::string &SessionReader::GetTag(const std::string& pName) const
        {
            std::string vName = boost::to_upper_copy(pName);
            TagMap::const_iterator vTagIterator = m_tags.find(vName);
            ASSERTL0(vTagIterator != m_tags.end(),
                     "Requested tag does not exist.");
            return vTagIterator->second;
        }


        /**
         *
         */
        const FilterMap &SessionReader::GetFilters() const
        {
            unsigned int vThr = m_threadManager->GetWorkerNum();
            return m_filters[vThr];
        }


        /**
         *
         */
        bool SessionReader::DefinesCmdLineArgument(
            const std::string& pName) const
        {
            return (m_cmdLineOptions.find(pName) != m_cmdLineOptions.end());
        }


        /**
         *
         */
        std::string SessionReader::GetCmdLineArgument(
            const std::string& pName) const
        {
            return m_cmdLineOptions.find(pName)->second.as<std::string>();
        }


        /**
         *
         */
        void SessionReader::SubstituteExpressions(std::string& pExpr)
        {
            ExpressionMap::iterator exprIter;
            unsigned int vThr = m_threadManager->GetWorkerNum();
            for (exprIter  = m_expressions[vThr].begin();
                 exprIter != m_expressions[vThr].end(); ++exprIter)
            {
                boost::replace_all(pExpr, exprIter->first, exprIter->second);
            }
        }

        CompositeOrdering SessionReader::GetCompositeOrdering() const
        {
            return m_compOrder;
        }

        BndRegionOrdering SessionReader::GetBndRegionOrdering() const
        {
            return m_bndRegOrder;
        }

        /**
         *
         */
        void SessionReader::LoadDoc(
            const std::string &pFilename,
            TiXmlDocument* pDoc) const
        {
            if (pFilename.size() > 3 &&
                pFilename.substr(pFilename.size() - 3, 3) == ".gz")
            {
                ifstream file(pFilename.c_str(),
                              ios_base::in | ios_base::binary);
                ASSERTL0(file.good(), "Unable to open file: " + pFilename);
                stringstream ss;
                io::filtering_streambuf<io::input> in;
                in.push(io::gzip_decompressor());
                in.push(file);
                try
                {
                    io::copy(in, ss);
                    ss >> (*pDoc);
                }
                catch (io::gzip_error& e)
                {
                    ASSERTL0(false,
                             "Error: File '" + pFilename + "' is corrupt.");
                }
            }
            else
            {
                ifstream file(pFilename.c_str());
                ASSERTL0(file.good(), "Unable to open file: " + pFilename);
                file >> (*pDoc);
            }
        }

        /**
         *
         */
        TiXmlDocument *SessionReader::MergeDoc(
            const std::vector<std::string> &pFilenames) const
        {
            ASSERTL0(pFilenames.size() > 0, "No filenames for merging.");

            // Read the first document
            TiXmlDocument *vMainDoc = new TiXmlDocument;
            LoadDoc(pFilenames[0], vMainDoc);

            TiXmlHandle vMainHandle(vMainDoc);
            TiXmlElement* vMainNektar = 
                vMainHandle.FirstChildElement("NEKTAR").Element();

            // Read all subsequent XML documents.
            // For each element within the NEKTAR tag, use it to replace the
            // version already present in the loaded XML data.
            for (int i = 1; i < pFilenames.size(); ++i)
            {
                TiXmlDocument* vTempDoc = new TiXmlDocument;
                LoadDoc(pFilenames[i], vTempDoc);

                TiXmlHandle docHandle(vTempDoc);
                TiXmlElement* vTempNektar;
                vTempNektar = docHandle.FirstChildElement("NEKTAR").Element();
                ASSERTL0(vTempNektar, "Unable to find NEKTAR tag in file.");
                TiXmlElement* p = vTempNektar->FirstChildElement();

                while (p)
                {
                    TiXmlElement *vMainEntry = 
                        vMainNektar->FirstChildElement(p->Value());
                    TiXmlElement *q = new TiXmlElement(*p);
                    if (vMainEntry)
                    {
                        vMainNektar->RemoveChild(vMainEntry);
                    }
                    vMainNektar->LinkEndChild(q);
                    p = p->NextSiblingElement();
                }

                delete vTempDoc;
            }

            return vMainDoc;
        }


        /**
         *
         */
        void SessionReader::ParseDocument()
        {
            unsigned int vThr = m_threadManager->GetWorkerNum();
            unsigned int vNumW = m_threadManager->GetMaxNumWorkers();
            m_parameters.resize(vNumW);
            m_solverInfo.resize(vNumW);
            m_expressions.resize(vNumW);
            m_variables.resize(vNumW);
            m_functions.resize(vNumW);
            m_geometricInfo.resize(vNumW);
            m_filters.resize(vNumW);

            // Check we actually have a document loaded.
            ASSERTL0(m_xmlDoc[vThr], "No XML document loaded.");

            // Look for all data in CONDITIONS block.
            TiXmlHandle docHandle(m_xmlDoc[vThr]);
            TiXmlElement* e;
            e = docHandle.FirstChildElement("NEKTAR").
                FirstChildElement("CONDITIONS").Element();

            ReadParameters (e);
            ReadSolverInfo (e);
            ReadExpressions(e);
			ReadVariables  (e);
			ReadFunctions  (e);

			e = docHandle.FirstChildElement("NEKTAR").
				FirstChildElement("GEOMETRY").Element();
            ReadGeometricInfo(e);

			e = docHandle.FirstChildElement("NEKTAR").
				FirstChildElement("FILTERS").Element();
			ReadFilters(e);

        }


        /**
         *
         */
        void SessionReader::CreateComm(
            int               &argc, 
            char*              argv[], 
            const std::string &pFilename)
        {
            TiXmlHandle docHandle(m_xmlDoc[0]); // threads not initialised yet
            TiXmlElement* e;
            e = docHandle.FirstChildElement("NEKTAR").
                FirstChildElement("CONDITIONS").Element();

            ReadSolverInfo(e);

            int nthreads;
            LoadParameter("NThreads", nthreads, 1);

            if (argc == 0 && nthreads == 1)
            {
                m_comm = GetCommFactory().CreateInstance("Serial", 0, 0);
            }
            else
            {

                string vCommModule("Serial");
                if (nthreads > 1)
                {
                    vCommModule = "ParallelMPI";
                }
                if (e && DefinesSolverInfo("Communication"))
                {
                    vCommModule = GetSolverInfo("Communication");
                }
                else if (GetCommFactory().ModuleExists("ParallelMPI"))
                {
                    vCommModule = "ParallelMPI";
                }

                m_comm = GetCommFactory().CreateInstance(vCommModule,argc,argv);

                // Code altering default solver if parallel job moved to InitSession
            }
        }


        /**
         *
         */
        void SessionReader::PartitionMesh()
        {
            ASSERTL0(m_comm.get(), "Communication not initialised.");
        	ASSERTL0(m_threadManager, "Threading not initialised.");

            // Get row of comm, or the whole comm if not split
            CommSharedPtr vCommMesh = m_comm->GetRowComm();

<<<<<<< HEAD
            // Number of partitions needed
            int numPartitions = vCommMesh->GetSize();
            unsigned int vThr = m_threadManager->GetWorkerNum();
=======
            // Partition mesh into length of row comms
            if (vCommMesh->GetSize() > 1)
            {
                // Partitioner now operates in parallel
                // Each process receives partitioning over interconnect
                // and writes its own session file to the working directory.
                SessionReaderSharedPtr vSession     = GetSharedThisPtr();
                MeshPartitionSharedPtr vPartitioner = MemoryManager<
                    MeshPartition>::AllocateSharedPtr(vSession);
                vPartitioner->PartitionMesh();
                vPartitioner->WriteLocalPartition(vSession);
                vPartitioner->GetCompositeOrdering(m_compOrder);
                vPartitioner->GetBndRegionOrdering(m_bndRegOrder);
                m_comm->Block();
>>>>>>> dceec85e

            // Partition mesh into length of row comms
            if (numPartitions > 1)
            {
            	if (vThr == 0)
            	{
					// Partitioner now operates in parallel
					// Each process receives partitioning over interconnect
					// and writes its own session file to the working directory.
					SessionReaderSharedPtr vSession     = GetSharedThisPtr();
					MeshPartitionSharedPtr vPartitioner = MemoryManager<
						MeshPartition>::AllocateSharedPtr(vSession);
					vPartitioner->PartitionMesh(numPartitions);
					vPartitioner->WriteLocalPartition(vSession);


//					m_filename = GetSessionNameRank() + ".xml";

//					m_xmlDoc = new TiXmlDocument(m_filename);
//					ASSERTL0(m_xmlDoc, "Failed to create XML document object.");
//
//					bool loadOkay = m_xmlDoc->LoadFile();
//					ASSERTL0(loadOkay, "Unable to load file: " + m_filename      +
//							 ". Check XML standards compliance. Error on line: " +
//							 boost::lexical_cast<std::string>(m_xmlDoc->Row()));

            	}
            	else
            	{
            		// NB, matching the Block in MeshPartition::PartitionGraph, since vThr != 0 this will
            		// actually not Block in the underlying comm of the ThreadedComm.
            		if (m_threadManager->GetRankFromPartition(m_comm->GetRowComm()->GetRank()) == 0)
            		{
            			m_comm->GetColumnComm()->Block();
            		}
            	}

				vCommMesh->Block();
				if (vThr == 0) delete m_xmlDoc[0];

            	m_filename[vThr] = GetSessionNameRank() + ".xml";

            	m_xmlDoc[vThr] = new TiXmlDocument(m_filename[vThr]);
            	ASSERTL0(m_xmlDoc[vThr], "Failed to create XML document object.");

            	bool loadOkay = m_xmlDoc[vThr]->LoadFile();
            	ASSERTL0(loadOkay, "Unable to load file: " + m_filename[vThr]      +
            			". Check XML standards compliance. Error on line: " +
            			boost::lexical_cast<std::string>(m_xmlDoc[vThr]->Row()));

            }

        }


        /**
         * Splits the processes into a cartesian grid and creates communicators
         * for each row and column of the grid. The grid is defined by the
         * PROC_X parameter which, if specified, gives the number of processes
         * spanned by the Fourier direction. PROC_X must exactly divide the
         * total number of processes or an error is thrown.
         *
         * Also attaches the threading decorator if threading is being used.
         */
        void SessionReader::PartitionComm(TiXmlElement* e)
        {
        	bool threadedCommDone = false;
            unsigned int vNumThr = m_threadManager->GetMaxNumWorkers();
            if (e && m_comm->GetSize() > 1)
            {
                int nProcZ = 1;
                int nProcY = 1;
                int nProcX = 1;
				
                if(DefinesParameter("PROC_Z"))
                {
                    LoadParameter("PROC_Z", nProcZ, 1);
                }
                if(DefinesParameter("PROC_Y"))
                {
                    LoadParameter("PROC_Y", nProcY, 1);
                }
                if(DefinesParameter("PROC_X"))
                {
                    LoadParameter("PROC_X", nProcX, 1);
                }

                ASSERTL0(m_comm->GetSize() % (nProcZ*nProcY*nProcX) == 0,
                         "Cannot exactly partition using PROC_Z value.");
                ASSERTL0(nProcZ % nProcY == 0,
                         "Cannot exactly partition using PROC_Y value.");
                ASSERTL0(nProcY % nProcX == 0,
                         "Cannot exactly partition using PROC_X value.");
                
                // Number of processes associated with the spectral method
                int nProcSm  = nProcZ * nProcY * nProcX;
				
                // Number of processes associated with the spectral element
                // method.
                int nProcSem = m_comm->GetSize() / nProcSm;
                
                if (vNumThr > 1)
                {
                	CommSharedPtr vTmpComm(new ThreadedComm(m_comm, m_threadManager));
                	m_comm = vTmpComm;
                	threadedCommDone = true;
                }

                m_comm->SplitComm(nProcSm,nProcSem);
                m_comm->GetColumnComm()->SplitComm((nProcY*nProcX),nProcZ);
                m_comm->GetColumnComm()->GetColumnComm()->SplitComm(
                    nProcX,nProcY);
            }

            if (!threadedCommDone && vNumThr > 1)
            {
            	CommSharedPtr vTmpComm(new ThreadedComm(m_comm, m_threadManager));
            	m_comm = vTmpComm;
            }
        }


        /**
         *
         */
        void SessionReader::ReadParameters(TiXmlElement *conditions)
        {
        	Nektar::Thread::ThreadManagerSharedPtr vThrMan = Nektar::Thread::ThreadManager::GetInstance();
        	unsigned int vThr = vThrMan ? vThrMan->GetWorkerNum() : 0;

        	m_parameters[vThr].clear();

            if (!conditions)
            {
                return;
            }

            TiXmlElement *parametersElement = conditions->FirstChildElement(
                "PARAMETERS");

            // See if we have parameters defined.  They are optional so we go on
            // if not.
            if (parametersElement)
            {
                TiXmlElement *parameter = 
                    parametersElement->FirstChildElement("P");

                ParameterMap caseSensitiveParameters;

                // Multiple nodes will only occur if there is a comment in
                // between definitions.
                while (parameter)
                {
                    TiXmlNode *node = parameter->FirstChild();

                    while (node && node->Type() != TiXmlNode::TEXT)
                    {
                        node = node->NextSibling();
                    }

                    if (node)
                    {
                        // Format is "paramName = value"
                        std::string line = node->ToText()->Value(), lhs, rhs;

                        try {
                            ParseEquals(line, lhs, rhs);
                        }
                        catch (...)
                        {
                            ASSERTL0(false, "Syntax error. "
                                    "File: '" + m_filename[vThr] + "', line: "
                                    + boost::lexical_cast<string>(node->Row()));
                        }

                        // We want the list of parameters to have their RHS
                        // evaluated, so we use the expression evaluator to do
                        // the dirty work.
                        if (!lhs.empty() && !rhs.empty())
                        {
                            NekDouble value=0.0;
                            try
                            {
                                LibUtilities::Equation expession(
                                    GetSharedThisPtr(), rhs);
                                value = expession.Evaluate();
                            }
                            catch (const std::runtime_error &)
                            {
                                ASSERTL0(false, 
                                         "Error evaluating parameter expression"
                                         " '" + rhs + "'." );
                            }
                            m_exprEvaluator.SetParameter(lhs, value);
                            caseSensitiveParameters[lhs] = value;
                            boost::to_upper(lhs);
                            m_parameters[vThr][lhs] = value;
                        }
                    }

                    parameter = parameter->NextSiblingElement();
                }
            }

            if (m_verbose && m_parameters[vThr].size() > 0)
            {
                cout << "Parameters:" << endl;
                ParameterMap::iterator x;
                for (x = m_parameters[vThr].begin(); x != m_parameters[vThr].end(); ++x)
                {
                    cout << "\t" << x->first << " = " << x->second << endl;
                }
                cout << endl;
            }
        }


        /**
         *
         */
        void SessionReader::ReadSolverInfo(TiXmlElement *conditions)
        {
            unsigned int vThr, vNumWkrs;
            if (m_threadManager.get())
            {
            	vThr = m_threadManager->GetWorkerNum();
            	vNumWkrs = m_threadManager->GetMaxNumWorkers();
            } else
            {
            	vThr = 0;
            	vNumWkrs = 1;
            }

            m_solverInfo[vThr].clear();
            m_solverInfo[vThr] = m_solverInfoDefaults;


            if (!conditions)
            {
                return;
            }

            TiXmlElement *solverInfoElement = 
                conditions->FirstChildElement("SOLVERINFO");

            if (solverInfoElement)
            {
                TiXmlElement *solverInfo = 
                    solverInfoElement->FirstChildElement("I");

                while (solverInfo)
                {
                    // read the property name
                    ASSERTL0(solverInfo->Attribute("PROPERTY"),
                             "Missing PROPERTY attribute in solver info "
                             "section. File: '" + m_filename[vThr] + "', line: " +
                             boost::lexical_cast<string>(solverInfo->Row()));
                    std::string solverProperty = 
                        solverInfo->Attribute("PROPERTY");
                    ASSERTL0(!solverProperty.empty(),
                             "Solver info properties must have a non-empty "
                             "name. File: '" + m_filename[vThr] + "', line: "
                             + boost::lexical_cast<string>(solverInfo->Row()));

                    // make sure that solver property is capitalised
                    std::string solverPropertyUpper =
                        boost::to_upper_copy(solverProperty);

                    // read the value
                    ASSERTL0(solverInfo->Attribute("VALUE"),
                            "Missing VALUE attribute in solver info section. "
                            "File: '" + m_filename[vThr] + "', line: "
                            + boost::lexical_cast<string>(solverInfo->Row()));
                    std::string solverValue    = solverInfo->Attribute("VALUE");
                    ASSERTL0(!solverValue.empty(),
                             "Solver info properties must have a non-empty "
                             "value. File: '" + m_filename[vThr] + "', line: "
                             + boost::lexical_cast<string>(solverInfo->Row()));

                    EnumMapList::const_iterator propIt = 
                        m_enums.find(solverPropertyUpper);
                    if (propIt != m_enums.end())
                    {
                        EnumMap::const_iterator valIt = 
                            propIt->second.find(solverValue);
                        ASSERTL0(valIt != propIt->second.end(),
                                 "Value '" + solverValue + "' is not valid for "
                                 "property '" + solverProperty + "'. File: '" +
                                 m_filename[vThr] + "', line: " + boost::lexical_cast<
                                     string>(solverInfo->Row()));
                    }

                    // Set Variable
                    m_solverInfo[vThr][solverPropertyUpper] = solverValue;
                    solverInfo = solverInfo->NextSiblingElement("I");
                }
            }
            
            if ((m_comm && m_comm->GetRowComm()->GetSize() > 1)
            		|| vNumWkrs > 1)
            {
                ASSERTL0(
                    m_solverInfo[vThr]["GLOBALSYSSOLN"] == "IterativeFull"       ||
                    m_solverInfo[vThr]["GLOBALSYSSOLN"] == "IterativeStaticCond" ||
                    m_solverInfo[vThr]["GLOBALSYSSOLN"] ==
                        "IterativeMultiLevelStaticCond"                    ||
                    m_solverInfo[vThr]["GLOBALSYSSOLN"] == "XxtFull"             ||
                    m_solverInfo[vThr]["GLOBALSYSSOLN"] == "XxtStaticCond"       ||
                    m_solverInfo[vThr]["GLOBALSYSSOLN"] == "XxtMultiLevelStaticCond",
                    "A parallel solver must be used when run in parallel.");
            }
            
            if (m_verbose && m_solverInfo[vThr].size() > 0 && m_comm)
            {
                cout << "Solver Info:" << endl;
                SolverInfoMap::iterator x;
                for (x = m_solverInfo[vThr].begin(); x != m_solverInfo[vThr].end(); ++x)
                {
                    cout << "\t" << x->first << " = " << x->second << endl;
                }
                cout << endl;
            }
        }


        /**
         *
         */
        void SessionReader::ReadGeometricInfo(TiXmlElement *geometry)
        {
            unsigned int vThr = m_threadManager->GetWorkerNum();
            m_geometricInfo[vThr].clear();

            if (!geometry)
            {
                return;
            }

            TiXmlElement *geometricInfoElement = 
                geometry->FirstChildElement("GEOMINFO");

            if (geometricInfoElement)
            {
                TiXmlElement *geometricInfo = 
                    geometricInfoElement->FirstChildElement("I");

                while (geometricInfo)
                {
                    ASSERTL0(geometricInfo->Attribute("PROPERTY"),
                             "Missing PROPERTY attribute in geometric info "
                             "section. File: '" + m_filename[m_threadManager->GetWorkerNum()] + "', line: " +
                             boost::lexical_cast<string>(geometricInfo->Row()));
                    std::string geometricProperty = 
                        geometricInfo->Attribute("PROPERTY");
                    ASSERTL0(!geometricProperty.empty(),
                             "Geometric info properties must have a non-empty "
                             "name. File: '" + m_filename[m_threadManager->GetWorkerNum()] + "', line: " +
                             boost::lexical_cast<string>(geometricInfo->Row()));

                    // make sure that geometric property is capitalised
                    boost::to_upper(geometricProperty);

                    // check the property has not already been defined
                    GeometricInfoMap::iterator geometricInfoIter = 
                        m_geometricInfo[vThr].find(geometricProperty);
                    ASSERTL0(geometricInfoIter == m_geometricInfo[vThr].end(),
                             "geometricInfo value: " + geometricProperty +
                             " already specified.");

                    // read the property value
                    ASSERTL0(geometricInfo->Attribute("VALUE"),
                             "Missing VALUE attribute in geometric info section"
                             ". File: '" + m_filename[m_threadManager->GetWorkerNum()] + ", line: " +
                             boost::lexical_cast<string>(geometricInfo->Row()));
                    std::string geometricValue = 
                        geometricInfo->Attribute("VALUE");
                    ASSERTL0(!geometricValue.empty(),
                             "Geometric info properties must have a non-empty "
                             "value. File: '" + m_filename[m_threadManager->GetWorkerNum()] + ", line: " +
                             boost::lexical_cast<string>(geometricInfo->Row()));

                    // Set Variable
                    m_geometricInfo[vThr][geometricProperty] = geometricValue;
                    geometricInfo = geometricInfo->NextSiblingElement("I");
                }
            }

            if (m_verbose && m_geometricInfo[vThr].size() > 0)
            {
                cout << "Geometric Info:" << endl;
                GeometricInfoMap::iterator x;
                for (x  = m_geometricInfo[vThr].begin();
                     x != m_geometricInfo[vThr].end(); ++x)
                {
                    cout << "\t" << x->first << " = " << x->second << endl;
                }
                cout << endl;
            }
        }


        /**
         *
         */
        void SessionReader::ReadExpressions(TiXmlElement *conditions)
        {
            unsigned int vThr = m_threadManager->GetWorkerNum();
            m_expressions[vThr].clear();

            if (!conditions)
            {
                return;
            }

            TiXmlElement *expressionsElement = 
                conditions->FirstChildElement("EXPRESSIONS");

            if (expressionsElement)
            {
                TiXmlElement *expr = expressionsElement->FirstChildElement("E");

                while (expr)
                {
                    ASSERTL0(expr->Attribute("NAME"),
                             "Missing NAME attribute in expression definition. "
                             "File: '" + m_filename[m_threadManager->GetWorkerNum()] + "', line: "
                             + boost::lexical_cast<std::string>(expr->Row()));
                    std::string nameString = expr->Attribute("NAME");
                    ASSERTL0(!nameString.empty(),
                             "Expressions must have a non-empty name. "
                             "File: '" + m_filename[m_threadManager->GetWorkerNum()] + "', line: "
                             + boost::lexical_cast<std::string>(expr->Row()));

                    ASSERTL0(expr->Attribute("VALUE"),
                             "Missing VALUE attribute in expression definition."
                             " File: '" + m_filename[m_threadManager->GetWorkerNum()] + "', line: "
                             + boost::lexical_cast<std::string>(expr->Row()));
                    std::string valString = expr->Attribute("VALUE");
                    ASSERTL0(!valString.empty(),
                             "Expressions must have a non-empty value. "
                             "File: '" + m_filename[m_threadManager->GetWorkerNum()] + "', line: "
                             + boost::lexical_cast<std::string>(expr->Row()));

                    ExpressionMap::iterator exprIter
                                            = m_expressions[vThr].find(nameString);
                    ASSERTL0(exprIter == m_expressions[vThr].end(),
                             std::string("Expression '") + nameString
                             + std::string("' already specified."));

                    m_expressions[vThr][nameString] = valString;
                    expr = expr->NextSiblingElement("E");
                }
            }
        }


        /**
         *
         */
        void SessionReader::ReadVariables(TiXmlElement *conditions)
        {
            unsigned int vThr = m_threadManager->GetWorkerNum();
            m_variables[vThr].clear();

            if (!conditions)
            {
                return;
            }

            TiXmlElement *variablesElement = 
                conditions->FirstChildElement("VARIABLES");

            // See if we have parameters defined. They are optional so we go on
            // if not.
            if (variablesElement)
            {
                TiXmlElement *varElement = 
                    variablesElement->FirstChildElement("V");

                // Sequential counter for the composite numbers.
                int nextVariableNumber = -1;

                while (varElement)
                {
                    /// All elements are of the form: "<V ID="#"> name = value
                    /// </V>", with ? being the element type.
                    nextVariableNumber++;

                    int i;
                    int err = varElement->QueryIntAttribute("ID", &i);
                    ASSERTL0(err == TIXML_SUCCESS,
                             "Variables must have a unique ID number attribute."
                             " File: '" + m_filename[m_threadManager->GetWorkerNum()] + "', line: " +
                             boost::lexical_cast<string>(varElement->Row()));
                    ASSERTL0(i == nextVariableNumber,
                             "ID numbers for variables must begin with zero and"
                             " be sequential. File: '"+m_filename[m_threadManager->GetWorkerNum()]+"', line: " +
                             boost::lexical_cast<string>(varElement->Row()));

                    TiXmlNode* varChild = varElement->FirstChild();
                    // This is primarily to skip comments that may be present.
                    // Comments appear as nodes just like elements.  We are
                    // specifically looking for text in the body of the
                    // definition.
                    while(varChild && varChild->Type() != TiXmlNode::TEXT)
                    {
                        varChild = varChild->NextSibling();
                    }

                    ASSERTL0(varChild,
                             "Unable to read variable definition body for "
                             "variable with ID "
                             + boost::lexical_cast<string>(i) + ". "
                             " File: '" + m_filename[m_threadManager->GetWorkerNum()] + "', line: "
                             + boost::lexical_cast<string>(varElement->Row()));
                    std::string variableName = varChild->ToText()->ValueStr();

                    std::istringstream variableStrm(variableName);
                    variableStrm >> variableName;

                    ASSERTL0(std::find(m_variables[vThr].begin(), m_variables[vThr].end(),
                                       variableName) == m_variables[vThr].end(),
                             "Variable with ID "+boost::lexical_cast<string>(i)
                             + " has already been defined. "
                             " File: '" + m_filename[m_threadManager->GetWorkerNum()] + "', line: "
                             + boost::lexical_cast<string>(varElement->Row()));

                    m_variables[vThr].push_back(variableName);

                    varElement = varElement->NextSiblingElement("V");
                }

                ASSERTL0(nextVariableNumber > -1,
                         "Number of variables must be greater than zero.");
            }
        }


        /**
         *
         */
        void SessionReader::ReadFunctions(TiXmlElement *conditions)
        {
            unsigned int vThr = m_threadManager->GetWorkerNum();
            m_functions[vThr].clear();

            if (!conditions)
            {
                return;
            }

            // Scan through conditions section looking for functions.
            TiXmlElement *function = conditions->FirstChildElement("FUNCTION");
            while (function)
            {
                // Every function must have a NAME attribute
                ASSERTL0(function->Attribute("NAME"),
                         "Functions must have a NAME attribute defined. "
                         "File: '" + m_filename[m_threadManager->GetWorkerNum()] + "', line: "
                         + boost::lexical_cast<std::string>(function->Row()));
                std::string functionStr = function->Attribute("NAME");
                ASSERTL0(!functionStr.empty(),
                         "Functions must have a non-empty name. "
                         "File: '" + m_filename[m_threadManager->GetWorkerNum()] + "', line: "
                         + boost::lexical_cast<string>(function->Row()));

                // Store function names in uppercase to remain case-insensitive.
                boost::to_upper(functionStr);

                // Retrieve first entry (variable, or file)
                TiXmlElement *variable  = function->FirstChildElement();

                // Create new function structure with default type of none.
                FunctionVariableMap functionVarMap;

                // Process all entries in the function block
                while (variable)
                {
                    FunctionVariableDefinition funcDef;
                    std::string conditionType = variable->Value();

                    // If no var is specified, assume wildcard
                    std::string variableStr;
                    if (!variable->Attribute("VAR"))
                    {
                        variableStr = "*";
                    }
                    else
                    {
                        variableStr = variable->Attribute("VAR");
                    }

                    // Parse list of variables
                    std::vector<std::string> variableList;
                    ParseUtils::GenerateOrderedStringVector(variableStr.c_str(),
                                                            variableList);

                    // Expressions are denoted by E
                    if (conditionType == "E")
                    {
                        funcDef.m_type = eFunctionTypeExpression;

                        // Expression must have a VALUE.
                        ASSERTL0(variable->Attribute("VALUE"),
                                 "Attribute VALUE expected for function '"
                                 + functionStr + "'.");
                        std::string fcnStr = variable->Attribute("VALUE");

                        ASSERTL0(!fcnStr.empty(),
                                 (std::string("Expression for var: ")
                                 + variableStr
                                 + std::string(" must be specified.")).c_str());

                        SubstituteExpressions(fcnStr);

                        // set expression
                        funcDef.m_expression = MemoryManager<Equation>
                            ::AllocateSharedPtr(GetSharedThisPtr(),fcnStr);
                    }

                    // Files are denoted by F
                    else if (conditionType == "F")
                    {
                        funcDef.m_type = eFunctionTypeFile;

                        // File must have a FILE.
                        ASSERTL0(variable->Attribute("FILE"),
                                 "Attribute FILE expected for function '"
                                 + functionStr + "'.");
                        std::string filenameStr = variable->Attribute("FILE");

                        ASSERTL0(!filenameStr.empty(),
                                 "A filename must be specified for the FILE "
                                 "attribute of function '" + functionStr
                                 + "'.");

                        // set the filename
                        funcDef.m_filename = filenameStr;
                    }

                    // Nothing else supported so throw an error
                    else
                    {
                        ASSERTL0(false,
                                "Identifier " + conditionType + " in function "
                                + std::string(function->Attribute("NAME"))
                                + " is not recognised. "
                                "File: '" + m_filename[m_threadManager->GetWorkerNum()] + "', line: "
                                + boost::lexical_cast<string>(variable->Row()));
                    }

                    // Add variables to function
                    for (unsigned int i = 0; i < variableList.size(); ++i)
                    {
                        // Check it has not already been defined
                        FunctionVariableMap::iterator fcnsIter
                                = functionVarMap.find(variableList[i]);
                        ASSERTL0(fcnsIter == functionVarMap.end(),
                                "Error setting expression '" + variableList[i]
                                + "' in function '" + functionStr + "'. "
                                "Expression has already been defined.");

                        functionVarMap[variableList[i]] = funcDef;
                    }

                    variable = variable->NextSiblingElement();
                }
                // Add function definition to map
                m_functions[vThr][functionStr] = functionVarMap;
                function = function->NextSiblingElement("FUNCTION");
            }
        }


        /**
         *
         */
        void SessionReader::ReadFilters(TiXmlElement *filters)
        {
            if (!filters)
            {
                return;
            }

            unsigned int vThr = m_threadManager->GetWorkerNum();
            m_filters[vThr].clear();

            TiXmlElement *filter = filters->FirstChildElement("FILTER");
            while (filter)
            {
                ASSERTL0(filter->Attribute("TYPE"),
                        "Missing attribute 'TYPE' for filter.");
                std::string typeStr = filter->Attribute("TYPE");

                std::map<std::string, std::string> vParams;

                TiXmlElement *param = filter->FirstChildElement("PARAM");
                while (param)
                {
                    ASSERTL0(param->Attribute("NAME"),
                            "Missing attribute 'NAME' for parameter in filter "
                            + typeStr + "'.");
                    std::string nameStr = param->Attribute("NAME");

                    ASSERTL0(param->GetText(), "Empty value string for param.");
                    std::string valueStr = param->GetText();

                    vParams[nameStr] = valueStr;

                    param = param->NextSiblingElement("PARAM");
                }

                m_filters[vThr].push_back(
                    std::pair<std::string, FilterParams>(typeStr, vParams));

                filter = filter->NextSiblingElement("FILTER");
            }
        }
        
        void SessionReader::ParseEquals(
            const std::string &line,
                  std::string &lhs,
                  std::string &rhs)
        {
            /// Pull out lhs and rhs and eliminate any spaces.
            int beg = line.find_first_not_of(" ");
            int end = line.find_first_of("=");
            // Check for no parameter name
            if (beg == end) throw 1;
            // Check for no parameter value
            if (end != line.find_last_of("=")) throw 1;
            // Check for no equals sign
            if (end == std::string::npos) throw 1;
            
            lhs = line.substr(line.find_first_not_of(" "),
                              end-beg);
            lhs = lhs .substr(0, lhs.find_last_not_of(" ")+1);
            rhs = line.substr(line.find_last_of("=")+1);
            rhs = rhs .substr(rhs.find_first_not_of(" "));
            rhs = rhs .substr(0, rhs.find_last_not_of(" ")+1);
        }
        
        /**
         *
         */
        void SessionReader::CmdLineOverride()
        {
            unsigned int vThr = m_threadManager->GetWorkerNum();
            // Parse solver info overrides
            if (m_cmdLineOptions.count("solverinfo"))
            {
                std::vector<std::string> solverInfoList = 
                    m_cmdLineOptions["solverinfo"].as<
                        std::vector<std::string> >();
                
                for (int i = 0; i < solverInfoList.size(); ++i)
                {
                    std::string lhs, rhs;

                    try
                    {
                        ParseEquals(solverInfoList[i], lhs, rhs);
                    } 
                    catch (...)
                    {
                        ASSERTL0(false, "Parse error with command line "
                                 "option: "+solverInfoList[i]);
                    }

                    std::string lhsUpper = boost::to_upper_copy(lhs);
                    m_solverInfo[vThr][lhsUpper] = rhs;
                }
            }
            
            if (m_cmdLineOptions.count("parameter"))
            {
                std::vector<std::string> parametersList = 
                    m_cmdLineOptions["parameter"].as<
                        std::vector<std::string> >();
                
                for (int i = 0; i < parametersList.size(); ++i)
                {
                    std::string lhs, rhs;

                    try
                    {
                        ParseEquals(parametersList[i], lhs, rhs);
                    } 
                    catch (...)
                    {
                        ASSERTL0(false, "Parse error with command line "
                                 "option: "+parametersList[i]);
                    }

                    std::string lhsUpper = boost::to_upper_copy(lhs);
                    
                    try
                    {
                        m_parameters[vThr][lhsUpper] =
                            boost::lexical_cast<NekDouble>(rhs);
                    }
                    catch (...)
                    {
                        ASSERTL0(false, "Unable to convert string: "+rhs+
                                 "to double value.");
                    }
                }
            }
        }

        /**
         *
         */
        void SessionReader::StartThreads()
        {
            int nthreads;
            LoadParameter("NThreads", nthreads, 1);
            cerr << "Number of threads will be: " << nthreads << endl;
            // Decide what implementation of ThreadManager you want here.
            m_threadManager = Thread::GetThreadManager().CreateInstance("ThreadManagerBoost", nthreads);
            Nektar::InitMemoryPools(nthreads, true);
        }

        Nektar::Thread::ThreadManagerSharedPtr SessionReader::GetThreadManager()
        {
        	return m_threadManager;
        }
    }
}<|MERGE_RESOLUTION|>--- conflicted
+++ resolved
@@ -1231,7 +1231,8 @@
 
         BndRegionOrdering SessionReader::GetBndRegionOrdering() const
         {
-            return m_bndRegOrder;
+            unsigned int vThr = m_threadManager->GetWorkerNum();
+            return m_bndRegOrder[vThr];
         }
 
         /**
@@ -1418,40 +1419,34 @@
             // Get row of comm, or the whole comm if not split
             CommSharedPtr vCommMesh = m_comm->GetRowComm();
 
-<<<<<<< HEAD
             // Number of partitions needed
             int numPartitions = vCommMesh->GetSize();
             unsigned int vThr = m_threadManager->GetWorkerNum();
-=======
-            // Partition mesh into length of row comms
-            if (vCommMesh->GetSize() > 1)
-            {
-                // Partitioner now operates in parallel
-                // Each process receives partitioning over interconnect
-                // and writes its own session file to the working directory.
-                SessionReaderSharedPtr vSession     = GetSharedThisPtr();
-                MeshPartitionSharedPtr vPartitioner = MemoryManager<
-                    MeshPartition>::AllocateSharedPtr(vSession);
-                vPartitioner->PartitionMesh();
-                vPartitioner->WriteLocalPartition(vSession);
-                vPartitioner->GetCompositeOrdering(m_compOrder);
-                vPartitioner->GetBndRegionOrdering(m_bndRegOrder);
-                m_comm->Block();
->>>>>>> dceec85e
-
+            unsigned int vNumThr = m_threadManager->GetMaxNumWorkers();
+
+            m_bndRegOrder.resize(vNumThr);
             // Partition mesh into length of row comms
             if (numPartitions > 1)
             {
             	if (vThr == 0)
             	{
-					// Partitioner now operates in parallel
-					// Each process receives partitioning over interconnect
-					// and writes its own session file to the working directory.
+
+            		/*
+            		 * Partitioner operates on rank0, thread0.
+            		 * Partition information is disseminated to other ranks.
+            		 * Info is written to thread specific files by each rank.
+            		 * Yes, this is a bit of a dog's dinner; blame Chris for
+            		 * changing stuff while I was working on it. SJC.
+            		 */
 					SessionReaderSharedPtr vSession     = GetSharedThisPtr();
 					MeshPartitionSharedPtr vPartitioner = MemoryManager<
 						MeshPartition>::AllocateSharedPtr(vSession);
 					vPartitioner->PartitionMesh(numPartitions);
 					vPartitioner->WriteLocalPartition(vSession);
+                    vPartitioner->GetCompositeOrdering(m_compOrder);
+					for (unsigned int i = 0; i < vNumThr; ++i) {
+						vPartitioner->GetBndRegionOrdering(m_bndRegOrder[i], i);
+					}
 
 
 //					m_filename = GetSessionNameRank() + ".xml";
