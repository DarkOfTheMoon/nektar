///////////////////////////////////////////////////////////////////////////////
//
// File SessionReader.cpp
//
// For more information, please see: http://www.nektar.info
//
// The MIT License
//
// Copyright (c) 2006 Division of Applied Mathematics, Brown University (USA),
// Department of Aeronautics, Imperial College London (UK), and Scientific
// Computing and Imaging Institute, University of Utah (USA).
//
// License for the specific language governing rights and limitations under
// Permission is hereby granted, free of charge, to any person obtaining a
// copy of this software and associated documentation files (the "Software"),
// to deal in the Software without restriction, including without limitation
// the rights to use, copy, modify, merge, publish, distribute, sublicense,
// and/or sell copies of the Software, and to permit persons to whom the
// Software is furnished to do so, subject to the following conditions:
//
// The above copyright notice and this permission notice shall be included
// in all copies or substantial portions of the Software.
//
// THE SOFTWARE IS PROVIDED "AS IS", WITHOUT WARRANTY OF ANY KIND, EXPRESS
// OR IMPLIED, INCLUDING BUT NOT LIMITED TO THE WARRANTIES OF MERCHANTABILITY,
// FITNESS FOR A PARTICULAR PURPOSE AND NONINFRINGEMENT. IN NO EVENT SHALL
// THE AUTHORS OR COPYRIGHT HOLDERS BE LIABLE FOR ANY CLAIM, DAMAGES OR OTHER
// LIABILITY, WHETHER IN AN ACTION OF CONTRACT, TORT OR OTHERWISE, ARISING
// FROM, OUT OF OR IN CONNECTION WITH THE SOFTWARE OR THE USE OR OTHER
// DEALINGS IN THE SOFTWARE.
//
// Description: Session reader
//
///////////////////////////////////////////////////////////////////////////////

#ifndef TIXML_USE_STL
#define TIXML_USE_STL
#endif

#include <LibUtilities/BasicUtils/SessionReader.h>

#include <iostream>
#include <fstream>
#include <string>
using namespace std;

#include <boost/iostreams/filtering_streambuf.hpp>
#include <boost/iostreams/copy.hpp>
#include <boost/iostreams/filter/gzip.hpp>
#include <boost/algorithm/string.hpp>
#include <tinyxml/tinyxml.h>
#include <LibUtilities/BasicUtils/ErrorUtil.hpp>
#include <LibUtilities/BasicUtils/Equation.h>
#include <LibUtilities/Memory/NekMemoryManager.hpp>
#include <LibUtilities/BasicUtils/ParseUtils.hpp>
#include <LibUtilities/BasicUtils/Thread.h>
#include <LibUtilities/Communication/ThreadedComm.h>

#include <boost/program_options.hpp>

namespace po = boost::program_options;
namespace io = boost::iostreams;

namespace Nektar
{
    namespace LibUtilities
    {
        /**
         * @class SessionReader
         *
         * This class provides an interface to Nektar++-specific content in a
         * supplied XML document. It also initialises a Nektar++ session
         * including setting up communication for parallel execution and where
         * necessary partitioning the supplied mesh for running across multiple
         * processes.
         *
         * A session should be initialised at the beginning of a user's
         * application by passing the command-line arguments. This not only
         * allows the SessionReader to extract the name of the XML document to
         * load containing Nektar++ session information, but also supplies the
         * MPI arguments necessary for setting up parallel communication. The
         * SessionReader should be initialised using the #CreateInstance
         * function:
         * @code
         * LibUtilities::SessionReaderSharedPtr vSession
         *          = LibUtilities::SessionReader::CreateInstance(argc, argv);
         * @endcode
         * The instance \c vSession can now be passed to other key Nektar++
         * components during their construction.
         * @note At the end of the user application, it is important to call the
         * #Finalise routine in order to finalise any MPI communication and
         * correctly free resources.
         *
         * The SessionReader class provides streamlined, validated access to
         * session parameters, solver information and functions defined within a
         * Nektar++ XML document. The available routines and their usage is
         * documented below.
         *
         * In the case of solver information properties, the classes to which
         * these parameters are pertinent may register with the SessionReader
         * class the set of valid values for a given property. Such values may
         * also be associated with an enumeration value for more transparent use
         * of the property values in code.
         */

        /**
         * This map of maps stores the list of valid string values for a number
         * of solver information parameters. The top level map connects
         * different parameter names to their list of possible values. The list
         * of possible values is also a map, mapping a valid string to a
         * corresponding enum value.
         *
         * This list is populated through the #RegisterEnumValue static member
         * function which is called statically from various classes to register
         * the valid values for solver info parameters associated with them. The
         * map is therefore fully populated before the SessionReader class is
         * instantiated and a file is read in and parsed.
         */
        EnumMapList SessionReader::m_enums;


        /**
         * List of default values for solver information parameters to be used
         * in the case of them not being provided.
         *
         * This list is populated through the #RegisterDefaultSolverInfo static
         * member variable which is called statically from various classes to
         * register the default value for a given parameter.
         */
        SolverInfoMap SessionReader::m_solverInfoDefaults;


        /**
         * List of values for GlobalSysSoln parameters to be used to override
         * details given in SolverInfo
         *
         * This list is populated by ReadGlobalSysSoln if the
         * GLOBALSYSSOLNINFO section is defined in the input file.
         * This List allows for details to define for the Global Sys
         * solver for each variable. 
         */
        GloSysSolnInfoList SessionReader::m_gloSysSolnList;

        /**
         * Lists the possible command-line argument which can be specified for
         * this executable.
         *
         * This list is populated through the #RegisterCmdLineArgument static
         * member function which is called statically from various classes to
         * register command-line arguments they need.
         */
        CmdLineArgMap SessionReader::m_cmdLineArguments;


        /**
         * This constructor parses the command-line arguments given to the user
         * application to set up any MPI communication, read supplied XML
         * session files, and partition meshes where necessary.
         *
         * @param   argc        Number of command-line arguments
         * @param   argv        Array of command-line arguments
         */
        SessionReader::SessionReader(int argc, char *argv[]) :
        		m_filename(1), m_xmlDoc(1), m_parameters(1), m_solverInfo(1), m_geometricInfo(1),
        		m_expressions(1), m_exprEvaluator(), m_functions(1), m_variables(1), m_tags(1),
        		m_filters(1)
        {
            std::vector<std::string> vFilenames =
                ParseCommandLineArguments(argc, argv);

            ASSERTL0(vFilenames.size() > 0, "No session file(s) given.");

            // threads not initialised yet
            m_filename[0]    = vFilenames[0];
            m_sessionName = m_filename[0].substr(0, m_filename[0].find_last_of('.'));
            m_xmlDoc[0]      = MergeDoc(vFilenames);
            m_exprEvaluator[0] = new AnalyticExpressionEvaluator();
            // Create communicator
            CreateComm(argc, argv, m_filename[0]);
        }


        /**
         *
         */
        SessionReader::SessionReader(
            int                             argc,
            char                           *argv[],
            const std::vector<std::string> &pFilenames,
            const CommSharedPtr            &pComm) :
    			m_filename(1), m_xmlDoc(1), m_parameters(1), m_solverInfo(1), m_geometricInfo(1),
    			m_expressions(1), m_exprEvaluator(1), m_functions(1), m_variables(1), m_tags(1),
        		m_filters(1)
        {
            ASSERTL0(pFilenames.size() > 0, "No filenames specified.");

            std::vector<std::string> vFilenames =
                ParseCommandLineArguments(argc, argv);

            m_filename[0]    = pFilenames[0];
            m_sessionName = m_filename[0].substr(0, m_filename[0].find_last_of('.'));
            m_xmlDoc[0]      = MergeDoc(pFilenames); // threads not initialised yet
            m_exprEvaluator[0] = new AnalyticExpressionEvaluator();

            // Create communicator
            if (!pComm.get())
            {
                CreateComm(argc, argv, m_filename[0]);
            }
            else
            {
                m_comm = pComm;
            }
        }

       /**
         * This constructor parses the command-line arguments given to the user
         * application to set up any MPI communication, read supplied XML
         * session files, and partition meshes where necessary.
         *
         * @param   argc        Number of command-line arguments
         * @param   argv        Array of command-line arguments
         */
        SessionReader::SessionReader(int argc, char *argv[], void (*pMainFunc)(SessionReaderSharedPtr)) :
        		m_filename(1), m_xmlDoc(1), m_parameters(1), m_solverInfo(1), m_geometricInfo(1),
        		m_expressions(1), m_exprEvaluator(1), m_functions(1), m_variables(1), m_tags(1),
        		m_filters(1), m_mainFunc(pMainFunc)
        {
            std::vector<std::string> vFilenames = 
                ParseCommandLineArguments(argc, argv);

            ASSERTL0(vFilenames.size() > 0, "No session file(s) given.");

<<<<<<< HEAD
            // threads not initialised yet
            m_filename[0]    = vFilenames[0];
            m_sessionName = m_filename[0].substr(0, m_filename[0].find_last_of('.'));
            m_xmlDoc[0]      = MergeDoc(vFilenames);
            m_exprEvaluator[0] = new AnalyticExpressionEvaluator();
=======
            m_filename    = vFilenames[0];
            m_sessionName = m_filename.substr(0, m_filename.find_last_of('.'));
            if (m_filename.size() > 3 &&
                m_filename.substr(m_filename.size() - 3, 3) == ".gz")
            {
                m_sessionName =
                    m_sessionName.substr(0, m_sessionName.find_last_of('.'));
            }
            m_xmlDoc      = MergeDoc(vFilenames);
>>>>>>> be518799

            Nektar::InitMemoryPools(1, false);
            // Create communicator
            CreateComm(argc, argv, m_filename[0]);
        }


        /**
         *
         */
        SessionReader::SessionReader(
            int                             argc, 
            char                           *argv[], 
            const std::vector<std::string> &pFilenames, 
            const CommSharedPtr            &pComm,
            void (*pMainFunc)(SessionReaderSharedPtr)) :
    			m_filename(1), m_xmlDoc(1), m_parameters(1), m_solverInfo(1), m_geometricInfo(1),
    			m_expressions(1), m_exprEvaluator(1), m_functions(1), m_variables(1), m_tags(1),
        		m_filters(1), m_mainFunc(pMainFunc)
        {
            ASSERTL0(pFilenames.size() > 0, "No filenames specified.");

            std::vector<std::string> vFilenames = 
                ParseCommandLineArguments(argc, argv);

<<<<<<< HEAD
            m_filename[0]    = pFilenames[0];
            m_sessionName = m_filename[0].substr(0, m_filename[0].find_last_of('.'));
            m_xmlDoc[0]      = MergeDoc(pFilenames); // threads not initialised yet
            m_exprEvaluator[0] = new AnalyticExpressionEvaluator();
=======
            m_filename    = pFilenames[0];
            m_sessionName = m_filename.substr(0, m_filename.find_last_of('.'));
            if (m_filename.size() > 3 &&
                m_filename.substr(m_filename.size() - 3, 3) == ".gz")
            {
                m_sessionName =
                    m_sessionName.substr(0, m_sessionName.find_last_of('.'));
            }
            m_xmlDoc      = MergeDoc(pFilenames);
>>>>>>> be518799

            Nektar::InitMemoryPools(1, false);
            // Create communicator
            if (!pComm.get())
            {
                CreateComm(argc, argv, m_filename[0]);
            }
            else
            {
                m_comm = pComm;
            }
        }


        /**
         *
         */
        SessionReader::~SessionReader()
        {
        	unsigned int vNumW = m_threadManager->GetMaxNumWorkers();
        	for (unsigned int i=0; i < vNumW; i++)
        	{
        		delete m_exprEvaluator[i];
        	}
        }

        SessionReader::SessionJob::SessionJob(SessionReaderSharedPtr psession) :
					m_session(psession)
        {
        	// empty
        }
        SessionReader::SessionJob::~SessionJob()
        {
        	// empty
        }
        void SessionReader::SessionJob::Run()
        {

            // Spin until all threads are running and main thread has
            // entered Wait().  If we don't do this then calls to Hold()
            // will interfere with Wait()'s resizing the worker pool.
            while (m_session->m_threadManager->GetNumWorkers() !=
                    m_session->m_threadManager->GetMaxNumWorkers() )
            {
            }

        	// Partition mesh
        	m_session->PartitionMesh();

        	// Parse the XML data in #m_xmlDoc
        	m_session->ParseDocument();

        	// Override SOLVERINFO and parameters with any specified on the
        	// command line.
        	m_session->CmdLineOverride();

        	// DoMain()
        	m_session->m_mainFunc(m_session);

        }

        /**
         * Performs the main initialisation of the object. The XML file provided
         * on the command-line is loaded and any mesh partitioning is done. The
         * resulting process-specific XML file (containing the process's
         * geometry partition) is then reloaded and parsed.
         */
        void SessionReader::InitSession()
        {

            // Session not yet loaded, so load parameters section
            TiXmlHandle docHandle(m_xmlDoc[0]);
            TiXmlElement* e;
            e = docHandle.FirstChildElement("NEKTAR").
                FirstChildElement("CONDITIONS").Element();

            ReadParameters(e);


        	// Start threads
        	StartThreads();

        	// Split up the communicator
        	PartitionComm(e);

            // If running in parallel change the default global sys solution
            // type.
            unsigned int vNumWorkers = m_threadManager->GetMaxNumWorkers();

            if (m_comm->GetSize() > 1 || vNumWorkers > 1)
            {
            	m_solverInfoDefaults["GLOBALSYSSOLN"] =
            			"IterativeStaticCond";
            }

            m_xmlDoc.resize(vNumWorkers, m_xmlDoc[0]);
            m_filename.resize(vNumWorkers, m_filename[0]);
            for (unsigned int i=0; i < vNumWorkers; i++)
            {
            	m_threadManager->QueueJob(new SessionReader::SessionJob(GetSharedThisPtr()));
            }

            m_threadManager->Wait();
			m_comm->Block();

        }

        /**
         * @brief Parses the command-line arguments for known options and
         * filenames.
         */
        std::vector<std::string> SessionReader::ParseCommandLineArguments(
            int argc, char *argv[])
        {
            // List the publically visible options (listed using --help)
            po::options_description desc("Allowed options");
            desc.add_options()
                ("verbose,v",    "be verbose")
                ("help,h",       "print this help message")
                ("solverinfo,I", po::value<vector<std::string> >(), 
                                 "override a SOLVERINFO property")
                ("parameter,P",  po::value<vector<std::string> >(),
                                 "override a parameter")
            ;
            
            CmdLineArgMap::const_iterator cmdIt;
            for (cmdIt  = m_cmdLineArguments.begin(); 
                 cmdIt != m_cmdLineArguments.end(); ++cmdIt)
            {
                std::string names = cmdIt->first;
                if (cmdIt->second.shortName != "")
                {
                    names += "," + cmdIt->second.shortName;
                }
                if (cmdIt->second.isFlag)
                {
                    desc.add_options()
                        (names.c_str(), cmdIt->second.description.c_str())
                    ;
                }
                else
                {
                    desc.add_options()
                        (names.c_str(), po::value<std::string>(),
                         cmdIt->second.description.c_str())
                    ;
                }
            }

            // List hidden options (e.g. session file arguments are not actually
            // specified using the input-file option by the user).
            po::options_description hidden("Hidden options");
            hidden.add_options()
                    ("input-file", po::value< vector<string> >(), 
                                   "input filename")
            ;

            // Combine all options for the parser
            po::options_description all("All options");
            all.add(desc).add(hidden);

            // Session file is a positional option
            po::positional_options_description p;
            p.add("input-file", -1);

            // Parse the command-line options
            po::parsed_options parsed = po::command_line_parser(argc, argv).
                                                options(all).
                                                positional(p).
                                                allow_unregistered().
                                                run();

            // Extract known options to map and update
            po::store(parsed, m_cmdLineOptions);
            po::notify(m_cmdLineOptions);

            // Help message
            if (m_cmdLineOptions.count("help"))
            {
                cout << desc << endl;
                exit(0);
            }

            // Enable verbose mode
            if (m_cmdLineOptions.count("verbose"))
            {
                m_verbose = true;
            }
            else
            {
                m_verbose = false;
            }
            
            // Print a warning for unknown options
            std::vector< po::basic_option<char> >::iterator x;
            for (x = parsed.options.begin(); x != parsed.options.end(); ++x)
            {
                if (x->unregistered)
                {
                    cout << "Warning: Unknown option: " << x->string_key 
                         << endl;
                }
            }

            // Return the vector of filename(s) given as positional options
            if (m_cmdLineOptions.count("input-file"))
            {
                return m_cmdLineOptions["input-file"].as<
                    std::vector<std::string> >();
            }
            else
            {
                return std::vector<std::string>();
            }
        }


        /**
         *
         */
        TiXmlDocument& SessionReader::GetDocument()
        {
            ASSERTL1(m_xmlDoc[m_threadManager->GetWorkerNum()], "XML Document not defined.");
            return *m_xmlDoc[m_threadManager->GetWorkerNum()];
        }


        /**
         * The single parameter specifies a path to the requested element in a
         * similar format to the filesystem path. Given the following XML:
         * @code
         * <NEKTAR>
         *   <CONDITIONS>
         *     <PARAMETERS>
         *     ...
         *     </PARAMETERS>
         *   </CONDITIONS>
         * </NEKTAR>
         * @endcode
         * the PARAMETERS element would be retrieved by requesting the path:
         * @code
         * Nektar/Conditions/Parameters
         * @endcode
         * @note Paths are case-insensitive.
         *
         * @param   pPath       Path to requested element.
         *
         * @return Direct pointer to requested XML Element.
         */
        TiXmlElement* SessionReader::GetElement(const string& pPath)
        {
            std::string vPath = boost::to_upper_copy(pPath);
            std::vector<std::string> st;
            boost::split(st, vPath, boost::is_any_of("\\/ "));
            ASSERTL0(st.size() > 0, "No path given in XML element request.");

            TiXmlElement* vReturn = m_xmlDoc[m_threadManager->GetWorkerNum()]->FirstChildElement(st[0].c_str());
            ASSERTL0(vReturn, std::string("Cannot find element '")
                              + st[0] + std::string("'."));
            for (int i = 1; i < st.size(); ++i)
            {
                vReturn = vReturn->FirstChildElement(st[i].c_str());
                ASSERTL0(vReturn, std::string("Cannot find element '")
                                  + st[i] + std::string("'."));
            }
            return vReturn;
        }


        /**
         *
         */
        bool SessionReader::DefinesElement(const std::string &pPath) const
        {
            std::string vPath = boost::to_upper_copy(pPath);
            std::vector<std::string> st;
            boost::split(st, vPath, boost::is_any_of("\\/ "));
            ASSERTL0(st.size() > 0, "No path given in XML element request.");

            TiXmlElement* vReturn = m_xmlDoc[m_threadManager->GetWorkerNum()]->FirstChildElement(st[0].c_str());
            ASSERTL0(vReturn, std::string("Cannot find element '")
                              + st[0] + std::string("'."));
            for (int i = 1; i < st.size(); ++i)
            {
                vReturn = vReturn->FirstChildElement(st[i].c_str());
                if (!vReturn) return false;
            }
            return true;
        }


        /**
         *
         */
        const std::string& SessionReader::GetFilename() const
        {
            return m_filename[m_threadManager->GetWorkerNum()];
        }


        /**
         *
         */
        const std::string& SessionReader::GetSessionName() const
        {
            return m_sessionName;
        }


        /**
         * Output is of the form [sessionName]_P[idx] where idx is the rank
         * of the process.
         */
        const std::string SessionReader::GetSessionNameRank() const
        {
            return m_sessionName + "_P" + boost::lexical_cast<std::string>(
                m_comm->GetRowComm()->GetRank());
        }


        /**
         *
         */
        CommSharedPtr& SessionReader::GetComm()
        {
            return m_comm;
        }


        /**
         * This routine finalises any parallel communication.
         *
         * @note This routine should be called at the very end of a users
         * application.
         */
        void SessionReader::Finalise()
        {
            m_comm->Finalise();
        }


        /**
         *
         */
        bool SessionReader::DefinesParameter(const std::string& pName) const
        {
            std::string vName = boost::to_upper_copy(pName);
        	Nektar::Thread::ThreadManagerSharedPtr vThrMan = Nektar::Thread::ThreadManager::GetInstance();
        	unsigned int vThr = vThrMan ? vThrMan->GetWorkerNum() : 0;
            ParameterMap::const_iterator paramIter = m_parameters[vThr].find(vName);
            return (paramIter != m_parameters[vThr].end());
        }


        /**
         * If the parameter is not defined, termination occurs. Therefore, the
         * parameters existence should be tested for using #DefinesParameter
         * before calling this function.
         *
         * @param   pName       The name of a floating-point parameter.
         * @returns The value of the floating-point parameter.
         */
        const NekDouble& SessionReader::GetParameter(
            const std::string& pName) const
        {
            std::string vName = boost::to_upper_copy(pName);
        	Nektar::Thread::ThreadManagerSharedPtr vThrMan = Nektar::Thread::ThreadManager::GetInstance();
        	unsigned int vThr = vThrMan ? vThrMan->GetWorkerNum() : 0;
        	ParameterMap::const_iterator paramIter = m_parameters[vThr].find(vName);

            ASSERTL0(paramIter != m_parameters[vThr].end(),
                     "Unable to find requested parameter: " + pName);

            return paramIter->second;
        }


        /**
         *
         */
        void SessionReader::LoadParameter(
            const std::string &pName, int &pVar) const
        {
            std::string vName = boost::to_upper_copy(pName);
        	Nektar::Thread::ThreadManagerSharedPtr vThrMan = Nektar::Thread::ThreadManager::GetInstance();
        	unsigned int vThr = vThrMan ? vThrMan->GetWorkerNum() : 0;
            ParameterMap::const_iterator paramIter = m_parameters[vThr].find(vName);
            ASSERTL0(paramIter != m_parameters[vThr].end(), "Required parameter '" +
                     pName + "' not specified in session.");
            pVar = (int)floor(paramIter->second);
        }


        /**
         *
         */
        void SessionReader::LoadParameter(
            const std::string &pName, int &pVar, const int &pDefault) const
        {
            std::string vName = boost::to_upper_copy(pName);
        	Nektar::Thread::ThreadManagerSharedPtr vThrMan = Nektar::Thread::ThreadManager::GetInstance();
        	unsigned int vThr = vThrMan ? vThrMan->GetWorkerNum() : 0;
            ParameterMap::const_iterator paramIter = m_parameters[vThr].find(vName);
            if(paramIter != m_parameters[vThr].end())
            {
                pVar = (int)floor(paramIter->second);
            }
            else
            {
                pVar  = pDefault;
            }
        }


        /**
         *
         */
        void SessionReader::LoadParameter(
            const std::string &pName, NekDouble& pVar) const
        {
            std::string vName = boost::to_upper_copy(pName);
        	Nektar::Thread::ThreadManagerSharedPtr vThrMan = Nektar::Thread::ThreadManager::GetInstance();
        	unsigned int vThr = vThrMan ? vThrMan->GetWorkerNum() : 0;
            ParameterMap::const_iterator paramIter = m_parameters[vThr].find(vName);
            ASSERTL0(paramIter != m_parameters[vThr].end(), "Required parameter '" +
                     pName + "' not specified in session.");
            pVar = paramIter->second;
        }


        /**
         *
         */
        void SessionReader::LoadParameter(
            const std::string &pName, 
                  NekDouble   &pVar, 
            const NekDouble   &pDefault) const
        {
            std::string vName = boost::to_upper_copy(pName);
        	Nektar::Thread::ThreadManagerSharedPtr vThrMan = Nektar::Thread::ThreadManager::GetInstance();
        	unsigned int vThr = vThrMan ? vThrMan->GetWorkerNum() : 0;
            ParameterMap::const_iterator paramIter = m_parameters[vThr].find(vName);
            if(paramIter != m_parameters[vThr].end())
            {
                pVar = paramIter->second;
            }
            else
            {
                pVar = pDefault;
            }
        }



        /**
         *
         */
        void SessionReader::SetParameter(const std::string &pName, int &pVar) 
        {
            std::string vName = boost::to_upper_copy(pName);
        	Nektar::Thread::ThreadManagerSharedPtr vThrMan = Nektar::Thread::ThreadManager::GetInstance();
        	unsigned int vThr = vThrMan ? vThrMan->GetWorkerNum() : 0;
            m_parameters[vThr][vName] = pVar;
        }


        /**
         *
         */
        void SessionReader::SetParameter(
            const std::string &pName, NekDouble& pVar) 
        {
            std::string vName = boost::to_upper_copy(pName);
        	Nektar::Thread::ThreadManagerSharedPtr vThrMan = Nektar::Thread::ThreadManager::GetInstance();
        	unsigned int vThr = vThrMan ? vThrMan->GetWorkerNum() : 0;
            m_parameters[vThr][vName] = pVar;
        }



        /**
         *
         */
        bool SessionReader::DefinesSolverInfo(const std::string &pName) const
        {
            std::string vName = boost::to_upper_copy(pName);
        	Nektar::Thread::ThreadManagerSharedPtr vThrMan = Nektar::Thread::ThreadManager::GetInstance();
        	unsigned int vThr = vThrMan ? vThrMan->GetWorkerNum() : 0;
            SolverInfoMap::const_iterator infoIter = m_solverInfo[vThr].find(vName);
            return (infoIter != m_solverInfo[vThr].end());
        }


        /**
         *
         */
        const std::string& SessionReader::GetSolverInfo(
            const std::string &pProperty) const
        {
            std::string vProperty = boost::to_upper_copy(pProperty);
        	Nektar::Thread::ThreadManagerSharedPtr vThrMan = Nektar::Thread::ThreadManager::GetInstance();
        	unsigned int vThr = vThrMan ? vThrMan->GetWorkerNum() : 0;
            SolverInfoMap::const_iterator iter = m_solverInfo[vThr].find(vProperty);

            ASSERTL1(iter != m_solverInfo[vThr].end(),
                     "Unable to find requested property: " + pProperty);

            return iter->second;
        }


        /**
         *
         */
        void SessionReader::LoadSolverInfo(
            const std::string &pName, 
                  std::string &pVar, 
            const std::string &pDefault) const
        {
            std::string vName = boost::to_upper_copy(pName);
        	Nektar::Thread::ThreadManagerSharedPtr vThrMan = Nektar::Thread::ThreadManager::GetInstance();
        	unsigned int vThr = vThrMan ? vThrMan->GetWorkerNum() : 0;
            SolverInfoMap::const_iterator infoIter = m_solverInfo[vThr].find(vName);
            if(infoIter != m_solverInfo[vThr].end())
            {
                pVar = infoIter->second;
            }
            else
            {
                pVar = pDefault;
            }
        }


        /**
         *
         */
        void SessionReader::MatchSolverInfo(
            const std::string &pName,
            const std::string &pTrueVal,
                  bool        &pVar,
            const bool        &pDefault) const
        {
            std::string vName = boost::to_upper_copy(pName);
        	Nektar::Thread::ThreadManagerSharedPtr vThrMan = Nektar::Thread::ThreadManager::GetInstance();
        	unsigned int vThr = vThrMan ? vThrMan->GetWorkerNum() : 0;
            SolverInfoMap::const_iterator infoIter = m_solverInfo[vThr].find(vName);
            if(infoIter != m_solverInfo[vThr].end())
            {
                pVar = boost::iequals(infoIter->second, pTrueVal);
            }
            else
            {
                pVar = pDefault;
            }
        }


        /**
         *
         */
        bool SessionReader::MatchSolverInfo(
            const std::string &pName,
            const std::string &pTrueVal) const
        {
            if (DefinesSolverInfo(pName))
            {
                std::string vName = boost::to_upper_copy(pName);
            	Nektar::Thread::ThreadManagerSharedPtr vThrMan = Nektar::Thread::ThreadManager::GetInstance();
            	unsigned int vThr = vThrMan ? vThrMan->GetWorkerNum() : 0;
                SolverInfoMap::const_iterator iter = m_solverInfo[vThr].find(vName);
                if(iter != m_solverInfo[vThr].end())
                {
                    return true;
                }
            }
            return false;
        }


        /**
         *
         */
        bool SessionReader::DefinesGlobalSysSolnInfo(const std::string &pVariable, 
                                                     const std::string &pProperty) const
        {

            GloSysSolnInfoList::const_iterator iter = m_gloSysSolnList.find(pVariable);
            if(iter == m_gloSysSolnList.end())
            {
                return false;
            }

            std::string vProperty = boost::to_upper_copy(pProperty);
            
            GloSysInfoMap::const_iterator iter1 = iter->second.find(vProperty);
            if(iter1 == iter->second.end())
            {
                return false;
            }
            
            return true;
        }

        
        /**
         *
         */
        const std::string &SessionReader::GetGlobalSysSolnInfo(const std::string &pVariable, const std::string &pProperty) const
        {
            GloSysSolnInfoList::const_iterator iter; 

            ASSERTL0( (iter = m_gloSysSolnList.find(pVariable)) != m_gloSysSolnList.end(),
                      "Failed to find variable in GlobalSysSolnInfoList");

            std::string vProperty = boost::to_upper_copy(pProperty);
            GloSysInfoMap::const_iterator iter1; 

            ASSERTL0( (iter1 = iter->second.find(vProperty)) != iter->second.end(),
                      "Failed to find property: " + vProperty + " in GlobalSysSolnInfoList");
            
            return iter1->second;
        }
        
        /**
         *
         */
        bool SessionReader::DefinesGeometricInfo(const std::string &pName) const
        {
            std::string vName = boost::to_upper_copy(pName);
            unsigned int vThr = m_threadManager->GetWorkerNum();
            GeometricInfoMap::const_iterator iter = m_geometricInfo[vThr].find(vName);
            return (iter != m_geometricInfo[vThr].end());
        }


        /**
         *
         */
        void SessionReader::LoadGeometricInfo(
            const std::string &pName,
                  std::string &pVar,
            const std::string &pDefault) const
        {
            std::string vName = boost::to_upper_copy(pName);
            unsigned int vThr = m_threadManager->GetWorkerNum();
            GeometricInfoMap::const_iterator iter = m_geometricInfo[vThr].find(vName);
            if(iter != m_geometricInfo[vThr].end())
            {
                pVar = iter->second;
            }
            else
            {
                pVar = pDefault;
            }
        }


        /**
         *
         */
        void SessionReader::LoadGeometricInfo(
            const std::string &pName,
                  bool        &pVar,
            const bool        &pDefault) const
        {
            std::string vName = boost::to_upper_copy(pName);
            unsigned int vThr = m_threadManager->GetWorkerNum();
            GeometricInfoMap::const_iterator iter = m_geometricInfo[vThr].find(vName);
            if(iter != m_geometricInfo[vThr].end())
            {
                if (iter->second == "TRUE")
                {
                    pVar = true;
                }
                else
                {
                    pVar = false;
                }
            }
            else
            {
                pVar = pDefault;
            }
        }


        /**
         *
         */
        void SessionReader::LoadGeometricInfo(
            const std::string &pName,
                  NekDouble   &pVar,
            const NekDouble   &pDefault) const
        {
            std::string vName = boost::to_upper_copy(pName);
            unsigned int vThr = m_threadManager->GetWorkerNum();
            GeometricInfoMap::const_iterator iter = m_geometricInfo[vThr].find(vName);
            if(iter != m_geometricInfo[vThr].end())
            {
                pVar = std::atoi(iter->second.c_str());
            }
            else
            {
                pVar = pDefault;
            }
        }


        /**
         *
         */
        void SessionReader::MatchGeometricInfo(
            const std::string &pName,
            const std::string &pTrueVal,
                  bool        &pVar,
            const bool        &pDefault) const
        {
            std::string vName = boost::to_upper_copy(pName);
            unsigned int vThr = m_threadManager->GetWorkerNum();
            GeometricInfoMap::const_iterator iter = m_geometricInfo[vThr].find(vName);
            if(iter != m_geometricInfo[vThr].end())
            {
                pVar = boost::iequals(iter->second, pTrueVal);
            }
            else
            {
                pVar  = pDefault;
            }
        }


        /**
         *
         */
        const std::string& SessionReader::GetVariable(
            const unsigned int &idx) const
        {
            unsigned int vThr = m_threadManager->GetWorkerNum();
            ASSERTL0(idx < m_variables[vThr].size(), "Variable index out of range.");
            return m_variables[vThr][idx];
        }



        /**
         *
         */
        void SessionReader::SetVariable(const unsigned int &idx, 
                                        std::string newname) 
        {
            ASSERTL0(idx < m_variables.size(), "Variable index out of range.");
            m_variables[idx] = newname;
        }


        /**
         *
         */
        std::vector<std::string> SessionReader::GetVariables() const
        {
            unsigned int vThr = m_threadManager->GetWorkerNum();
            return m_variables[vThr];
        }


        /**
         *
         */
        bool SessionReader::DefinesFunction(const std::string &pName) const
        {
            FunctionMap::const_iterator it1;
            std::string vName = boost::to_upper_copy(pName);
            unsigned int vThr = m_threadManager->GetWorkerNum();

            if ((it1 = m_functions[vThr].find(vName)) != m_functions[vThr].end())
            {
                return true;
            }
            return false;
        }


        /**
         *
         */
        bool SessionReader::DefinesFunction(
            const std::string &pName,
            const std::string &pVariable) const
        {
            FunctionMap::const_iterator it1;
            FunctionVariableMap::const_iterator it2;
            std::string vName = boost::to_upper_copy(pName);
            unsigned int vThr = m_threadManager->GetWorkerNum();

            // Check function exists
            if ((it1 = m_functions[vThr].find(vName))     != m_functions[vThr].end())
            {
                bool varExists =
                    (it2 = it1->second.find(pVariable)) != it1->second.end() ||
                    (it2 = it1->second.find("*")) != it1->second.end();
                return varExists;
            }
            return false;
        }


        /**
         *
         */
        EquationSharedPtr SessionReader::GetFunction(
            const std::string &pName,
            const std::string &pVariable) const
        {
            FunctionMap::const_iterator it1;
            FunctionVariableMap::const_iterator it2, it3;
            std::string vName = boost::to_upper_copy(pName);
            unsigned int vThr = m_threadManager->GetWorkerNum();

            ASSERTL0((it1 = m_functions[vThr].find(vName)) != m_functions[vThr].end(),
                     std::string("No such function '") + pName
                     + std::string("' has been defined in the session file."));

            // Check for specific and wildcard definitions
            bool specific = (it2 = it1->second.find(pVariable)) !=
                            it1->second.end();
            bool wildcard = (it3 = it1->second.find("*")) !=
                            it1->second.end();

            // Check function is defined somewhere
            ASSERTL0(specific || wildcard,
                     std::string("No such variable '") + pVariable
                     + std::string("' defined for function '") + pName
                     + std::string("' in session file."));

            // If not specific, must be wildcard
            if (!specific)
            {
                it2 = it3;
            }

            ASSERTL0((it2->second.m_type == eFunctionTypeExpression),
                    std::string("Function is defined by a file."));
            return it2->second.m_expression;
        }


        /**
         *
         */
        EquationSharedPtr SessionReader::GetFunction(
            const std::string  &pName,
            const unsigned int &pVar) const
        {
            unsigned int vThr = m_threadManager->GetWorkerNum();
            ASSERTL0(pVar < m_variables[vThr].size(), "Variable index out of range.");
            return GetFunction(pName, m_variables[vThr][pVar]);
        }


        /**
         *
         */
        enum FunctionType SessionReader::GetFunctionType(
            const std::string &pName,
            const std::string &pVariable) const
        {
            FunctionMap::const_iterator it1;
            FunctionVariableMap::const_iterator it2, it3;
            std::string vName = boost::to_upper_copy(pName);
            unsigned int vThr = m_threadManager->GetWorkerNum();

            it1 = m_functions[vThr].find(vName);
            ASSERTL0 (it1 != m_functions[vThr].end(),
                      std::string("Function '") + pName
                      + std::string("' not found."));

            // Check for specific and wildcard definitions
            bool specific = (it2 = it1->second.find(pVariable)) !=
                            it1->second.end();
            bool wildcard = (it3 = it1->second.find("*")) !=
                            it1->second.end();

            // Check function is defined somewhere
            ASSERTL0(specific || wildcard,
                     std::string("No such variable '") + pVariable
                     + std::string("' defined for function '") + pName
                     + std::string("' in session file."));

            // If not specific, must be wildcard
            if (!specific)
            {
                it2 = it3;
            }

            return it2->second.m_type;
        }


        /**
         *
         */
        enum FunctionType SessionReader::GetFunctionType(
            const std::string  &pName,
            const unsigned int &pVar) const
        {
            unsigned int vThr = m_threadManager->GetWorkerNum();
            ASSERTL0(pVar < m_variables[vThr].size(), "Variable index out of range.");
            return GetFunctionType(pName, m_variables[vThr][pVar]);
        }


        /**
         *
         */
        std::string SessionReader::GetFunctionFilename(
            const std::string &pName, 
            const std::string &pVariable) const
        {
            FunctionMap::const_iterator it1;
            FunctionVariableMap::const_iterator it2, it3;
            std::string vName = boost::to_upper_copy(pName);
            unsigned int vThr = m_threadManager->GetWorkerNum();

            it1 = m_functions[vThr].find(vName);
            ASSERTL0 (it1 != m_functions[vThr].end(),
                      std::string("Function '") + pName
                      + std::string("' not found."));

            // Check for specific and wildcard definitions
            bool specific = (it2 = it1->second.find(pVariable)) !=
                            it1->second.end();
            bool wildcard = (it3 = it1->second.find("*")) !=
                            it1->second.end();

            // Check function is defined somewhere
            ASSERTL0(specific || wildcard,
                     std::string("No such variable '") + pVariable
                     + std::string("' defined for function '") + pName
                     + std::string("' in session file."));

            // If not specific, must be wildcard
            if (!specific)
            {
                it2 = it3;
            }

            return it2->second.m_filename;
        }


        /**
         *
         */
        std::string SessionReader::GetFunctionFilename(
            const std::string  &pName, 
            const unsigned int &pVar) const
        {
            unsigned int vThr = m_threadManager->GetWorkerNum();
            ASSERTL0(pVar < m_variables[vThr].size(), "Variable index out of range.");
            return GetFunctionFilename(pName, m_variables[vThr][pVar]);
        }


        /**
         *
         */
        AnalyticExpressionEvaluator& SessionReader::GetExpressionEvaluator()
        {
        	Nektar::Thread::ThreadManagerSharedPtr vThrMan = Nektar::Thread::ThreadManager::GetInstance();
        	unsigned int vThr = vThrMan ? vThrMan->GetWorkerNum() : 0;
            return *m_exprEvaluator[vThr];
        }


        /**
         *
         */
        bool SessionReader::DefinesTag(const std::string &pName) const
        {
            unsigned int vThr = m_threadManager->GetWorkerNum();
            std::string vName = boost::to_upper_copy(pName);
            TagMap::const_iterator vTagIterator = m_tags[vThr].find(vName);
            return (vTagIterator != m_tags[vThr].end());
        }


        /**
         *
         */
        void SessionReader::SetTag(
            const std::string &pName, 
            const std::string &pValue)
        {
        	unsigned int vThr = m_threadManager->GetWorkerNum();
        	std::string vName = boost::to_upper_copy(pName);
            m_tags[vThr][vName] = pValue;
        }


        /**
         *
         */
        const std::string &SessionReader::GetTag(const std::string& pName) const
        {
        	unsigned int vThr = m_threadManager->GetWorkerNum();
        	std::string vName = boost::to_upper_copy(pName);
            TagMap::const_iterator vTagIterator = m_tags[vThr].find(vName);
            ASSERTL0(vTagIterator != m_tags[vThr].end(),
                     "Requested tag does not exist.");
            return vTagIterator->second;
        }


        /**
         *
         */
        const FilterMap &SessionReader::GetFilters() const
        {
            unsigned int vThr = m_threadManager->GetWorkerNum();
            return m_filters[vThr];
        }


        /**
         *
         */
        bool SessionReader::DefinesCmdLineArgument(
            const std::string& pName) const
        {
            return (m_cmdLineOptions.find(pName) != m_cmdLineOptions.end());
        }


        /**
         *
         */
        std::string SessionReader::GetCmdLineArgument(
            const std::string& pName) const
        {
            return m_cmdLineOptions.find(pName)->second.as<std::string>();
        }


        /**
         *
         */
        void SessionReader::SubstituteExpressions(std::string& pExpr)
        {
            ExpressionMap::iterator exprIter;
            unsigned int vThr = m_threadManager->GetWorkerNum();
            for (exprIter  = m_expressions[vThr].begin();
                 exprIter != m_expressions[vThr].end(); ++exprIter)
            {
                boost::replace_all(pExpr, exprIter->first, exprIter->second);
            }
        }

        CompositeOrdering SessionReader::GetCompositeOrdering() const
        {
            return m_compOrder;
        }

        BndRegionOrdering SessionReader::GetBndRegionOrdering() const
        {
            unsigned int vThr = m_threadManager->GetWorkerNum();
            return m_bndRegOrder[vThr];
        }

        /**
         *
         */
        void SessionReader::LoadDoc(
            const std::string &pFilename,
            TiXmlDocument* pDoc) const
        {
            if (pFilename.size() > 3 &&
                pFilename.substr(pFilename.size() - 3, 3) == ".gz")
            {
                ifstream file(pFilename.c_str(),
                              ios_base::in | ios_base::binary);
                ASSERTL0(file.good(), "Unable to open file: " + pFilename);
                stringstream ss;
                io::filtering_streambuf<io::input> in;
                in.push(io::gzip_decompressor());
                in.push(file);
                try
                {
                    io::copy(in, ss);
                    ss >> (*pDoc);
                }
                catch (io::gzip_error& e)
                {
                    ASSERTL0(false,
                             "Error: File '" + pFilename + "' is corrupt.");
                }
            }
            else
            {
                ifstream file(pFilename.c_str());
                ASSERTL0(file.good(), "Unable to open file: " + pFilename);
                file >> (*pDoc);
            }
        }

        /**
         *
         */
        TiXmlDocument *SessionReader::MergeDoc(
            const std::vector<std::string> &pFilenames) const
        {
            ASSERTL0(pFilenames.size() > 0, "No filenames for merging.");

            // Read the first document
            TiXmlDocument *vMainDoc = new TiXmlDocument;
            LoadDoc(pFilenames[0], vMainDoc);

            TiXmlHandle vMainHandle(vMainDoc);
            TiXmlElement* vMainNektar = 
                vMainHandle.FirstChildElement("NEKTAR").Element();

            // Read all subsequent XML documents.
            // For each element within the NEKTAR tag, use it to replace the
            // version already present in the loaded XML data.
            for (int i = 1; i < pFilenames.size(); ++i)
            {
                TiXmlDocument* vTempDoc = new TiXmlDocument;
                LoadDoc(pFilenames[i], vTempDoc);

                TiXmlHandle docHandle(vTempDoc);
                TiXmlElement* vTempNektar;
                vTempNektar = docHandle.FirstChildElement("NEKTAR").Element();
                ASSERTL0(vTempNektar, "Unable to find NEKTAR tag in file.");
                TiXmlElement* p = vTempNektar->FirstChildElement();

                while (p)
                {
                    TiXmlElement *vMainEntry = 
                        vMainNektar->FirstChildElement(p->Value());
                    TiXmlElement *q = new TiXmlElement(*p);
                    if (vMainEntry)
                    {
                        vMainNektar->RemoveChild(vMainEntry);
                    }
                    vMainNektar->LinkEndChild(q);
                    p = p->NextSiblingElement();
                }

                delete vTempDoc;
            }

            return vMainDoc;
        }


        /**
         *
         */
        void SessionReader::ParseDocument()
        {
            unsigned int vThr = m_threadManager->GetWorkerNum();
            unsigned int vNumW = m_threadManager->GetMaxNumWorkers();
            if (vThr == 0)
            {
            	m_parameters[0].clear();
                m_parameters.resize(vNumW);
                m_solverInfo[0].clear();
                m_solverInfo.resize(vNumW);
                m_expressions[0].clear();
                m_expressions.resize(vNumW);
                m_variables[0].clear();
                m_variables.resize(vNumW);
                m_functions[0].clear();
                m_functions.resize(vNumW);
                m_exprEvaluator.resize(vNumW);
                for (unsigned int i=1; i<vNumW; i++)
                {
                	m_exprEvaluator[i] = new AnalyticExpressionEvaluator();
                }
                m_geometricInfo[0].clear();
                m_geometricInfo.resize(vNumW);
                m_filters[0].clear();
                m_filters.resize(vNumW);
                m_tags.resize(vNumW);
            }


            m_threadManager->Hold();

            // Check we actually have a document loaded.
            ASSERTL0(m_xmlDoc[vThr], "No XML document loaded.");

            // Look for all data in CONDITIONS block.
            TiXmlHandle docHandle(m_xmlDoc[vThr]);
            TiXmlElement* e;
            e = docHandle.FirstChildElement("NEKTAR").
                FirstChildElement("CONDITIONS").Element();

<<<<<<< HEAD
            ReadParameters (e);
            ReadSolverInfo (e);
            ReadExpressions(e);
			ReadVariables  (e);
			ReadFunctions  (e);
=======
            // Read the various sections of the CONDITIONS block
            ReadParameters        (e);
            ReadSolverInfo        (e);
            ReadGlobalSysSolnInfo (e);
            ReadExpressions       (e);
            ReadVariables         (e);
            ReadFunctions         (e);

            e = docHandle.FirstChildElement("NEKTAR").
                FirstChildElement("GEOMETRY").Element();
>>>>>>> be518799

			e = docHandle.FirstChildElement("NEKTAR").
				FirstChildElement("GEOMETRY").Element();
            ReadGeometricInfo(e);

			e = docHandle.FirstChildElement("NEKTAR").
				FirstChildElement("FILTERS").Element();
			ReadFilters(e);

        }


        /**
         *
         */
        void SessionReader::CreateComm(
            int               &argc, 
            char*              argv[], 
            const std::string &pFilename)
        {
            TiXmlHandle docHandle(m_xmlDoc[0]); // threads not initialised yet
            TiXmlElement* e;
            e = docHandle.FirstChildElement("NEKTAR").
                FirstChildElement("CONDITIONS").Element();

            ReadSolverInfo(e);

            int nthreads;
            LoadParameter("NThreads", nthreads, 1);

            if (argc == 0 && nthreads == 1)
            {
                m_comm = GetCommFactory().CreateInstance("Serial", 0, 0);
            }
            else
            {

                string vCommModule("Serial");
                if (nthreads > 1)
                {
                    vCommModule = "ParallelMPI";
                }
                if (e && DefinesSolverInfo("Communication"))
                {
                    vCommModule = GetSolverInfo("Communication");
                }
                else if (GetCommFactory().ModuleExists("ParallelMPI"))
                {
                    vCommModule = "ParallelMPI";
                }

                m_comm = GetCommFactory().CreateInstance(vCommModule,argc,argv);

                // Code altering default solver if parallel job moved to InitSession
            }
        }


        /**
         *
         */
        void SessionReader::PartitionMesh()
        {
            ASSERTL0(m_comm.get(), "Communication not initialised.");
        	ASSERTL0(m_threadManager, "Threading not initialised.");

            // Get row of comm, or the whole comm if not split
            CommSharedPtr vCommMesh = m_comm->GetRowComm();

            // Number of partitions needed
            int numPartitions = vCommMesh->GetSize();
            unsigned int vThr = m_threadManager->GetWorkerNum();
            unsigned int vNumThr = m_threadManager->GetMaxNumWorkers();

            if (vThr == 0 ) m_bndRegOrder.resize(vNumThr);
            // Partition mesh into length of row comms
            if (numPartitions > 1)
            {
            	if (vThr == 0)
            	{
            		/*
            		 * Partitioner operates on rank0, thread0.
            		 * Partition information is disseminated to other ranks.
            		 * Info is written to thread specific files by each rank.
            		 * Yes, this is a bit of a dog's dinner; blame Chris for
            		 * changing stuff while I was working on it. SJC.
            		 */
					SessionReaderSharedPtr vSession     = GetSharedThisPtr();
					MeshPartitionSharedPtr vPartitioner = MemoryManager<
						MeshPartition>::AllocateSharedPtr(vSession);
					vPartitioner->PartitionMesh(numPartitions);
					vPartitioner->WriteLocalPartition(vSession);
                    vPartitioner->GetCompositeOrdering(m_compOrder);
					for (unsigned int i = 0; i < vNumThr; ++i) {
						vPartitioner->GetBndRegionOrdering(m_bndRegOrder[i], i);
					}


//					m_filename = GetSessionNameRank() + ".xml";

//					m_xmlDoc = new TiXmlDocument(m_filename);
//					ASSERTL0(m_xmlDoc, "Failed to create XML document object.");
//
//					bool loadOkay = m_xmlDoc->LoadFile();
//					ASSERTL0(loadOkay, "Unable to load file: " + m_filename      +
//							 ". Check XML standards compliance. Error on line: " +
//							 boost::lexical_cast<std::string>(m_xmlDoc->Row()));

            	}
            	else
            	{
            		// NB, matching the Block in MeshPartition::PartitionGraph, since vThr != 0 this will
            		// actually not Block in the underlying comm of the ThreadedComm.
            		if (m_threadManager->GetRankFromPartition(m_comm->GetRowComm()->GetRank()) == 0)
            		{
            			m_comm->GetColumnComm()->Block();
            		}
            	}

				vCommMesh->Block();
				if (vThr == 0) delete m_xmlDoc[0];

            	m_filename[vThr] = GetSessionNameRank() + ".xml";

            	m_xmlDoc[vThr] = new TiXmlDocument(m_filename[vThr]);
            	ASSERTL0(m_xmlDoc[vThr], "Failed to create XML document object.");

            	bool loadOkay = m_xmlDoc[vThr]->LoadFile();
            	ASSERTL0(loadOkay, "Unable to load file: " + m_filename[vThr]      +
            			". Check XML standards compliance. Error on line: " +
            			boost::lexical_cast<std::string>(m_xmlDoc[vThr]->Row()));

            }

        }


        /**
         * Splits the processes into a cartesian grid and creates communicators
         * for each row and column of the grid. The grid is defined by the
         * PROC_X parameter which, if specified, gives the number of processes
         * spanned by the Fourier direction. PROC_X must exactly divide the
         * total number of processes or an error is thrown.
         *
         * Also attaches the threading decorator if threading is being used.
         */
        void SessionReader::PartitionComm(TiXmlElement* e)
        {
        	bool threadedCommDone = false;
            unsigned int vNumThr = m_threadManager->GetMaxNumWorkers();
            if (e && m_comm->GetSize() > 1)
            {
                int nProcZ = 1;
                int nProcY = 1;
                int nProcX = 1;
				
                if(DefinesParameter("PROC_Z"))
                {
                    LoadParameter("PROC_Z", nProcZ, 1);
                }
                if(DefinesParameter("PROC_Y"))
                {
                    LoadParameter("PROC_Y", nProcY, 1);
                }
                if(DefinesParameter("PROC_X"))
                {
                    LoadParameter("PROC_X", nProcX, 1);
                }

                ASSERTL0(m_comm->GetSize() % (nProcZ*nProcY*nProcX) == 0,
                         "Cannot exactly partition using PROC_Z value.");
                ASSERTL0(nProcZ % nProcY == 0,
                         "Cannot exactly partition using PROC_Y value.");
                ASSERTL0(nProcY % nProcX == 0,
                         "Cannot exactly partition using PROC_X value.");
                
                // Number of processes associated with the spectral method
                int nProcSm  = nProcZ * nProcY * nProcX;
				
                // Number of processes associated with the spectral element
                // method.
                int nProcSem = m_comm->GetSize() / nProcSm;
                
                if (vNumThr > 1)
                {
                	CommSharedPtr vTmpComm(new ThreadedComm(m_comm, m_threadManager));
                	m_comm = vTmpComm;
                	threadedCommDone = true;
                }

                m_comm->SplitComm(nProcSm,nProcSem);
                m_comm->GetColumnComm()->SplitComm((nProcY*nProcX),nProcZ);
                m_comm->GetColumnComm()->GetColumnComm()->SplitComm(
                    nProcX,nProcY);
            }

            if (!threadedCommDone && vNumThr > 1)
            {
            	CommSharedPtr vTmpComm(new ThreadedComm(m_comm, m_threadManager));
            	m_comm = vTmpComm;
            }
        }


        /**
         *
         */
        void SessionReader::ReadParameters(TiXmlElement *conditions)
        {
        	Nektar::Thread::ThreadManagerSharedPtr vThrMan = Nektar::Thread::ThreadManager::GetInstance();
        	unsigned int vThr = vThrMan ? vThrMan->GetWorkerNum() : 0;


            if (!conditions)
            {
                return;
            }

            TiXmlElement *parametersElement = conditions->FirstChildElement(
                "PARAMETERS");

            // See if we have parameters defined.  They are optional so we go on
            // if not.
            if (parametersElement)
            {
                TiXmlElement *parameter = 
                    parametersElement->FirstChildElement("P");

                ParameterMap caseSensitiveParameters;

                // Multiple nodes will only occur if there is a comment in
                // between definitions.
                while (parameter)
                {
                    TiXmlNode *node = parameter->FirstChild();

                    while (node && node->Type() != TiXmlNode::TEXT)
                    {
                        node = node->NextSibling();
                    }

                    if (node)
                    {
                        // Format is "paramName = value"
                        std::string line = node->ToText()->Value(), lhs, rhs;

                        try {
                            ParseEquals(line, lhs, rhs);
                        }
                        catch (...)
                        {
                            ASSERTL0(false, "Syntax error. "
                                    "File: '" + m_filename[vThr] + "', line: "
                                    + boost::lexical_cast<string>(node->Row()));
                        }

                        // We want the list of parameters to have their RHS
                        // evaluated, so we use the expression evaluator to do
                        // the dirty work.
                        if (!lhs.empty() && !rhs.empty())
                        {
                            NekDouble value=0.0;
                            try
                            {
                                LibUtilities::Equation expession(
                                    GetSharedThisPtr(), rhs);
                                value = expession.Evaluate();
                            }
                            catch (const std::runtime_error &)
                            {
                                ASSERTL0(false, 
                                         "Error evaluating parameter expression"
                                         " '" + rhs + "'." );
                            }
                            m_exprEvaluator[vThr]->SetParameter(lhs, value);
                            caseSensitiveParameters[lhs] = value;
                            boost::to_upper(lhs);
                            m_parameters[vThr][lhs] = value;
                        }
                    }

                    parameter = parameter->NextSiblingElement();
                }
            }

<<<<<<< HEAD
            if (m_verbose && m_parameters[vThr].size() > 0)
            {
                cout << "Parameters:" << endl;
                ParameterMap::iterator x;
                for (x = m_parameters[vThr].begin(); x != m_parameters[vThr].end(); ++x)
=======
            if (m_verbose && m_parameters.size() > 0 && m_comm)
            {
                if(m_comm->GetRank() == 0)
>>>>>>> be518799
                {
                    cout << "Parameters:" << endl;
                    ParameterMap::iterator x;
                    for (x = m_parameters.begin(); x != m_parameters.end(); ++x)
                    {
                        cout << "\t" << x->first << " = " << x->second << endl;
                    }
                    cout << endl;
                }
            }
        }


        /**
         *
         */
        void SessionReader::ReadSolverInfo(TiXmlElement *conditions)
        {
            unsigned int vThr, vNumWkrs;
            if (m_threadManager.get())
            {
            	vThr = m_threadManager->GetWorkerNum();
            	vNumWkrs = m_threadManager->GetMaxNumWorkers();

            } else
            {
            	vThr = 0;
            	vNumWkrs = 1;
            }

            m_solverInfo[vThr] = m_solverInfoDefaults;


            if (!conditions)
            {
                return;
            }

            TiXmlElement *solverInfoElement = 
                conditions->FirstChildElement("SOLVERINFO");

            if (solverInfoElement)
            {
                TiXmlElement *solverInfo = 
                    solverInfoElement->FirstChildElement("I");

                while (solverInfo)
                {
                    // read the property name
                    ASSERTL0(solverInfo->Attribute("PROPERTY"),
                             "Missing PROPERTY attribute in solver info "
                             "section. File: '" + m_filename[vThr] + "', line: " +
                             boost::lexical_cast<string>(solverInfo->Row()));
                    std::string solverProperty = 
                        solverInfo->Attribute("PROPERTY");
                    ASSERTL0(!solverProperty.empty(),
                             "Solver info properties must have a non-empty "
                             "name. File: '" + m_filename[vThr] + "', line: "
                             + boost::lexical_cast<string>(solverInfo->Row()));

                    // make sure that solver property is capitalised
                    std::string solverPropertyUpper =
                        boost::to_upper_copy(solverProperty);

                    // read the value
                    ASSERTL0(solverInfo->Attribute("VALUE"),
                            "Missing VALUE attribute in solver info section. "
                            "File: '" + m_filename[vThr] + "', line: "
                            + boost::lexical_cast<string>(solverInfo->Row()));
                    std::string solverValue    = solverInfo->Attribute("VALUE");
                    ASSERTL0(!solverValue.empty(),
                             "Solver info properties must have a non-empty "
                             "value. File: '" + m_filename[vThr] + "', line: "
                             + boost::lexical_cast<string>(solverInfo->Row()));

                    EnumMapList::const_iterator propIt = 
                        m_enums.find(solverPropertyUpper);
                    if (propIt != m_enums.end())
                    {
                        EnumMap::const_iterator valIt = 
                            propIt->second.find(solverValue);
                        ASSERTL0(valIt != propIt->second.end(),
                                 "Value '" + solverValue + "' is not valid for "
                                 "property '" + solverProperty + "'. File: '" +
                                 m_filename[vThr] + "', line: " + boost::lexical_cast<
                                     string>(solverInfo->Row()));
                    }

                    // Set Variable
                    m_solverInfo[vThr][solverPropertyUpper] = solverValue;
                    solverInfo = solverInfo->NextSiblingElement("I");
                }
            }
            
            if ((m_comm && m_comm->GetRowComm()->GetSize() > 1)
            		|| vNumWkrs > 1)
            {
                ASSERTL0(
                    m_solverInfo[vThr]["GLOBALSYSSOLN"] == "IterativeFull"       ||
                    m_solverInfo[vThr]["GLOBALSYSSOLN"] == "IterativeStaticCond" ||
                    m_solverInfo[vThr]["GLOBALSYSSOLN"] ==
                        "IterativeMultiLevelStaticCond"                    ||
                    m_solverInfo[vThr]["GLOBALSYSSOLN"] == "XxtFull"             ||
                    m_solverInfo[vThr]["GLOBALSYSSOLN"] == "XxtStaticCond"       ||
                    m_solverInfo[vThr]["GLOBALSYSSOLN"] == "XxtMultiLevelStaticCond",
                    "A parallel solver must be used when run in parallel.");
            }
            
            if (m_verbose && m_solverInfo[vThr].size() > 0 && m_comm)
            {
<<<<<<< HEAD
                cout << "Solver Info:" << endl;
                SolverInfoMap::iterator x;
                for (x = m_solverInfo[vThr].begin(); x != m_solverInfo[vThr].end(); ++x)
=======
                if(m_comm->GetRank() == 0)
>>>>>>> be518799
                {
                    cout << "Solver Info:" << endl;
                    SolverInfoMap::iterator x;
                    for (x = m_solverInfo.begin(); x != m_solverInfo.end(); ++x)
                    {
                        cout << "\t" << x->first << " = " << x->second << endl;
                    }
                    cout << endl;
                }
            }
        }



        /**
         *
         */
        void SessionReader::ReadGlobalSysSolnInfo(TiXmlElement *conditions)
        {
            m_gloSysSolnList.clear();

            if (!conditions)
            {
                return;
            }

            TiXmlElement *GlobalSys =
                            conditions->FirstChildElement("GLOBALSYSSOLNINFO");

            if(!GlobalSys)
            {
                return;
            }

            TiXmlElement *VarInfo   = GlobalSys->FirstChildElement("V");

            while (VarInfo)
            {
                ASSERTL0(VarInfo->Attribute("VAR"),
                         "Missing VAR in attribute of GobalSysSolnInfo section."
                         "File: '" + m_filename + ", line: " +
                         boost::lexical_cast<string>(GlobalSys->Row()));

                std::string VarList = VarInfo->Attribute("VAR");

                // generate a list of variables.
                std::vector<std::string> varStrings;
                bool valid = ParseUtils::GenerateOrderedStringVector(
                                                VarList.c_str(),varStrings);

                ASSERTL0(valid,"Unable to process list of variable in "
                               "GlobalSysSolnInfo data, File '" + m_filename +
                               ", line: " +
                               boost::lexical_cast<string>(GlobalSys->Row()));

                if(varStrings.size())
                {
                    TiXmlElement *SysSolnInfo = VarInfo->FirstChildElement("I");

                    while (SysSolnInfo)
                    {
                        // read the property name
                        ASSERTL0(SysSolnInfo->Attribute("PROPERTY"),
                                 "Missing PROPERTY attribute in "
                                 "GlobalSysSolnInfo section. File: '" +
                                 m_filename + "', line: " +
                                 boost::lexical_cast<string>(VarInfo->Row()));

                        std::string SysSolnProperty =
                            SysSolnInfo->Attribute("PROPERTY");

                        ASSERTL0(!SysSolnProperty.empty(),
                                 "GlobalSysSolnIno properties must have a "
                                 "non-empty name for variable(s) : '" +
                                 VarList + ". File: '" + m_filename + ", line: "
                                 + boost::lexical_cast<string>(VarInfo->Row()));

                        // make sure that solver property is capitalised
                        std::string SysSolnPropertyUpper =
                                        boost::to_upper_copy(SysSolnProperty);

                        // read the value
                        ASSERTL0(SysSolnInfo->Attribute("VALUE"),
                                 "Missing VALUE attribute in GlobalSysSolnInfo "
                                 "section. File: '" + m_filename + "', line: "
                                 + boost::lexical_cast<string>(VarInfo->Row()));

                        std::string SysSolnValue =
                                            SysSolnInfo->Attribute("VALUE");
                        ASSERTL0(!SysSolnValue.empty(),
                                 "GlobalSysSolnInfo properties must have a "
                                 "non-empty value. File: '" + m_filename +
                                 "', line: "
                                 + boost::lexical_cast<string>(VarInfo->Row()));

                        // Store values under variable map.
                        for(int i = 0; i < varStrings.size(); ++i)
                        {
                            GloSysSolnInfoList::iterator x;
                            if ((x = m_gloSysSolnList.find(varStrings[i])) ==
                                    m_gloSysSolnList.end())
                            {
                                (m_gloSysSolnList[varStrings[i]])[
                                        SysSolnPropertyUpper] = SysSolnValue;
                            }
                            else
                            {
                                x->second[SysSolnPropertyUpper] = SysSolnValue;
                            }
                        }

                        SysSolnInfo = SysSolnInfo->NextSiblingElement("I");
                    }
                    VarInfo = VarInfo->NextSiblingElement("V");
                }
            }

            if (m_verbose && m_gloSysSolnList.size() > 0 && m_comm)
            {
                if(m_comm->GetRank() == 0)
                {
                    cout << "GlobalSysSoln Info:" << endl;

                    GloSysSolnInfoList::iterator x;
                    for (x = m_gloSysSolnList.begin();
                         x != m_gloSysSolnList.end();
                         ++x)
                    {
                        cout << "\t Variable: " << x->first <<  endl;

                        GloSysInfoMap::iterator y;
                        for (y = x->second.begin(); y != x->second.end(); ++y)
                        {
                            cout << "\t\t " << y->first  << " = " << y->second
                                 << endl;
                        }
                    }
                    cout << endl;
                }
            }
        }


        /**
         *
         */
        void SessionReader::ReadGeometricInfo(TiXmlElement *geometry)
        {
            unsigned int vThr = m_threadManager->GetWorkerNum();

            if (!geometry)
            {
                return;
            }

            TiXmlElement *geometricInfoElement = 
                geometry->FirstChildElement("GEOMINFO");

            if (geometricInfoElement)
            {
                TiXmlElement *geometricInfo = 
                    geometricInfoElement->FirstChildElement("I");

                while (geometricInfo)
                {
                    ASSERTL0(geometricInfo->Attribute("PROPERTY"),
                             "Missing PROPERTY attribute in geometric info "
                             "section. File: '" + m_filename[m_threadManager->GetWorkerNum()] + "', line: " +
                             boost::lexical_cast<string>(geometricInfo->Row()));
                    std::string geometricProperty = 
                        geometricInfo->Attribute("PROPERTY");
                    ASSERTL0(!geometricProperty.empty(),
                             "Geometric info properties must have a non-empty "
                             "name. File: '" + m_filename[m_threadManager->GetWorkerNum()] + "', line: " +
                             boost::lexical_cast<string>(geometricInfo->Row()));

                    // make sure that geometric property is capitalised
                    boost::to_upper(geometricProperty);

                    // check the property has not already been defined
                    GeometricInfoMap::iterator geometricInfoIter = 
                        m_geometricInfo[vThr].find(geometricProperty);
                    ASSERTL0(geometricInfoIter == m_geometricInfo[vThr].end(),
                             "geometricInfo value: " + geometricProperty +
                             " already specified.");

                    // read the property value
                    ASSERTL0(geometricInfo->Attribute("VALUE"),
                             "Missing VALUE attribute in geometric info section"
                             ". File: '" + m_filename[m_threadManager->GetWorkerNum()] + ", line: " +
                             boost::lexical_cast<string>(geometricInfo->Row()));
                    std::string geometricValue = 
                        geometricInfo->Attribute("VALUE");
                    ASSERTL0(!geometricValue.empty(),
                             "Geometric info properties must have a non-empty "
                             "value. File: '" + m_filename[m_threadManager->GetWorkerNum()] + ", line: " +
                             boost::lexical_cast<string>(geometricInfo->Row()));

                    // Set Variable
                    m_geometricInfo[vThr][geometricProperty] = geometricValue;
                    geometricInfo = geometricInfo->NextSiblingElement("I");
                }
            }

<<<<<<< HEAD
            if (m_verbose && m_geometricInfo[vThr].size() > 0)
            {
                cout << "Geometric Info:" << endl;
                GeometricInfoMap::iterator x;
                for (x  = m_geometricInfo[vThr].begin();
                     x != m_geometricInfo[vThr].end(); ++x)
=======
            if (m_verbose && m_geometricInfo.size() > 0 && m_comm)
            {
                if(m_comm->GetRank() == 0)
>>>>>>> be518799
                {
                    cout << "Geometric Info:" << endl;
                    GeometricInfoMap::iterator x;
                    for (x  = m_geometricInfo.begin();
                         x != m_geometricInfo.end(); ++x)
                    {
                        cout << "\t" << x->first << " = " << x->second << endl;
                    }
                    cout << endl;
                }
            }
        }


        /**
         *
         */
        void SessionReader::ReadExpressions(TiXmlElement *conditions)
        {
            unsigned int vThr = m_threadManager->GetWorkerNum();

            if (!conditions)
            {
                return;
            }

            TiXmlElement *expressionsElement = 
                conditions->FirstChildElement("EXPRESSIONS");

            if (expressionsElement)
            {
                TiXmlElement *expr = expressionsElement->FirstChildElement("E");

                while (expr)
                {
                    ASSERTL0(expr->Attribute("NAME"),
                             "Missing NAME attribute in expression definition. "
                             "File: '" + m_filename[m_threadManager->GetWorkerNum()] + "', line: "
                             + boost::lexical_cast<std::string>(expr->Row()));
                    std::string nameString = expr->Attribute("NAME");
                    ASSERTL0(!nameString.empty(),
                             "Expressions must have a non-empty name. "
                             "File: '" + m_filename[m_threadManager->GetWorkerNum()] + "', line: "
                             + boost::lexical_cast<std::string>(expr->Row()));

                    ASSERTL0(expr->Attribute("VALUE"),
                             "Missing VALUE attribute in expression definition."
                             " File: '" + m_filename[m_threadManager->GetWorkerNum()] + "', line: "
                             + boost::lexical_cast<std::string>(expr->Row()));
                    std::string valString = expr->Attribute("VALUE");
                    ASSERTL0(!valString.empty(),
                             "Expressions must have a non-empty value. "
                             "File: '" + m_filename[m_threadManager->GetWorkerNum()] + "', line: "
                             + boost::lexical_cast<std::string>(expr->Row()));

                    ExpressionMap::iterator exprIter
                                            = m_expressions[vThr].find(nameString);
                    ASSERTL0(exprIter == m_expressions[vThr].end(),
                             std::string("Expression '") + nameString
                             + std::string("' already specified."));

                    m_expressions[vThr][nameString] = valString;
                    expr = expr->NextSiblingElement("E");
                }
            }
        }


        /**
         *
         */
        void SessionReader::ReadVariables(TiXmlElement *conditions)
        {
            unsigned int vThr = m_threadManager->GetWorkerNum();

            if (!conditions)
            {
                return;
            }

            TiXmlElement *variablesElement = 
                conditions->FirstChildElement("VARIABLES");

            // See if we have parameters defined. They are optional so we go on
            // if not.
            if (variablesElement)
            {
                TiXmlElement *varElement = 
                    variablesElement->FirstChildElement("V");

                // Sequential counter for the composite numbers.
                int nextVariableNumber = -1;

                while (varElement)
                {
                    /// All elements are of the form: "<V ID="#"> name = value
                    /// </V>", with ? being the element type.
                    nextVariableNumber++;

                    int i;
                    int err = varElement->QueryIntAttribute("ID", &i);
                    ASSERTL0(err == TIXML_SUCCESS,
                             "Variables must have a unique ID number attribute."
                             " File: '" + m_filename[m_threadManager->GetWorkerNum()] + "', line: " +
                             boost::lexical_cast<string>(varElement->Row()));
                    ASSERTL0(i == nextVariableNumber,
                             "ID numbers for variables must begin with zero and"
                             " be sequential. File: '"+m_filename[m_threadManager->GetWorkerNum()]+"', line: " +
                             boost::lexical_cast<string>(varElement->Row()));

                    TiXmlNode* varChild = varElement->FirstChild();
                    // This is primarily to skip comments that may be present.
                    // Comments appear as nodes just like elements.  We are
                    // specifically looking for text in the body of the
                    // definition.
                    while(varChild && varChild->Type() != TiXmlNode::TEXT)
                    {
                        varChild = varChild->NextSibling();
                    }

                    ASSERTL0(varChild,
                             "Unable to read variable definition body for "
                             "variable with ID "
                             + boost::lexical_cast<string>(i) + ". "
                             " File: '" + m_filename[m_threadManager->GetWorkerNum()] + "', line: "
                             + boost::lexical_cast<string>(varElement->Row()));
                    std::string variableName = varChild->ToText()->ValueStr();

                    std::istringstream variableStrm(variableName);
                    variableStrm >> variableName;

                    ASSERTL0(std::find(m_variables[vThr].begin(), m_variables[vThr].end(),
                                       variableName) == m_variables[vThr].end(),
                             "Variable with ID "+boost::lexical_cast<string>(i)
                             + " has already been defined. "
                             " File: '" + m_filename[m_threadManager->GetWorkerNum()] + "', line: "
                             + boost::lexical_cast<string>(varElement->Row()));

                    m_variables[vThr].push_back(variableName);

                    varElement = varElement->NextSiblingElement("V");
                }

                ASSERTL0(nextVariableNumber > -1,
                         "Number of variables must be greater than zero.");
            }
        }


        /**
         *
         */
        void SessionReader::ReadFunctions(TiXmlElement *conditions)
        {
            unsigned int vThr = m_threadManager->GetWorkerNum();

            if (!conditions)
            {
                return;
            }

            // Scan through conditions section looking for functions.
            TiXmlElement *function = conditions->FirstChildElement("FUNCTION");
            while (function)
            {
                // Every function must have a NAME attribute
                ASSERTL0(function->Attribute("NAME"),
                         "Functions must have a NAME attribute defined. "
                         "File: '" + m_filename[m_threadManager->GetWorkerNum()] + "', line: "
                         + boost::lexical_cast<std::string>(function->Row()));
                std::string functionStr = function->Attribute("NAME");
                ASSERTL0(!functionStr.empty(),
                         "Functions must have a non-empty name. "
                         "File: '" + m_filename[m_threadManager->GetWorkerNum()] + "', line: "
                         + boost::lexical_cast<string>(function->Row()));

                // Store function names in uppercase to remain case-insensitive.
                boost::to_upper(functionStr);

                // Retrieve first entry (variable, or file)
                TiXmlElement *variable  = function->FirstChildElement();

                // Create new function structure with default type of none.
                FunctionVariableMap functionVarMap;

                // Process all entries in the function block
                while (variable)
                {
                    FunctionVariableDefinition funcDef;
                    std::string conditionType = variable->Value();

                    // If no var is specified, assume wildcard
                    std::string variableStr;
                    if (!variable->Attribute("VAR"))
                    {
                        variableStr = "*";
                    }
                    else
                    {
                        variableStr = variable->Attribute("VAR");
                    }

                    // Parse list of variables
                    std::vector<std::string> variableList;
                    ParseUtils::GenerateOrderedStringVector(variableStr.c_str(),
                                                            variableList);

                    // Expressions are denoted by E
                    if (conditionType == "E")
                    {
                        funcDef.m_type = eFunctionTypeExpression;

                        // Expression must have a VALUE.
                        ASSERTL0(variable->Attribute("VALUE"),
                                 "Attribute VALUE expected for function '"
                                 + functionStr + "'.");
                        std::string fcnStr = variable->Attribute("VALUE");

                        ASSERTL0(!fcnStr.empty(),
                                 (std::string("Expression for var: ")
                                 + variableStr
                                 + std::string(" must be specified.")).c_str());

                        SubstituteExpressions(fcnStr);

                        // set expression
                        funcDef.m_expression = MemoryManager<Equation>
                            ::AllocateSharedPtr(GetSharedThisPtr(),fcnStr);
                    }

                    // Files are denoted by F
                    else if (conditionType == "F")
                    {
                        funcDef.m_type = eFunctionTypeFile;

                        // File must have a FILE.
                        ASSERTL0(variable->Attribute("FILE"),
                                 "Attribute FILE expected for function '"
                                 + functionStr + "'.");
                        std::string filenameStr = variable->Attribute("FILE");

                        ASSERTL0(!filenameStr.empty(),
                                 "A filename must be specified for the FILE "
                                 "attribute of function '" + functionStr
                                 + "'.");

                        // set the filename
                        funcDef.m_filename = filenameStr;
                    }

                    // Nothing else supported so throw an error
                    else
                    {
                        ASSERTL0(false,
                                "Identifier " + conditionType + " in function "
                                + std::string(function->Attribute("NAME"))
                                + " is not recognised. "
                                "File: '" + m_filename[m_threadManager->GetWorkerNum()] + "', line: "
                                + boost::lexical_cast<string>(variable->Row()));
                    }

                    // Add variables to function
                    for (unsigned int i = 0; i < variableList.size(); ++i)
                    {
                        // Check it has not already been defined
                        FunctionVariableMap::iterator fcnsIter
                                = functionVarMap.find(variableList[i]);
                        ASSERTL0(fcnsIter == functionVarMap.end(),
                                "Error setting expression '" + variableList[i]
                                + "' in function '" + functionStr + "'. "
                                "Expression has already been defined.");

                        functionVarMap[variableList[i]] = funcDef;
                    }

                    variable = variable->NextSiblingElement();
                }
                // Add function definition to map
                m_functions[vThr][functionStr] = functionVarMap;
                function = function->NextSiblingElement("FUNCTION");
            }
        }


        /**
         *
         */
        void SessionReader::ReadFilters(TiXmlElement *filters)
        {
            if (!filters)
            {
                return;
            }

            unsigned int vThr = m_threadManager->GetWorkerNum();

            TiXmlElement *filter = filters->FirstChildElement("FILTER");
            while (filter)
            {
                ASSERTL0(filter->Attribute("TYPE"),
                        "Missing attribute 'TYPE' for filter.");
                std::string typeStr = filter->Attribute("TYPE");

                std::map<std::string, std::string> vParams;

                TiXmlElement *param = filter->FirstChildElement("PARAM");
                while (param)
                {
                    ASSERTL0(param->Attribute("NAME"),
                            "Missing attribute 'NAME' for parameter in filter "
                            + typeStr + "'.");
                    std::string nameStr = param->Attribute("NAME");

                    ASSERTL0(param->GetText(), "Empty value string for param.");
                    std::string valueStr = param->GetText();

                    vParams[nameStr] = valueStr;

                    param = param->NextSiblingElement("PARAM");
                }

                m_filters[vThr].push_back(
                    std::pair<std::string, FilterParams>(typeStr, vParams));

                filter = filter->NextSiblingElement("FILTER");
            }
        }
        
        void SessionReader::ParseEquals(
            const std::string &line,
                  std::string &lhs,
                  std::string &rhs)
        {
            /// Pull out lhs and rhs and eliminate any spaces.
            int beg = line.find_first_not_of(" ");
            int end = line.find_first_of("=");
            // Check for no parameter name
            if (beg == end) throw 1;
            // Check for no parameter value
            if (end != line.find_last_of("=")) throw 1;
            // Check for no equals sign
            if (end == std::string::npos) throw 1;
            
            lhs = line.substr(line.find_first_not_of(" "),
                              end-beg);
            lhs = lhs .substr(0, lhs.find_last_not_of(" ")+1);
            rhs = line.substr(line.find_last_of("=")+1);
            rhs = rhs .substr(rhs.find_first_not_of(" "));
            rhs = rhs .substr(0, rhs.find_last_not_of(" ")+1);
        }
        
        /**
         *
         */
        void SessionReader::CmdLineOverride()
        {
            unsigned int vThr = m_threadManager->GetWorkerNum();
            // Parse solver info overrides
            if (m_cmdLineOptions.count("solverinfo"))
            {
                std::vector<std::string> solverInfoList = 
                    m_cmdLineOptions["solverinfo"].as<
                        std::vector<std::string> >();
                
                for (int i = 0; i < solverInfoList.size(); ++i)
                {
                    std::string lhs, rhs;

                    try
                    {
                        ParseEquals(solverInfoList[i], lhs, rhs);
                    } 
                    catch (...)
                    {
                        ASSERTL0(false, "Parse error with command line "
                                 "option: "+solverInfoList[i]);
                    }

                    std::string lhsUpper = boost::to_upper_copy(lhs);
                    m_solverInfo[vThr][lhsUpper] = rhs;
                }
            }
            
            if (m_cmdLineOptions.count("parameter"))
            {
                std::vector<std::string> parametersList = 
                    m_cmdLineOptions["parameter"].as<
                        std::vector<std::string> >();
                
                for (int i = 0; i < parametersList.size(); ++i)
                {
                    std::string lhs, rhs;

                    try
                    {
                        ParseEquals(parametersList[i], lhs, rhs);
                    } 
                    catch (...)
                    {
                        ASSERTL0(false, "Parse error with command line "
                                 "option: "+parametersList[i]);
                    }

                    std::string lhsUpper = boost::to_upper_copy(lhs);
                    
                    try
                    {
                        m_parameters[vThr][lhsUpper] =
                            boost::lexical_cast<NekDouble>(rhs);
                    }
                    catch (...)
                    {
                        ASSERTL0(false, "Unable to convert string: "+rhs+
                                 "to double value.");
                    }
                }
            }
        }

        /**
         *
         */
        void SessionReader::StartThreads()
        {
            int nthreads;
            LoadParameter("NThreads", nthreads, 1);
            cerr << "Number of threads will be: " << nthreads << endl;
            // Decide what implementation of ThreadManager you want here.
            m_threadManager = Thread::GetThreadManager().CreateInstance("ThreadManagerBoost", nthreads);
            Nektar::InitMemoryPools(nthreads, true);
        }

        Nektar::Thread::ThreadManagerSharedPtr SessionReader::GetThreadManager()
        {
        	return m_threadManager;
        }
    }
}<|MERGE_RESOLUTION|>--- conflicted
+++ resolved
@@ -231,23 +231,16 @@
 
             ASSERTL0(vFilenames.size() > 0, "No session file(s) given.");
 
-<<<<<<< HEAD
-            // threads not initialised yet
             m_filename[0]    = vFilenames[0];
             m_sessionName = m_filename[0].substr(0, m_filename[0].find_last_of('.'));
+            if (m_filename[0].size() > 3 &&
+                m_filename[0].substr(m_filename[0].size() - 3, 3) == ".gz")
+            {
+                m_sessionName =
+                    m_sessionName.substr(0, m_sessionName.find_last_of('.'));
+            }
             m_xmlDoc[0]      = MergeDoc(vFilenames);
             m_exprEvaluator[0] = new AnalyticExpressionEvaluator();
-=======
-            m_filename    = vFilenames[0];
-            m_sessionName = m_filename.substr(0, m_filename.find_last_of('.'));
-            if (m_filename.size() > 3 &&
-                m_filename.substr(m_filename.size() - 3, 3) == ".gz")
-            {
-                m_sessionName =
-                    m_sessionName.substr(0, m_sessionName.find_last_of('.'));
-            }
-            m_xmlDoc      = MergeDoc(vFilenames);
->>>>>>> be518799
 
             Nektar::InitMemoryPools(1, false);
             // Create communicator
@@ -273,22 +266,16 @@
             std::vector<std::string> vFilenames = 
                 ParseCommandLineArguments(argc, argv);
 
-<<<<<<< HEAD
             m_filename[0]    = pFilenames[0];
             m_sessionName = m_filename[0].substr(0, m_filename[0].find_last_of('.'));
             m_xmlDoc[0]      = MergeDoc(pFilenames); // threads not initialised yet
             m_exprEvaluator[0] = new AnalyticExpressionEvaluator();
-=======
-            m_filename    = pFilenames[0];
-            m_sessionName = m_filename.substr(0, m_filename.find_last_of('.'));
-            if (m_filename.size() > 3 &&
-                m_filename.substr(m_filename.size() - 3, 3) == ".gz")
+            if (m_filename[0].size() > 3 &&
+                m_filename[0].substr(m_filename.size() - 3, 3) == ".gz")
             {
                 m_sessionName =
                     m_sessionName.substr(0, m_sessionName.find_last_of('.'));
             }
-            m_xmlDoc      = MergeDoc(pFilenames);
->>>>>>> be518799
 
             Nektar::InitMemoryPools(1, false);
             // Create communicator
@@ -1040,8 +1027,9 @@
         void SessionReader::SetVariable(const unsigned int &idx, 
                                         std::string newname) 
         {
-            ASSERTL0(idx < m_variables.size(), "Variable index out of range.");
-            m_variables[idx] = newname;
+            unsigned int vThr = m_threadManager->GetWorkerNum();
+            ASSERTL0(idx < m_variables[vThr].size(), "Variable index out of range.");
+            m_variables[vThr][idx] = newname;
         }
 
 
@@ -1487,31 +1475,25 @@
             e = docHandle.FirstChildElement("NEKTAR").
                 FirstChildElement("CONDITIONS").Element();
 
-<<<<<<< HEAD
-            ReadParameters (e);
-            ReadSolverInfo (e);
-            ReadExpressions(e);
-			ReadVariables  (e);
-			ReadFunctions  (e);
-=======
             // Read the various sections of the CONDITIONS block
             ReadParameters        (e);
             ReadSolverInfo        (e);
-            ReadGlobalSysSolnInfo (e);
+            if (vThr == 0)
+            {
+            	ReadGlobalSysSolnInfo (e);
+            }
             ReadExpressions       (e);
             ReadVariables         (e);
             ReadFunctions         (e);
 
             e = docHandle.FirstChildElement("NEKTAR").
                 FirstChildElement("GEOMETRY").Element();
->>>>>>> be518799
-
-			e = docHandle.FirstChildElement("NEKTAR").
-				FirstChildElement("GEOMETRY").Element();
+
             ReadGeometricInfo(e);
 
 			e = docHandle.FirstChildElement("NEKTAR").
 				FirstChildElement("FILTERS").Element();
+				
 			ReadFilters(e);
 
         }
@@ -1790,21 +1772,13 @@
                 }
             }
 
-<<<<<<< HEAD
-            if (m_verbose && m_parameters[vThr].size() > 0)
-            {
-                cout << "Parameters:" << endl;
-                ParameterMap::iterator x;
-                for (x = m_parameters[vThr].begin(); x != m_parameters[vThr].end(); ++x)
-=======
-            if (m_verbose && m_parameters.size() > 0 && m_comm)
+            if (m_verbose && m_parameters[vThr].size() > 0 && m_comm)
             {
                 if(m_comm->GetRank() == 0)
->>>>>>> be518799
                 {
                     cout << "Parameters:" << endl;
                     ParameterMap::iterator x;
-                    for (x = m_parameters.begin(); x != m_parameters.end(); ++x)
+                    for (x = m_parameters[vThr].begin(); x != m_parameters[vThr].end(); ++x)
                     {
                         cout << "\t" << x->first << " = " << x->second << endl;
                     }
@@ -1911,17 +1885,11 @@
             
             if (m_verbose && m_solverInfo[vThr].size() > 0 && m_comm)
             {
-<<<<<<< HEAD
-                cout << "Solver Info:" << endl;
-                SolverInfoMap::iterator x;
-                for (x = m_solverInfo[vThr].begin(); x != m_solverInfo[vThr].end(); ++x)
-=======
                 if(m_comm->GetRank() == 0)
->>>>>>> be518799
                 {
                     cout << "Solver Info:" << endl;
                     SolverInfoMap::iterator x;
-                    for (x = m_solverInfo.begin(); x != m_solverInfo.end(); ++x)
+                    for (x = m_solverInfo[vThr].begin(); x != m_solverInfo[vThr].end(); ++x)
                     {
                         cout << "\t" << x->first << " = " << x->second << endl;
                     }
@@ -1937,6 +1905,9 @@
          */
         void SessionReader::ReadGlobalSysSolnInfo(TiXmlElement *conditions)
         {
+        	// NB, this is only supposed to run on the master thread as it
+        	// is setting a static.
+            unsigned int vThr = m_threadManager->GetWorkerNum();
             m_gloSysSolnList.clear();
 
             if (!conditions)
@@ -1958,7 +1929,7 @@
             {
                 ASSERTL0(VarInfo->Attribute("VAR"),
                          "Missing VAR in attribute of GobalSysSolnInfo section."
-                         "File: '" + m_filename + ", line: " +
+                         "File: '" + m_filename[vThr] + ", line: " +
                          boost::lexical_cast<string>(GlobalSys->Row()));
 
                 std::string VarList = VarInfo->Attribute("VAR");
@@ -1969,7 +1940,7 @@
                                                 VarList.c_str(),varStrings);
 
                 ASSERTL0(valid,"Unable to process list of variable in "
-                               "GlobalSysSolnInfo data, File '" + m_filename +
+                               "GlobalSysSolnInfo data, File '" + m_filename[vThr] +
                                ", line: " +
                                boost::lexical_cast<string>(GlobalSys->Row()));
 
@@ -1983,7 +1954,7 @@
                         ASSERTL0(SysSolnInfo->Attribute("PROPERTY"),
                                  "Missing PROPERTY attribute in "
                                  "GlobalSysSolnInfo section. File: '" +
-                                 m_filename + "', line: " +
+                                 m_filename[vThr] + "', line: " +
                                  boost::lexical_cast<string>(VarInfo->Row()));
 
                         std::string SysSolnProperty =
@@ -1992,7 +1963,7 @@
                         ASSERTL0(!SysSolnProperty.empty(),
                                  "GlobalSysSolnIno properties must have a "
                                  "non-empty name for variable(s) : '" +
-                                 VarList + ". File: '" + m_filename + ", line: "
+                                 VarList + ". File: '" + m_filename[vThr] + ", line: "
                                  + boost::lexical_cast<string>(VarInfo->Row()));
 
                         // make sure that solver property is capitalised
@@ -2002,14 +1973,14 @@
                         // read the value
                         ASSERTL0(SysSolnInfo->Attribute("VALUE"),
                                  "Missing VALUE attribute in GlobalSysSolnInfo "
-                                 "section. File: '" + m_filename + "', line: "
+                                 "section. File: '" + m_filename[vThr] + "', line: "
                                  + boost::lexical_cast<string>(VarInfo->Row()));
 
                         std::string SysSolnValue =
                                             SysSolnInfo->Attribute("VALUE");
                         ASSERTL0(!SysSolnValue.empty(),
                                  "GlobalSysSolnInfo properties must have a "
-                                 "non-empty value. File: '" + m_filename +
+                                 "non-empty value. File: '" + m_filename[vThr] +
                                  "', line: "
                                  + boost::lexical_cast<string>(VarInfo->Row()));
 
@@ -2122,23 +2093,14 @@
                 }
             }
 
-<<<<<<< HEAD
-            if (m_verbose && m_geometricInfo[vThr].size() > 0)
-            {
-                cout << "Geometric Info:" << endl;
-                GeometricInfoMap::iterator x;
-                for (x  = m_geometricInfo[vThr].begin();
-                     x != m_geometricInfo[vThr].end(); ++x)
-=======
-            if (m_verbose && m_geometricInfo.size() > 0 && m_comm)
+            if (m_verbose && m_geometricInfo[vThr].size() > 0 && m_comm)
             {
                 if(m_comm->GetRank() == 0)
->>>>>>> be518799
                 {
                     cout << "Geometric Info:" << endl;
                     GeometricInfoMap::iterator x;
-                    for (x  = m_geometricInfo.begin();
-                         x != m_geometricInfo.end(); ++x)
+                    for (x  = m_geometricInfo[vThr].begin();
+                         x != m_geometricInfo[vThr].end(); ++x)
                     {
                         cout << "\t" << x->first << " = " << x->second << endl;
                     }
