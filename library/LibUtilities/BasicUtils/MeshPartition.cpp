--- conflicted
+++ resolved
@@ -62,19 +62,14 @@
 {
     namespace LibUtilities
     {
-<<<<<<< HEAD
 		MeshPartition::MeshPartition(const LibUtilities::SessionReaderSharedPtr& pSession) :
+			m_numFields(0),
+            m_fieldNameToId(),
 			m_threadManager(pSession->GetThreadManager()),
 			m_localPartition(m_threadManager->GetMaxNumWorkers()),
 			m_bndRegOrder(m_threadManager->GetMaxNumWorkers()),
-			m_comm(pSession->GetComm())
-=======
-        MeshPartition::MeshPartition(const LibUtilities::SessionReaderSharedPtr& pSession) :
-                m_numFields(0),
-                m_fieldNameToId(),
-                m_comm(pSession->GetComm()),
-                m_weightingRequired(false)
->>>>>>> be518799
+			m_comm(pSession->GetComm()),
+			m_weightingRequired(false)
         {
             ReadConditions(pSession);
             ReadGeometry(pSession);
@@ -660,14 +655,14 @@
 
                 try
                 {
-<<<<<<< HEAD
 					//////////////////////////////////////////////////////
 					// On a cartesian communicator do mesh partiotion just on the first column
 					// so there is no doubt the partitions are all the same in all the columns
 					if(m_comm->GetColumnComm()->GetRank() == 0)
 					{
 						// Attempt partitioning using METIS.
-						Metis::PartGraphVKway(nGraphVerts, xadj, adjncy, vwgt, vsize, pNumPartitions, vol, part);
+                        int ncon = m_weightingRequired ? 2*m_numFields : 1;
+                        Metis::PartGraphVKway(nGraphVerts, ncon, xadj, adjncy, vwgt, vsize, pNumPartitions, vol, part);
 						// Check METIS produced a valid partition and fix if not.
 						CheckPartitions(part);
 						// distribute among columns
@@ -686,31 +681,6 @@
 					m_comm->GetColumnComm()->Block();
 					//////////////////////////////////
 					// distribute among rows
-=======
-                    //////////////////////////////////////////////////////
-                    // On a cartesian communicator do mesh partiotion just on the first column
-                    // so there is no doubt the partitions are all the same in all the columns
-                    if(m_comm->GetColumnComm()->GetRank() == 0)
-                    {
-                        // Attempt partitioning using METIS.
-                        int ncon = m_weightingRequired ? 2*m_numFields : 1;
-                        Metis::PartGraphVKway(nGraphVerts, ncon, xadj, adjncy, vwgt, vsize, npart, vol, part);
-                        // Check METIS produced a valid partition and fix if not.
-                        CheckPartitions(part);
-                        // distribute among columns
-                        for (i = 1; i < m_comm->GetColumnComm()->GetSize(); ++i)
-                        {
-                            m_comm->GetColumnComm()->Send(i, part);
-                        }
-                    }
-                    else 
-                    {
-                        m_comm->GetColumnComm()->Recv(0, part);
-                    }
-                    m_comm->GetColumnComm()->Block();
-                    //////////////////////////////////
-                    // distribute among rows
->>>>>>> be518799
                     for (i = 1; i < m_comm->GetRowComm()->GetSize(); ++i)
                     {
                         if (m_threadManager->GetThrFromPartition(i) == 0)
