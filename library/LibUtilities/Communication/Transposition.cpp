--- conflicted
+++ resolved
@@ -176,412 +176,6 @@
         {
 
         }
-<<<<<<< HEAD
-		
-		//=================================================================================
-		// TODO: Need to generalise the following methods for 1D, 2D and 3D
-		
-		unsigned int Transposition::GetK(int i)
-		{
-			return m_K[i];
-		}
-		
-		Array<OneD, unsigned int> Transposition::GetKs(void)
-		{
-			return m_K;
-		}
-		
-		unsigned int Transposition::GetPlaneID(int i)
-		{
-			return m_planes_IDs[i];
-		}
-		
-		Array<OneD, unsigned int> Transposition::GetPlanesIDs(void)
-		{
-			return m_planes_IDs;
-		}
-		
-		//=================================================================================
-		// Main method: General transposition, the dir parameters define if 1D,2D,3D 
-	    // and which transposition is required at the same time 
-		
-		void Transposition::Transpose(const Array<OneD,const NekDouble> &inarray,Array<OneD, NekDouble> &outarray,bool UseNumMode,TranspositionDir dir)
-		{
-			switch(dir)
-			{
-				case eXYtoZ:
-				{
-					TransposeXYtoZ(inarray,outarray,UseNumMode);
-				}
-				break;
-				case eZtoXY:
-				{
-					TransposeZtoXY(inarray,outarray,UseNumMode);
-				}
-				break;
-				case eXtoYZ:
-				{
-					TransposeXtoYZ(inarray,outarray,UseNumMode);
-				}
-				break;
-				case eYZtoX:
-				{
-					TransposeYZtoX(inarray,outarray,UseNumMode);
-				}
-				break;
-				case eYZtoZY:
-				{
-					TransposeYZtoZY(inarray,outarray,UseNumMode);
-				}
-				break;
-				case eZYtoYZ:
-				{
-					TransposeZYtoYZ(inarray,outarray,UseNumMode);
-				}
-				break;
-				case eXtoY:
-				{
-					ASSERTL0(false,"Transposition not implemented yet.");
-				}
-				break;
-				case eYtoZ:
-				{
-					ASSERTL0(false,"Transposition not implemented yet.");
-				}
-				break;
-				case eZtoX:
-				{
-					ASSERTL0(false,"Transposition not implemented yet.");
-				}
-				break;
-				default:
-				{
-					ASSERTL0(false,"Transposition type does not exist.");
-				}
-			}
-		}
-		
-		//=================================================================================
-		// Homogeneous 1D transposition from SEM to Homogeneous ordering
-		
-		void Transposition::TransposeXYtoZ(const Array<OneD,const NekDouble> &inarray,Array<OneD, NekDouble> &outarray,bool UseNumMode)
-		{
-			if(m_num_processes[0] > 1)
-			{
-				// Paramerers set up =================================
-				int i,packed_len;
-				int copy_len = 0;
-				int index = 0;
-				int cnt = 0;
-				
-				int num_dofs             = inarray.num_elements();
-				int num_points_per_plane = num_dofs/m_num_points_per_proc[0];
-			    int num_pencil_per_proc  = num_points_per_plane/m_num_processes[0] + (num_points_per_plane%m_num_processes[0] > 0);
-			    
-				m_SizeMap = Array<OneD,int> (m_num_processes[0],0);
-			    m_OffsetMap = Array<OneD,int> (m_num_processes[0],0);
-				
-				for(i = 0; i < m_num_processes[0]; i++)
-				{
-					m_SizeMap[i]   = num_pencil_per_proc*m_num_points_per_proc[0];
-					m_OffsetMap[i] = i*num_pencil_per_proc*m_num_points_per_proc[0];
-				}
-			
-			    Array< OneD, NekDouble> tmp_outarray(num_pencil_per_proc*m_num_homogeneous_points[0],0.0);
-				
-				if(UseNumMode)
-				{
-					packed_len = m_num_homogeneous_coeffs[0];
-				}
-				else
-				{
-					packed_len = m_num_homogeneous_points[0];
-				}
-				
-				// Start Transposition =================================
-				while(index < num_points_per_plane)
-				{
-					copy_len = num_pencil_per_proc < (num_points_per_plane-index) ? num_pencil_per_proc : (num_points_per_plane-index);
-					
-					for(i = 0 ; i < m_num_points_per_proc[0]; i++)
-					{
-						Vmath::Vcopy(copy_len,
-									 &(inarray[index+(i*num_points_per_plane)]),1,
-									 &(outarray[cnt]),1);
-						
-						cnt += copy_len;
-					}
-					
-					index += copy_len;
-				}
-							
-				m_hcomm->AlltoAllv(outarray,m_SizeMap,m_OffsetMap,tmp_outarray,m_SizeMap,m_OffsetMap);
-			
-				for(i = 0; i < packed_len; ++i)
-				{
-					Vmath::Vcopy(num_pencil_per_proc,&(tmp_outarray[i*num_pencil_per_proc]),1,
-							 &(outarray[i]),packed_len);
-				}
-				// End Transposition =================================
-			}
-			
-			// Serial case implementation (more efficient then MPI 1 processor implemenation)
-			else 
-			{
-				int i, pts_per_plane;
-				int n = inarray.num_elements();
-				int packed_len;
-				
-				pts_per_plane = n/m_num_points_per_proc[0];
-				
-				if(UseNumMode)
-				{
-					packed_len = m_num_homogeneous_coeffs[0];
-				}
-				else
-				{
-					packed_len = m_num_homogeneous_points[0];
-				}
-				
-				ASSERTL1(&inarray[0] != &outarray[0],"Inarray and outarray cannot be the same");
-				
-				for(i = 0; i < packed_len; ++i)
-				{
-					Vmath::Vcopy(pts_per_plane,&(inarray[i*pts_per_plane]),1,
-								 &(outarray[i]),packed_len);
-				}
-				
-			}
-		}
-
-		//=================================================================================
-		// Homogeneous 1D transposition from Homogeneous to SEM ordering
-		
-		void Transposition::TransposeZtoXY(const Array<OneD,const NekDouble> &inarray,Array<OneD, NekDouble> &outarray,bool UseNumMode)
-		{
-			if(m_num_processes[0] > 1)
-			{
-				// Paramerers set up =================================
-				int i,packed_len;
-				int copy_len = 0;
-				int index = 0;
-				int cnt = 0;
-				
-				int num_dofs             = outarray.num_elements();
-				int num_points_per_plane = num_dofs/m_num_points_per_proc[0];
-			    int num_pencil_per_proc  = num_points_per_plane/m_num_processes[0] + (num_points_per_plane%m_num_processes[0] > 0);
-			    
-				m_SizeMap = Array<OneD,int> (m_num_processes[0],0);
-			    m_OffsetMap = Array<OneD,int> (m_num_processes[0],0);
-				
-				for(i = 0; i < m_num_processes[0]; i++)
-				{
-					m_SizeMap[i]   = num_pencil_per_proc*m_num_points_per_proc[0];
-					m_OffsetMap[i] = i*num_pencil_per_proc*m_num_points_per_proc[0];
-				}
-				
-			    Array< OneD, NekDouble> tmp_inarray(num_pencil_per_proc*m_num_homogeneous_points[0],0.0);
-				Array< OneD, NekDouble> tmp_outarray(num_pencil_per_proc*m_num_homogeneous_points[0],0.0);
-				
-				if(UseNumMode)
-				{
-					packed_len = m_num_homogeneous_coeffs[0];
-				}
-				else
-				{
-					packed_len = m_num_homogeneous_points[0];
-				}
-
-				// Start Transposition =================================
-				for(i = 0; i < packed_len; ++i)
-				{
-					Vmath::Vcopy(num_pencil_per_proc,&(inarray[i]),packed_len,
-                             &(tmp_inarray[i*num_pencil_per_proc]),1);
-				}
-			
-				m_hcomm->AlltoAllv(tmp_inarray,m_SizeMap,m_OffsetMap,tmp_outarray,m_SizeMap,m_OffsetMap);
-
-				while(index < num_points_per_plane)
-				{
-					copy_len = num_pencil_per_proc < (num_points_per_plane-index) ? num_pencil_per_proc : (num_points_per_plane-index);
-					
-					for(i = 0 ; i < m_num_points_per_proc[0]; i++)
-					{
-						Vmath::Vcopy(copy_len,
-									 &(tmp_outarray[cnt]),1,
-									 &(outarray[index+(i*num_points_per_plane)]),1);
-						
-						cnt += copy_len;
-					}
-					
-					index += copy_len;
-				}
-				// End Transposition =================================
-			}
-			
-			// Serial case implementation (more efficient then MPI 1 processor implemenation)
-			else 
-			{
-				int i,pts_per_plane;
-				int n = inarray.num_elements();
-				int packed_len;
-				
-				// use length of inarray to determine data storage type
-				// (i.e.modal or physical).
-				pts_per_plane = n/m_num_points_per_proc[0];
-				
-				if(UseNumMode)
-				{
-					packed_len = m_num_homogeneous_coeffs[0];
-				}
-				else
-				{
-					packed_len = m_num_homogeneous_points[0];
-				}
-				
-				ASSERTL1(&inarray[0] != &outarray[0],"Inarray and outarray cannot be the same");
-				
-				
-				for(i = 0; i < packed_len; ++i)
-				{
-					Vmath::Vcopy(pts_per_plane,&(inarray[i]),packed_len,
-								 &(outarray[i*pts_per_plane]),1);
-				}
-			}
-		}
-		
-		//=================================================================================
-		// Homogeneous 2D transposition from SEM to Homogeneous(YZ) ordering
-		
-		void Transposition::TransposeXtoYZ(const Array<OneD,const NekDouble> &inarray,
-										   Array<OneD, NekDouble> &outarray, 
-										   bool UseNumMode)
-		{
-			if(m_num_processes[0] > 1 || m_num_processes[1] > 1)
-			{
-				ASSERTL0(false,"Parallel transposition not implemented yet for 3D-Homo-2D approach.");
-			}
-			else 
-			{
-				int i, pts_per_line;
-				int n = inarray.num_elements();
-				int packed_len;
-				
-				pts_per_line = n/(m_num_homogeneous_points[0]*m_num_homogeneous_points[1]);
-				
-				if(UseNumMode)
-				{
-					packed_len = (m_num_homogeneous_coeffs[0]*m_num_homogeneous_coeffs[1]);
-				}
-				else
-				{
-					packed_len = (m_num_homogeneous_points[0]*m_num_homogeneous_points[1]);
-				}
-				
-				ASSERTL1(&inarray[0] != &outarray[0],"Inarray and outarray cannot be the same");
-				
-				for(i = 0; i < packed_len; ++i)
-				{
-					Vmath::Vcopy(pts_per_line,&(inarray[i*pts_per_line]),1,&(outarray[i]),packed_len);
-				}
-			}
-		}
-		
-		//=================================================================================
-		// Homogeneous 2D transposition from Homogeneous (YZ) ordering to SEM
-		
-		void Transposition::TransposeYZtoX(const Array<OneD,const NekDouble> &inarray,
-										   Array<OneD, NekDouble> &outarray, 
-										   bool UseNumMode)
-		{
-			if(m_num_processes[0] > 1 || m_num_processes[1] > 1)
-			{
-				ASSERTL0(false,"Parallel transposition not implemented yet for 3D-Homo-2D approach.");
-			}
-			else 
-			{
-				int i,pts_per_line;
-				int n = inarray.num_elements();
-				int packed_len;
-
-				pts_per_line = n/(m_num_homogeneous_points[0]*m_num_homogeneous_points[1]);
-				
-				if(UseNumMode)
-				{
-					packed_len = (m_num_homogeneous_coeffs[0]*m_num_homogeneous_coeffs[1]);
-				}
-				else
-				{
-					packed_len = (m_num_homogeneous_points[0]*m_num_homogeneous_points[1]);
-				}
-				
-				ASSERTL1(&inarray[0] != &outarray[0],"Inarray and outarray cannot be the same");
-				
-				for(i = 0; i < packed_len; ++i)
-				{
-					Vmath::Vcopy(pts_per_line,&(inarray[i]),packed_len,&(outarray[i*pts_per_line]),1);
-				}
-			}
-		}
-		
-		//=================================================================================
-		// Homogeneous 2D transposition from Y ordering to Z
-		
-		void Transposition::TransposeYZtoZY(const Array<OneD,const NekDouble> &inarray,
-											Array<OneD, NekDouble> &outarray, 
-											bool UseNumMode)
-		{
-			if(m_num_processes[0] > 1 || m_num_processes[1] > 1)
-			{
-				ASSERTL0(false,"Parallel transposition not implemented yet for 3D-Homo-2D approach.");
-			}
-			else 
-			{
-				int n = m_num_homogeneous_points[0]*m_num_homogeneous_points[1];
-				int s = inarray.num_elements();   
-				
-				int pts_per_line  = s/n;
-				
-				int packed_len = pts_per_line*m_num_homogeneous_points[1];
-				
-				for(int i = 0; i < m_num_homogeneous_points[0] ; ++i)
-				{
-					Vmath::Vcopy(packed_len,&(inarray[i]),m_num_homogeneous_points[0],&(outarray[i*packed_len]),1);
-				}
-			}
-		}
-		
-		//=================================================================================
-		// Homogeneous 2D transposition from Z ordering to Y
-		
-		void Transposition::TransposeZYtoYZ(const Array<OneD,const NekDouble> &inarray,
-											Array<OneD, NekDouble> &outarray, 
-											bool UseNumMode)
-		{
-			if(m_num_processes[0] > 1 || m_num_processes[1] > 1)
-			{
-				ASSERTL0(false,"Parallel transposition not implemented yet for 3D-Homo-2D approach.");
-			}
-			else 
-			{
-				int n = m_num_homogeneous_points[0]*m_num_homogeneous_points[1];
-				int s = inarray.num_elements();   
-				
-				int pts_per_line  = s/n;
-				
-				int packed_len = pts_per_line*m_num_homogeneous_points[1];
-				
-				for(int i = 0; i < packed_len ; ++i)
-				{
-					Vmath::Vcopy(m_num_homogeneous_points[0],&(inarray[i]),packed_len,&(outarray[i*m_num_homogeneous_points[0]]),1);
-				}
-			}
-		}
-		
-		//=================================================================================
-		// TODO: Impelement 2D and 3D transposition routines 
-=======
-
 
         //====================================================================
         // TODO: Need to generalise the following methods for 1D, 2D and 3D
@@ -1078,6 +672,5 @@
 
 
         // TODO: Impelement 2D and 3D transposition routines
->>>>>>> 505d7520
     }
 }