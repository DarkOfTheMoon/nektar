///////////////////////////////////////////////////////////////////////////////
//
// File Comm.h
//
// For more information, please see: http://www.nektar.info
//
// The MIT License
//
// Copyright (c) 2006 Division of Applied Mathematics, Brown University (USA),
// Department of Aeronautics, Imperial College London (UK), and Scientific
// Computing and Imaging Institute, University of Utah (USA).
//
// License for the specific language governing rights and limitations under
// Permission is hereby granted, free of charge, to any person obtaining a
// copy of this software and associated documentation files (the "Software"),
// to deal in the Software without restriction, including without limitation
// the rights to use, copy, modify, merge, publish, distribute, sublicense,
// and/or sell copies of the Software, and to permit persons to whom the
// Software is furnished to do so, subject to the following conditions:
//
// The above copyright notice and this permission notice shall be included
// in all copies or substantial portions of the Software.
//
// THE SOFTWARE IS PROVIDED "AS IS", WITHOUT WARRANTY OF ANY KIND, EXPRESS
// OR IMPLIED, INCLUDING BUT NOT LIMITED TO THE WARRANTIES OF MERCHANTABILITY,
// FITNESS FOR A PARTICULAR PURPOSE AND NONINFRINGEMENT. IN NO EVENT SHALL
// THE AUTHORS OR COPYRIGHT HOLDERS BE LIABLE FOR ANY CLAIM, DAMAGES OR OTHER
// LIABILITY, WHETHER IN AN ACTION OF CONTRACT, TORT OR OTHERWISE, ARISING
// FROM, OUT OF OR IN CONNECTION WITH THE SOFTWARE OR THE USE OR OTHER
// DEALINGS IN THE SOFTWARE.
//
// Description: Base communication class
//
///////////////////////////////////////////////////////////////////////////////
#ifndef NEKTAR_LIB_UTILITIES_COMM_H
#define NEKTAR_LIB_UTILITIES_COMM_H

#include <vector>

#include <boost/enable_shared_from_this.hpp>
#include <LibUtilities/BasicUtils/NekFactory.hpp>
#include <LibUtilities/LibUtilitiesDeclspec.h>
#include <LibUtilities/Communication/GsLib.hpp>
#include <LibUtilities/BasicConst/NektarUnivTypeDefs.hpp>
namespace Nektar { template <typename Dim, typename DataType> class Array; }

namespace Nektar
{
    namespace LibUtilities
    {
        // Forward declarations
        class Comm;

        /// Pointer to a Communicator object.
        typedef boost::shared_ptr<Comm> CommSharedPtr;

        /// Datatype of the NekFactory used to instantiate classes derived from
        /// the EquationSystem class.
        typedef LibUtilities::NekFactory< std::string, Comm, int, char** > CommFactory;

        LIB_UTILITIES_EXPORT CommFactory& GetCommFactory();

		/// Type of operation to perform in AllReduce.
        enum ReduceOperator
        {
            ReduceSum,
            ReduceMax,
            ReduceMin
        };

        /// Base communications class
        class Comm: public boost::enable_shared_from_this<Comm>
        {
            public:
                LIB_UTILITIES_EXPORT Comm(int narg, char* arg[]);
                LIB_UTILITIES_EXPORT virtual ~Comm();

                LIB_UTILITIES_EXPORT inline void Finalise();

                /// Returns number of processes
                LIB_UTILITIES_EXPORT inline int GetSize();
                LIB_UTILITIES_EXPORT inline int GetRank();
                LIB_UTILITIES_EXPORT inline const std::string& GetType() const;

                /// Block execution until all processes reach this point
                LIB_UTILITIES_EXPORT inline void Block();
                LIB_UTILITIES_EXPORT inline void Send(int pProc, Array<OneD, NekDouble>& pData);
                LIB_UTILITIES_EXPORT inline void Send(int pProc, Array<OneD, int>& pData);
                LIB_UTILITIES_EXPORT inline void Send(int pProc, std::vector<unsigned int>& pData);
                LIB_UTILITIES_EXPORT inline void Recv(int pProc, Array<OneD, NekDouble>& pData);
                LIB_UTILITIES_EXPORT inline void Recv(int pProc, Array<OneD, int>& pData);
                LIB_UTILITIES_EXPORT inline void Recv(int pProc, std::vector<unsigned int>& pData);
                LIB_UTILITIES_EXPORT inline void SendRecv(int pSendProc,
                                     Array<OneD, NekDouble>& pSendData,
                                     int pRecvProc,
                                     Array<OneD, NekDouble>& pRecvData);
                LIB_UTILITIES_EXPORT inline void SendRecv(int pSendProc,
                                     Array<OneD, int>& pSendData,
                                     int pRecvProc,
                                     Array<OneD, int>& pRecvData);
                LIB_UTILITIES_EXPORT inline void SendRecvReplace(int pSendProc,
                                                                 int pRecvProc,
                                                                 Array<OneD, NekDouble>& pSendData);
                LIB_UTILITIES_EXPORT inline void SendRecvReplace(int pSendProc,
                                                                 int pRecvProc,
                                                                 Array<OneD, int>& pSendData);
                LIB_UTILITIES_EXPORT inline void AllReduce(NekDouble& pData, enum ReduceOperator pOp);
                LIB_UTILITIES_EXPORT inline void AllReduce(int& pData, enum ReduceOperator pOp);
                LIB_UTILITIES_EXPORT inline void AllReduce(Array<OneD, NekDouble>& pData,
                                         enum ReduceOperator pOp);
                LIB_UTILITIES_EXPORT inline void AllReduce(Array<OneD, int      >& pData,
                                         enum ReduceOperator pOp);
                LIB_UTILITIES_EXPORT inline void AllReduce(std::vector<unsigned int>& pData,
                                                           enum ReduceOperator pOp);
                LIB_UTILITIES_EXPORT inline void AlltoAll(Array<OneD, NekDouble>& pSendData,
                                                          Array<OneD, NekDouble>& pRecvData);
                LIB_UTILITIES_EXPORT inline void AlltoAll(Array<OneD, int>& pSendData,
                                                          Array<OneD, int>& pRecvData);
                LIB_UTILITIES_EXPORT inline void AlltoAllv(Array<OneD, NekDouble>& pSendData,
                                                           Array<OneD, int>& pSendDataSizeMap,
                                                           Array<OneD, int>& pSendDataOffsetMap,
                                                           Array<OneD, NekDouble>& pRecvData,
                                                           Array<OneD, int>& pRecvDataSizeMap,
                                                           Array<OneD, int>& pRecvDataOffsetMap);
                LIB_UTILITIES_EXPORT inline void AlltoAllv(Array<OneD, int>& pSendData,
                                                           Array<OneD, int>& pSendDataSizeMap,
                                                           Array<OneD, int>& pSendDataOffsetMap,
                                                           Array<OneD, int>& pRecvData,
                                                           Array<OneD, int>& pRecvDataSizeMap,
                                                           Array<OneD, int>& pRecvDataOffsetMap);
                
                LIB_UTILITIES_EXPORT inline void SplitComm(int pRows, int pColumns);
                LIB_UTILITIES_EXPORT inline CommSharedPtr GetRowComm();
                LIB_UTILITIES_EXPORT inline CommSharedPtr GetColumnComm();
                LIB_UTILITIES_EXPORT CommSharedPtr inline GetTrueComm();
                LIB_UTILITIES_EXPORT inline Gs::gs_data* GsInit(const Array<OneD, long> pId);
                LIB_UTILITIES_EXPORT inline void GsFinalise(Gs::gs_data *pGsh);
                LIB_UTILITIES_EXPORT inline void GsUnique(Array<OneD, long> pId);
                LIB_UTILITIES_EXPORT inline void GsGather(Array<OneD, NekDouble> pU, Gs::gs_op pOp,
                        Gs::gs_data *pGsh);


                LIB_UTILITIES_EXPORT inline bool TreatAsRankZero(void);
                LIB_UTILITIES_EXPORT inline bool RemoveExistingFiles(void);

            protected:
                int m_size;                 ///< Number of processes
                std::string m_type;         ///< Type of communication
                CommSharedPtr m_commRow;    ///< Row communicator
                CommSharedPtr m_commColumn; ///< Column communicator

                Comm();

                virtual void v_Finalise() = 0;
                virtual int  v_GetRank() = 0;
                virtual void v_Block() = 0;
                virtual void v_Send(int pProc, Array<OneD, NekDouble>& pData) = 0;
                virtual void v_Send(int pProc, Array<OneD, int>& pData) = 0;
                virtual void v_Send(int pProc, std::vector<unsigned int>& pData) = 0;
                virtual void v_Recv(int pProc, Array<OneD, NekDouble>& pData) = 0;
                virtual void v_Recv(int pProc, Array<OneD, int>& pData) = 0;
                virtual void v_Recv(int pProc, std::vector<unsigned int>& pData) = 0;
                virtual void v_SendRecv(int pSendProc,
                                        Array<OneD, NekDouble>& pSendData,
                                        int pRecvProc,
                                        Array<OneD, NekDouble>& pRecvData) = 0;
                virtual void v_SendRecv(int pSendProc,
                                        Array<OneD, int>& pSendData,
                                        int pRecvProc,
                                        Array<OneD, int>& pRecvData) = 0;
				virtual void v_SendRecvReplace(int pSendProc,
									          int pRecvProc,
									          Array<OneD, NekDouble>& pSendData) = 0;
				virtual void v_SendRecvReplace(int pSendProc,
											  int pRecvProc,
									          Array<OneD, int>& pSendData) = 0;
                virtual void v_AllReduce(NekDouble& pData,
                                         enum ReduceOperator pOp) = 0;
                virtual void v_AllReduce(int& pData,
                                         enum ReduceOperator pOp) = 0;
                virtual void v_AllReduce(Array<OneD, NekDouble>& pData,
                                         enum ReduceOperator pOp) = 0;
                virtual void v_AllReduce(Array<OneD, int      >& pData,
                                         enum ReduceOperator pOp) = 0;
                virtual void v_AllReduce(std::vector<unsigned int>& pData,
                                         enum ReduceOperator pOp) = 0;
			    virtual void v_AlltoAll(Array<OneD, NekDouble>& pSendData,
										Array<OneD, NekDouble>& pRecvData) = 0;
                virtual void v_AlltoAll(Array<OneD, int>& pSendData,
										Array<OneD, int>& pRecvData) = 0;
			    virtual void v_AlltoAllv(Array<OneD, NekDouble>& pSendData,
										Array<OneD, int>& pSendDataSizeMap,
										Array<OneD, int>& pSendDataOffsetMap,
										Array<OneD, NekDouble>& pRecvData,
										Array<OneD, int>& pRecvDataSizeMap,
										Array<OneD, int>& pRecvDataOffsetMap) = 0;
				virtual void v_AlltoAllv(Array<OneD, int>& pSendData,
										Array<OneD, int>& pSendDataSizeMap,
										Array<OneD, int>& pSendDataOffsetMap,
										Array<OneD, int>& pRecvData,
										Array<OneD, int>& pRecvDataSizeMap,
										Array<OneD, int>& pRecvDataOffsetMap) = 0;
                virtual void v_SplitComm(int pRows, int pColumns) = 0;
<<<<<<< HEAD
                virtual CommSharedPtr v_GetTrueComm();
                virtual Gs::gs_data* v_GsInit(const Array<OneD, long> pId) = 0;
                virtual void v_GsFinalise(Gs::gs_data *pGsh) = 0;
                virtual void v_GsUnique(Array<OneD, long> pId) = 0;
                virtual void v_GsGather(Array<OneD, NekDouble> pU, Gs::gs_op pOp,
                        Gs::gs_data *pGsh) = 0;

=======
                virtual bool v_TreatAsRankZero(void) = 0;
                LIB_UTILITIES_EXPORT virtual bool v_RemoveExistingFiles(void);
>>>>>>> 1e911fca
        };


        /**
         *
         */
        inline void Comm::Finalise()
        {
            v_Finalise();
        }

        /**
         *
         */
        inline int Comm::GetSize()
        {
            return m_size;
        }

        /**
         *
         */
        inline int Comm::GetRank()
        {
            return v_GetRank();
        }

        /**
         *
         */
        inline const std::string& Comm::GetType() const
        {
            return m_type;
        }

        /**
         *
         */
        inline void Comm::Block()
        {
            v_Block();
        }

        /**
         *
         */
        inline void Comm::Send(int pProc, Array<OneD, NekDouble>& pData)
        {
            v_Send(pProc, pData);
        }

        /**
         *
         */
        inline void Comm::Recv(int pProc, Array<OneD, NekDouble>& pData)
        {
            v_Recv(pProc, pData);
        }


        /**
         *
         */
        inline void Comm::Send(int pProc, Array<OneD, int>& pData)
        {
            v_Send(pProc, pData);
        }

        /**
         *
         */
        inline void Comm::Recv(int pProc, Array<OneD, int>& pData)
        {
            v_Recv(pProc, pData);
        }

        /**
         *
         */
        inline void Comm::Send(int pProc, std::vector<unsigned int>& pData)
        {
            v_Send(pProc, pData);
        }

        /**
         *
         */
        inline void Comm::Recv(int pProc, std::vector<unsigned int>& pData)
        {
            v_Recv(pProc, pData);
        }

        /**
         *
         */
        inline void Comm::SendRecv(int pSendProc,
                             Array<OneD, NekDouble>& pSendData,
                             int pRecvProc,
                             Array<OneD, NekDouble>& pRecvData)
        {
            v_SendRecv(pSendProc, pSendData, pRecvProc, pRecvData);
        }


        /**
         *
         */
        inline void Comm::SendRecv(int pSendProc,
                             Array<OneD, int>& pSendData,
                             int pRecvProc,
                             Array<OneD, int>& pRecvData)
        {
            v_SendRecv(pSendProc, pSendData, pRecvProc, pRecvData);
        }
		
		/**
         *
         */
        inline void Comm::SendRecvReplace(int pSendProc,
										 int pRecvProc,
								         Array<OneD, NekDouble>& pSendData)
        {
            v_SendRecvReplace(pSendProc,pRecvProc,pSendData);
        }
		
		
        /**
         *
         */
        inline void Comm::SendRecvReplace(int pSendProc,
										 int pRecvProc,
								         Array<OneD, int>& pSendData)
        {
            v_SendRecvReplace(pSendProc,pRecvProc,pSendData);
        }


        /**
         *
         */
        inline void Comm::AllReduce(NekDouble& pData, enum ReduceOperator pOp)
        {
            v_AllReduce(pData, pOp);
        }


        /**
         *
         */
        inline void Comm::AllReduce(int& pData, enum ReduceOperator pOp)
        {
            v_AllReduce(pData, pOp);
        }


        /**
         *
         */
        inline void Comm::AllReduce(Array<OneD, NekDouble>& pData, enum ReduceOperator pOp)
        {
            v_AllReduce(pData, pOp);
        }


        /**
         *
         */
        inline void Comm::AllReduce(Array<OneD, int>& pData, enum ReduceOperator pOp)
        {
            v_AllReduce(pData, pOp);
        }
		
		
        /**
         *
         */
        inline void Comm::AllReduce(std::vector<unsigned int>& pData, enum ReduceOperator pOp)
        {
            v_AllReduce(pData, pOp);
        }


        /**
         *
         */
		inline void Comm::AlltoAll(Array<OneD, NekDouble>& pSendData,Array<OneD, NekDouble>& pRecvData)
		{
			v_AlltoAll(pSendData,pRecvData);
		}
		
		
		/**
         *
         */
		inline void Comm::AlltoAll(Array<OneD, int>& pSendData,Array<OneD, int>& pRecvData)
		{
			v_AlltoAll(pSendData,pRecvData);
		}
		
		
		/**
         *
         */
		inline void Comm::AlltoAllv(Array<OneD, NekDouble>& pSendData,
								 Array<OneD, int>& pSendDataSizeMap,
								 Array<OneD, int>& pSendDataOffsetMap,
								 Array<OneD, NekDouble>& pRecvData,
								 Array<OneD, int>& pRecvDataSizeMap,
								 Array<OneD, int>& pRecvDataOffsetMap)
		{
			v_AlltoAllv(pSendData,pSendDataSizeMap,pSendDataOffsetMap,pRecvData,pRecvDataSizeMap,pRecvDataOffsetMap);
		}
		
		/**
         *
         */
		inline void Comm::AlltoAllv(Array<OneD, int>& pSendData,
								 Array<OneD, int>& pSendDataSizeMap,
								 Array<OneD, int>& pSendDataOffsetMap,
								 Array<OneD, int>& pRecvData,
								 Array<OneD, int>& pRecvDataSizeMap,
								 Array<OneD, int>& pRecvDataOffsetMap)
		{
			v_AlltoAllv(pSendData,pSendDataSizeMap,pSendDataOffsetMap,pRecvData,pRecvDataSizeMap,pRecvDataOffsetMap);
		}


        /**
         * @brief Splits this communicator into a grid of size pRows*pColumns
         * and creates row and column communicators. By default the communicator
         * is a single row.
         */
        inline void Comm::SplitComm(int pRows, int pColumns)
        {
            v_SplitComm(pRows, pColumns);
        }


        /**
         * @brief Retrieve the row communicator to which this process belongs.
         */
        inline CommSharedPtr Comm::GetRowComm()
        {
            if (!m_commRow.get())
            {
                return shared_from_this();
            }
            else
            {
                return m_commRow;
            }
        }


        /**
         * @brief Retrieve the column communicator to which this process
         * belongs.
         */
        inline CommSharedPtr Comm::GetColumnComm()
        {
            if (!m_commColumn.get())
            {
                return shared_from_this();
            }
            else
            {
                return m_commColumn;
            }
        }

<<<<<<< HEAD
        /**
         * @brief Returns the true Comm object.
         *
         * Returns the Comm object being used to implement parallelism.
         * If no threading is being used this will simply be this concrete
         * Comm object.  Otherwise it may return a different Comm object.
         *
         * @warning Do not use unless you are sure this is what you want.
         * This is intended for those rare occasions when the underlying
         * implementation (e.g. CommMPI) is neeeded in an otherwise
         * threaded class (e.g. ThreadedComm).
         */
        inline CommSharedPtr Comm::GetTrueComm()
        {
        	return v_GetTrueComm();
        }

        inline Gs::gs_data* Comm::GsInit(const Array<OneD, long> pId)
        {
        	return v_GsInit(pId);
        }

        inline void Comm::GsFinalise(Gs::gs_data *pGsh)
        {
        	v_GsFinalise(pGsh);
        }

        inline void Comm::GsUnique(Array<OneD, long> pId)
        {
        	v_GsUnique(pId);
        }

        inline void Comm::GsGather(Array<OneD, NekDouble> pU, Gs::gs_op pOp,
                Gs::gs_data *pGsh)
        {
        	v_GsGather(pU, pOp, pGsh);
=======
        inline bool Comm::TreatAsRankZero(void)
        {
            return v_TreatAsRankZero();
        }

        inline bool Comm::RemoveExistingFiles(void)
        {
            return v_RemoveExistingFiles();
>>>>>>> 1e911fca
        }


    }
}

#endif<|MERGE_RESOLUTION|>--- conflicted
+++ resolved
@@ -142,6 +142,12 @@
 
                 LIB_UTILITIES_EXPORT inline bool TreatAsRankZero(void);
                 LIB_UTILITIES_EXPORT inline bool RemoveExistingFiles(void);
+                LIB_UTILITIES_EXPORT inline void SendToRankZero(std::vector<unsigned int>&  pSendData);
+                LIB_UTILITIES_EXPORT inline void SendToRankZero(Array<OneD, int>&  pSendData);
+                LIB_UTILITIES_EXPORT inline void SendToRankZero(Array<OneD, NekDouble>&  pSendData);
+                LIB_UTILITIES_EXPORT inline void RecvFromAll(std::vector<std::vector<unsigned int> >&  pRecvData);
+                LIB_UTILITIES_EXPORT inline void RecvFromAll(std::vector<Array<OneD, int> >&  pRecvData);
+                LIB_UTILITIES_EXPORT inline void RecvFromAll(std::vector<Array<OneD, NekDouble> >&  pRecvData);
 
             protected:
                 int m_size;                 ///< Number of processes
@@ -201,18 +207,20 @@
 										Array<OneD, int>& pRecvDataSizeMap,
 										Array<OneD, int>& pRecvDataOffsetMap) = 0;
                 virtual void v_SplitComm(int pRows, int pColumns) = 0;
-<<<<<<< HEAD
                 virtual CommSharedPtr v_GetTrueComm();
                 virtual Gs::gs_data* v_GsInit(const Array<OneD, long> pId) = 0;
                 virtual void v_GsFinalise(Gs::gs_data *pGsh) = 0;
                 virtual void v_GsUnique(Array<OneD, long> pId) = 0;
                 virtual void v_GsGather(Array<OneD, NekDouble> pU, Gs::gs_op pOp,
                         Gs::gs_data *pGsh) = 0;
-
-=======
                 virtual bool v_TreatAsRankZero(void) = 0;
                 LIB_UTILITIES_EXPORT virtual bool v_RemoveExistingFiles(void);
->>>>>>> 1e911fca
+                virtual void v_SendToRankZero(std::vector<unsigned int>&  pSendData);
+                virtual void v_SendToRankZero(Array<OneD, int>&  pSendData);
+                virtual void v_SendToRankZero(Array<OneD, NekDouble>&  pSendData);
+                virtual void v_RecvFromAll(std::vector<std::vector<unsigned int> >&  pRecvData);
+                virtual void v_RecvFromAll(std::vector<Array<OneD, int> >&  pRecvData);
+                virtual void v_RecvFromAll(std::vector<Array<OneD, NekDouble> >&  pRecvData);
         };
 
 
@@ -483,7 +491,6 @@
             }
         }
 
-<<<<<<< HEAD
         /**
          * @brief Returns the true Comm object.
          *
@@ -520,7 +527,8 @@
                 Gs::gs_data *pGsh)
         {
         	v_GsGather(pU, pOp, pGsh);
-=======
+
+        }
         inline bool Comm::TreatAsRankZero(void)
         {
             return v_TreatAsRankZero();
@@ -529,10 +537,37 @@
         inline bool Comm::RemoveExistingFiles(void)
         {
             return v_RemoveExistingFiles();
->>>>>>> 1e911fca
-        }
-
-
+        }
+
+        inline void Comm::SendToRankZero(std::vector<unsigned int>&  pSendData)
+        {
+            v_SendToRankZero(pSendData);
+        }
+
+        inline void Comm::SendToRankZero(Array<OneD, int>&  pSendData)
+        {
+            v_SendToRankZero(pSendData);
+        }
+
+        inline void Comm::SendToRankZero(Array<OneD, NekDouble>&  pSendData)
+        {
+            v_SendToRankZero(pSendData);
+        }
+
+        inline void Comm::RecvFromAll(std::vector<std::vector<unsigned int> >&  pRecvData)
+        {
+            v_RecvFromAll(pRecvData);
+        }
+
+        inline void Comm::RecvFromAll(std::vector<Array<OneD, int> >&  pRecvData)
+        {
+            v_RecvFromAll(pRecvData);
+        }
+
+        inline void Comm::RecvFromAll(std::vector<Array<OneD, NekDouble> >&  pRecvData)
+        {
+            v_RecvFromAll(pRecvData);
+        }
     }
 }
 
