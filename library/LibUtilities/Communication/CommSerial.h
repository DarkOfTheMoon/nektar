--- conflicted
+++ resolved
@@ -120,17 +120,11 @@
                                                           Array<OneD, int>& pRecvDataSizeMap,
                                                           Array<OneD, int>& pRecvDataOffsetMap);
             LIB_UTILITIES_EXPORT virtual void v_SplitComm(int pRows, int pColumns);
-<<<<<<< HEAD
             LIB_UTILITIES_EXPORT virtual Gs::gs_data* v_GsInit(const Array<OneD, long> pId);
             LIB_UTILITIES_EXPORT virtual void v_GsFinalise(Gs::gs_data *pGsh);
             LIB_UTILITIES_EXPORT virtual void v_GsUnique(Array<OneD, long> pId);
             LIB_UTILITIES_EXPORT virtual void v_GsGather(Array<OneD, NekDouble> pU, Gs::gs_op pOp,
                     Gs::gs_data *pGsh);
-
-			
-=======
-            
->>>>>>> 1e911fca
         };
 
     }
