///////////////////////////////////////////////////////////////////////////////
//
// File Comm.cpp
//
// For more information, please see: http://www.nektar.info
//
// The MIT License
//
// Copyright (c) 2006 Division of Applied Mathematics, Brown University (USA),
// Department of Aeronautics, Imperial College London (UK), and Scientific
// Computing and Imaging Institute, University of Utah (USA).
//
// License for the specific language governing rights and limitations under
// Permission is hereby granted, free of charge, to any person obtaining a
// copy of this software and associated documentation files (the "Software"),
// to deal in the Software without restriction, including without limitation
// the rights to use, copy, modify, merge, publish, distribute, sublicense,
// and/or sell copies of the Software, and to permit persons to whom the
// Software is furnished to do so, subject to the following conditions:
//
// The above copyright notice and this permission notice shall be included
// in all copies or substantial portions of the Software.
//
// THE SOFTWARE IS PROVIDED "AS IS", WITHOUT WARRANTY OF ANY KIND, EXPRESS
// OR IMPLIED, INCLUDING BUT NOT LIMITED TO THE WARRANTIES OF MERCHANTABILITY,
// FITNESS FOR A PARTICULAR PURPOSE AND NONINFRINGEMENT. IN NO EVENT SHALL
// THE AUTHORS OR COPYRIGHT HOLDERS BE LIABLE FOR ANY CLAIM, DAMAGES OR OTHER
// LIABILITY, WHETHER IN AN ACTION OF CONTRACT, TORT OR OTHERWISE, ARISING
// FROM, OUT OF OR IN CONNECTION WITH THE SOFTWARE OR THE USE OR OTHER
// DEALINGS IN THE SOFTWARE.
//
// Description: Base communication class
//
///////////////////////////////////////////////////////////////////////////////

#include <LibUtilities/Communication/Comm.h>
#include <loki/Singleton.h>             // for CreateUsingNew, NoDestroy, etc

namespace Nektar
{
    namespace LibUtilities
    {
        Comm::Comm(int narg, char* arg[])
        {

        }

        Comm::Comm()
        {

        }

        Comm::~Comm()
        {

        }

<<<<<<< HEAD
        CommSharedPtr Comm::v_GetTrueComm()
        {
        	return shared_from_this();
=======
        // Method to enforce that all existing files are removed
        bool Comm::v_RemoveExistingFiles(void)
        {
            return true;
>>>>>>> 1e911fca
        }

        CommFactory& GetCommFactory()
        {
            typedef Loki::SingletonHolder<CommFactory,
                Loki::CreateUsingNew,
                Loki::NoDestroy,
                Loki::ClassLevelLockable> Type;
            return Type::Instance();
        }
    }
}<|MERGE_RESOLUTION|>--- conflicted
+++ resolved
@@ -55,16 +55,15 @@
 
         }
 
-<<<<<<< HEAD
         CommSharedPtr Comm::v_GetTrueComm()
         {
         	return shared_from_this();
-=======
+        }
+
         // Method to enforce that all existing files are removed
         bool Comm::v_RemoveExistingFiles(void)
         {
             return true;
->>>>>>> 1e911fca
         }
 
         CommFactory& GetCommFactory()
@@ -75,5 +74,62 @@
                 Loki::ClassLevelLockable> Type;
             return Type::Instance();
         }
+
+        void Comm::v_SendToRankZero(std::vector<unsigned int>&  pSendData)
+        {
+            ASSERTL0(GetRank() != 0,
+                "Tried to SendToRankZero from rank zero.");
+            v_Send(0, pSendData);
+        }
+
+        void Comm::v_SendToRankZero(Array<OneD, int>&  pSendData)
+        {
+            ASSERTL0(GetRank() != 0,
+                "Tried to SendToRankZero from rank zero.");
+            v_Send(0, pSendData);
+        }
+
+        void Comm::v_SendToRankZero(Array<OneD, NekDouble>&  pSendData)
+        {
+            ASSERTL0(GetRank() != 0,
+                "Tried to SendToRankZero from rank zero.");
+            v_Send(0, pSendData);
+        }
+
+        void Comm::v_RecvFromAll(std::vector<std::vector<unsigned int> >&  pRecvData)
+        {
+            ASSERTL0(GetRank() == 0,
+                "Tried to RecvFromAll from not rank zero.");
+            ASSERTL0(pRecvData.size() >= GetSize(),
+                "Recv vector too small in RecvFromAll.");
+            for (unsigned int i=1; i<GetSize(); ++i)
+            {
+                v_Recv(i, pRecvData[i]);
+            }
+        }
+
+        void Comm::v_RecvFromAll(std::vector<Array<OneD, int> >&  pRecvData)
+        {
+            ASSERTL0(GetRank() == 0,
+                "Tried to RecvFromAll from not rank zero.");
+            ASSERTL0(pRecvData.size() >= GetSize(),
+                "Recv vector too small in RecvFromAll.");
+            for (unsigned int i=1; i<GetSize(); ++i)
+            {
+                v_Recv(i, pRecvData[i]);
+            }
+        }
+
+        void Comm::v_RecvFromAll(std::vector<Array<OneD, NekDouble> >&  pRecvData)
+        {
+            ASSERTL0(GetRank() == 0,
+                "Tried to RecvFromAll from not rank zero.");
+            ASSERTL0(pRecvData.size() >= GetSize(),
+                "Recv vector too small in RecvFromAll.");
+            for (unsigned int i=1; i<GetSize(); ++i)
+            {
+                v_Recv(i, pRecvData[i]);
+            }
+        }
     }
 }