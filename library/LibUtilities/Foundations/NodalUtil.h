--- conflicted
+++ resolved
@@ -115,16 +115,10 @@
      * @brief Return the values of the orthogonal basis at the nodal points for
      * a given mode.
      *
-<<<<<<< HEAD
-     * @param dir   Coordinate direction of derivative.
      * @param mode  Mode number, which is between 0 and NodalUtil::v_NumModes()
      *              - 1.
-=======
-     * @param mode  Mode number, which is between 0 and NodalUtil::v_NumModes()
-     *              - 1.
      *
      * @return Orthogonal mode @p mode evaluated at the nodal points.
->>>>>>> f238a4b9
      */
     virtual NekVector<NekDouble> v_OrthoBasis(const int mode) = 0;
 
@@ -147,11 +141,8 @@
      * the (potentially non-square) Vandermonde matrix can be constructed to
      * create the interpolation matrix at an arbitrary set of points in the
      * domain.
-<<<<<<< HEAD
-=======
      *
      * @param xi  Distribution of nodal points to create utility with.
->>>>>>> f238a4b9
      */
     virtual boost::shared_ptr<NodalUtil> v_CreateUtil(
         Array<OneD, Array<OneD, NekDouble> > &xi) = 0;
@@ -315,7 +306,6 @@
     }
 };
 
-<<<<<<< HEAD
 /**
  * @brief Specialisation of the NodalUtil class to support nodal quad
  * elements.
@@ -336,9 +326,6 @@
     /// ordering.
     std::vector<std::pair<int, int> > m_ordering;
 
-    /// Collapsed coordinates \f$ (\eta_1, \eta_2) \f$ of the nodal points.
-    Array<OneD, Array<OneD, NekDouble> > m_eta;
-
     virtual NekVector<NekDouble> v_OrthoBasis(const int mode);
     virtual NekVector<NekDouble> v_OrthoBasisDeriv(
         const int dir, const int mode);
@@ -368,7 +355,7 @@
 class NodalUtilHex : public NodalUtil
 {
     typedef boost::tuple<int, int, int> Mode;
-    
+
 public:
     LIB_UTILITIES_EXPORT NodalUtilHex(int degree,
                                       Array<OneD, NekDouble> r,
@@ -384,9 +371,6 @@
     /// ordering.
     std::vector<Mode> m_ordering;
 
-    /// Collapsed coordinates \f$ (\eta_1, \eta_2) \f$ of the nodal points.
-    Array<OneD, Array<OneD, NekDouble> > m_eta;
-
     virtual NekVector<NekDouble> v_OrthoBasis(const int mode);
     virtual NekVector<NekDouble> v_OrthoBasisDeriv(
         const int dir, const int mode);
@@ -409,8 +393,7 @@
     }
 };
 
-=======
->>>>>>> f238a4b9
+
 }
 }
 
