///////////////////////////////////////////////////////////////////////////////
//
// File NodalUtil.cpp
//
// For more information, please see: http://www.nektar.info
//
// The MIT License
//
// Copyright (c) 2006 Division of Applied Mathematics, Brown University (USA),
// Department of Aeronautics, Imperial College London (UK), and Scientific
// Computing and Imaging Institute, University of Utah (USA).
//
// License for the specific language governing rights and limitations under
// Permission is hereby granted, free of charge, to any person obtaining a
// copy of this software and associated documentation files (the "Software"),
// to deal in the Software without restriction, including without limitation
// the rights to use, copy, modify, merge, publish, distribute, sublicense,
// and/or sell copies of the Software, and to permit persons to whom the
// Software is furnished to do so, subject to the following conditions:
//
// The above copyright notice and this permission notice shall be included
// in all copies or substantial portions of the Software.
//
// THE SOFTWARE IS PROVIDED "AS IS", WITHOUT WARRANTY OF ANY KIND, EXPRESS
// OR IMPLIED, INCLUDING BUT NOT LIMITED TO THE WARRANTIES OF MERCHANTABILITY,
// FITNESS FOR A PARTICULAR PURPOSE AND NONINFRINGEMENT. IN NO EVENT SHALL
// THE AUTHORS OR COPYRIGHT HOLDERS BE LIABLE FOR ANY CLAIM, DAMAGES OR OTHER
// LIABILITY, WHETHER IN AN ACTION OF CONTRACT, TORT OR OTHERWISE, ARISING
// FROM, OUT OF OR IN CONNECTION WITH THE SOFTWARE OR THE USE OR OTHER
// DEALINGS IN THE SOFTWARE.
//
// Description: 2D Nodal Triangle Fekete Utilities --
//              Basis function, Interpolation, Integral, Derivation, etc
//
///////////////////////////////////////////////////////////////////////////////

#include <iomanip>
#include <limits>

#include <LibUtilities/Polylib/Polylib.h>
#include <LibUtilities/Foundations/NodalUtil.h>

#include <LibUtilities/LinearAlgebra/NekLinSys.hpp>
#include <LibUtilities/BasicUtils/SharedArray.hpp>
#include <LibUtilities/LinearAlgebra/NekMatrix.hpp>
#include <LibUtilities/LinearAlgebra/NekVector.hpp>

namespace Nektar
{
namespace LibUtilities
{
<<<<<<< HEAD

/**
 * @brief Obtain the integration weights for the given nodal distribution.
 *
 * This routine constructs the integration weights for the given nodal
 * distribution inside NodalUtil::m_xi. To do this we solve the linear system
 * \f$ \mathbf{V}^\top \mathbf{w} = \mathbf{g} \f$ where \f$ \mathbf{g}_i =
 * \int_\Omega \psi_i(x)\, dx \f$, and we use the fact that under the definition
 * of the orthogonal basis for each element type, \f$ \mathbf{g}_i = 0 \f$ for
 * \f$ i > 0 \f$. We use NodalUtil::v_ModeZeroIntegral to return the analytic
 * value of \f$ \mathbf{g}_0 \f$.
 */
NekVector<NekDouble> NodalUtil::GetWeights()
{
    // Get number of modes in orthogonal basis
    int numModes = v_NumModes();

    // If we have the same number of nodes as modes, then we can solve the
    // linear system V^T w = (1,0,...)
    if (numModes == m_numPoints)
    {
        NekVector<NekDouble> g(m_numPoints, 0.0);
        g(0) = v_ModeZeroIntegral();

        SharedMatrix V = GetVandermonde();

        // Solve the system V^T w = g to obtain weights.
        LinearSystem matL(V);
        return matL.SolveTranspose(g);
    }
    else
    {
        // System is either over- or under-determined. Need to do least squares
        // here using SVD.
        return NekVector<NekDouble>();
    }
}

/**
 * @brief Return the Vandermonde matrix for the nodal distribution.
 *
 * This routine constructs and returns the Vandermonde matrix \f$\mathbf{V}\f$,
 * with each entry as \f$\mathbf{V}_{ij} = (\psi_i(\xi_j))\f$ where \f$ \psi_i
 * \f$ is the orthogonal basis obtained through the abstract function
 * NodalUtil::v_OrthoBasis.
 */
SharedMatrix NodalUtil::GetVandermonde()
{
    int rows = m_numPoints, cols = v_NumModes();
    SharedMatrix matV = MemoryManager<NekMatrix<NekDouble> >::AllocateSharedPtr(
        rows, cols, 0.0);

    for (int j = 0; j < cols; ++j)
    {
        NekVector<NekDouble> col = v_OrthoBasis(j);
        for (int i = 0; i < rows; ++i)
        {
            (*matV)(i, j) = col[i];
        }
    }

    return matV;
}
/**
 * @brief Return the Vandermonde matrix of the derivative of the basis functions
 * for the nodal distribution.
 *
 * This routine constructs and returns the Vandermonde matrix for the derivative
 * of the basis functions \f$\mathbf{V}_d\f$ for coordinate directions \f$ 0
 * \leq d \leq 2 \f$, with each entry as \f$\mathbf{V}_{ij} = (\partial_d
 * \psi_i(\xi_j))\f$ where \f$ \partial_d\psi_i \f$ is the derivative of the
 * orthogonal basis obtained through the abstract function
 * NodalUtil::v_OrthoBasisDeriv.
 *
 * @param dir  Direction of derivative in the standard element.
 */
SharedMatrix NodalUtil::GetVandermondeForDeriv(int dir)
=======

/**
 * @brief Obtain the integration weights for the given nodal distribution.
 *
 * This routine constructs the integration weights for the given nodal
 * distribution inside NodalUtil::m_xi. To do this we solve the linear system
 * \f$ \mathbf{V}^\top \mathbf{w} = \mathbf{g} \f$ where \f$ \mathbf{g}_i =
 * \int_\Omega \psi_i(x)\, dx \f$, and we use the fact that under the definition
 * of the orthogonal basis for each element type, \f$ \mathbf{g}_i = 0 \f$ for
 * \f$ i > 0 \f$. We use NodalUtil::v_ModeZeroIntegral to return the analytic
 * value of \f$ \mathbf{g}_0 \f$.
 *
 * @return Vector of integration weights for the integration points.
 */
NekVector<NekDouble> NodalUtil::GetWeights()
{
    // Get number of modes in orthogonal basis
    int numModes = v_NumModes();

    // If we have the same number of nodes as modes, then we can solve the
    // linear system V^T w = (1,0,...)
    if (numModes == m_numPoints)
    {
        NekVector<NekDouble> g(m_numPoints, 0.0);
        g(0) = v_ModeZeroIntegral();

        SharedMatrix V = GetVandermonde();

        // Solve the system V^T w = g to obtain weights.
        LinearSystem matL(V);
        return matL.SolveTranspose(g);
    }
    else
    {
        // System is either over- or under-determined. Need to do least squares
        // here using SVD.
        return NekVector<NekDouble>();
    }
}

/**
 * @brief Return the Vandermonde matrix for the nodal distribution.
 *
 * This routine constructs and returns the Vandermonde matrix \f$\mathbf{V}\f$,
 * with each entry as \f$\mathbf{V}_{ij} = (\psi_i(\xi_j))\f$ where \f$ \psi_i
 * \f$ is the orthogonal basis obtained through the abstract function
 * NodalUtil::v_OrthoBasis.
 *
 * @return The Vandermonde matrix.
 */
SharedMatrix NodalUtil::GetVandermonde()
>>>>>>> f238a4b9
{
    int rows = m_numPoints, cols = v_NumModes();
    SharedMatrix matV = MemoryManager<NekMatrix<NekDouble> >::AllocateSharedPtr(
        rows, cols, 0.0);

    for (int j = 0; j < cols; ++j)
    {
<<<<<<< HEAD
        NekVector<NekDouble> col = v_OrthoBasisDeriv(dir, j);
=======
        NekVector<NekDouble> col = v_OrthoBasis(j);
>>>>>>> f238a4b9
        for (int i = 0; i < rows; ++i)
        {
            (*matV)(i, j) = col[i];
        }
    }

    return matV;
}
<<<<<<< HEAD

/**
 * @brief Return the derivative matrix for the nodal distribution.
 *
 * This routine constructs and returns the derivative matrices
 * \f$\mathbf{D}_d\f$ for coordinate directions \f$ 0 \leq d \leq 2 \f$, which
 * can be used to evaluate the derivative of a nodal expansion at the points
 * defined by NodalUtil::m_xi. These are calculated as \f$ \mathbf{D}_d =
 * \mathbf{V}_d \mathbf{V}^{-1} \f$, where \f$ \mathbf{V}_d \f$ is the
 * derivative Vandermonde matrix and \f$ \mathbf{V} \f$ is the Vandermonde
 * matrix.
 */
SharedMatrix NodalUtil::GetDerivMatrix(int dir)
{
    SharedMatrix V  = GetVandermonde();
    SharedMatrix Vd = GetVandermondeForDeriv(dir);
    SharedMatrix D = MemoryManager<NekMatrix<NekDouble> >::AllocateSharedPtr(
        V->GetRows(), V->GetColumns(), 0.0);

    V->Invert();

    *D = (*Vd) * (*V);

    return D;
}

/**
 * @brief Construct the interpolation matrix used to evaluate the basis at the
 * points @p xi inside the element.
 *
 * This routine returns a matrix \f$ \mathbf{I}(\mathbf{a}) \f$ that can be used
 * to evaluate the nodal basis at the points defined by the parameter @p xi,
 * which is denoted by \f$ \mathbf{a} = (a_1, \dots, a_N) \f$ and \f$ N \f$ is
 * the number of points in @p xi.
 *
 * In particular, if the array \f$ \mathbf{u} \f$ with components \f$
 * \mathbf{u}_i = u^\delta(\xi_i) \f$ represents the polynomial approximation of
 * a function \f$ u \f$ evaluated at the nodal points NodalUtil::m_xi, then the
 * evaluation of \f$ u^\delta \f$ evaluated at the input points \f$ \mathbf{a}
 * \f$ is given by \f$ \mathbf{I}(\mathbf{a})\mathbf{u} \f$.
 *
 * @param xi  An array of first size number of spatial dimensions \f$ d \f$ and
 *            secondary size the number of points to interpolate.
 */
SharedMatrix NodalUtil::GetInterpolationMatrix(
    Array<OneD, Array<OneD, NekDouble> > &xi)
{
    boost::shared_ptr<NodalUtil> subUtil = v_CreateUtil(xi);
    SharedMatrix matS = GetVandermonde();
    SharedMatrix matT = subUtil->GetVandermonde();
    SharedMatrix D = MemoryManager<NekMatrix<NekDouble> >::AllocateSharedPtr(
        matT->GetRows(), matS->GetColumns(), 0.0);

    matS->Invert();

    *D = (*matT) * (*matS);
    return D;
}

/**
 * @brief Construct the nodal utility class for a triangle.
 *
 * The constructor of this class sets up two member variables used in the
 * evaluation of the orthogonal basis:
 *
 * - NodalUtilTriangle::m_eta is used to construct the collapsed coordinate
 *   locations of the nodal points \f$ (\eta_1, \eta_2) \f$ inside the square
 *   \f$[-1,1]^2\f$ on which the orthogonal basis functions are defined.
 * - NodalUtilTriangle::m_ordering constructs a mapping from the index set \f$ I
 *   = \{ (i,j)\ |\ 0\leq i,j \leq P, i+j \leq P \}\f$ to an ordering \f$ 0 \leq
 *   m(ij) \leq (P+1)(P+2)/2 \f$ that defines the monomials \f$ \xi_1^i \xi_2^j
 *   \f$ that span the triangular space. This is then used to calculate which
 *   \f$ (i,j) \f$ pair corresponding to a column of the Vandermonde matrix when
 *   calculating the orthogonal polynomials.
 *
 * @param degree  Polynomial order of this nodal triangle.
 * @param r       \f$ \xi_1 \f$-coordinates of nodal points in the standard
 *                element.
 * @param s       \f$ \xi_2 \f$-coordinates of nodal points in the standard
 *                element.
 */
NodalUtilTriangle::NodalUtilTriangle(int                    degree,
                                     Array<OneD, NekDouble> r,
                                     Array<OneD, NekDouble> s)
    : NodalUtil(degree, 2), m_eta(2)
{
    // Set up parent variables.
    m_numPoints = r.num_elements();
    m_xi[0] = r;
    m_xi[1] = s;

    // Construct a mapping (i,j) -> m from the triangular tensor product space
    // (i,j) to a single ordering m.
    for (int i = 0; i <= m_degree; ++i)
    {
        for (int j = 0; j <= m_degree - i; ++j)
        {
            m_ordering.push_back(std::make_pair(i,j));
        }
    }

    // Calculate collapsed coordinates from r/s values
    m_eta[0] = Array<OneD, NekDouble>(m_numPoints);
    m_eta[1] = Array<OneD, NekDouble>(m_numPoints);

    for (int i = 0; i < m_numPoints; ++i)
    {
        if (fabs(m_xi[1][i]-1.0) < NekConstants::kNekZeroTol)
        {
            m_eta[0][i] = -1.0;
            m_eta[1][i] =  1.0;
        }
        else
        {
            m_eta[0][i] = 2*(1+m_xi[0][i])/(1-m_xi[1][i])-1.0;
            m_eta[1][i] = m_xi[1][i];
        }
    }
}

/**
 * @brief Return the value of the modal functions for the triangular element at
 * the nodal points #m_xi for a given mode.
 *
 * In a triangle, we use the orthogonal basis
 *
 * \f[
 * \psi_{m(ij)} = \sqrt{2} P^{(0,0)}_i(\xi_1) P_j^{(2i+1,0)}(\xi_2) (1-\xi_2)^i
 * \f]
 *
 * where \f$ m(ij) \f$ is the mapping defined in NodalUtilTriangle::m_ordering
 * and \f$ J_n^{(\alpha,\beta)}(z) \f$ denotes the standard Jacobi polynomial.
 *
 * @param mode  The mode of the orthogonal basis to evaluate.
 */
NekVector<NekDouble> NodalUtilTriangle::v_OrthoBasis(const int mode)
{
    std::vector<NekDouble> jacobi_i(m_numPoints), jacobi_j(m_numPoints);
    std::pair<int, int> modes = m_ordering[mode];

    // Calculate Jacobi polynomials
    Polylib::jacobfd(
        m_numPoints, &m_eta[0][0], &jacobi_i[0], NULL, modes.first, 0.0, 0.0);
    Polylib::jacobfd(
        m_numPoints, &m_eta[1][0], &jacobi_j[0], NULL, modes.second,
        2.0 * modes.first + 1.0, 0.0);

    NekVector<NekDouble> ret(m_numPoints);
    NekDouble sqrt2 = sqrt(2.0);

    for (int i = 0; i < m_numPoints; ++i)
    {
        ret[i] = sqrt2 * jacobi_i[i] * jacobi_j[i] *
            pow(1.0 - m_eta[1][i], modes.first);
    }

    return ret;
}

/**
 * @brief Return the value of the derivative of the modal functions for the
 * triangular element at the nodal points #m_xi for a given mode.
 *
 * Note that this routine must use the chain rule combined with the collapsed
 * coordinate derivatives as described in Sherwin & Karniadakis (2nd edition),
 * pg 150.
 *
 * @param mode  The mode of the orthogonal basis to evaluate.
 */
NekVector<NekDouble> NodalUtilTriangle::v_OrthoBasisDeriv(
    const int dir, const int mode)
{
    std::vector<NekDouble> jacobi_i(m_numPoints), jacobi_j(m_numPoints);
    std::vector<NekDouble> jacobi_di(m_numPoints), jacobi_dj(m_numPoints);
    std::pair<int, int> modes = m_ordering[mode];

    // Calculate Jacobi polynomials and their derivatives. Note that we use both
    // jacobfd and jacobd since jacobfd is only valid for derivatives in the
    // open interval (-1,1).
    Polylib::jacobfd(
        m_numPoints, &m_eta[0][0], &jacobi_i[0], NULL, modes.first, 0.0,
        0.0);
    Polylib::jacobfd(
        m_numPoints, &m_eta[1][0], &jacobi_j[0], NULL, modes.second,
        2.0*modes.first + 1.0, 0.0);
    Polylib::jacobd(
        m_numPoints, &m_eta[0][0], &jacobi_di[0], modes.first, 0.0, 0.0);
    Polylib::jacobd(
        m_numPoints, &m_eta[1][0], &jacobi_dj[0], modes.second,
        2.0*modes.first + 1.0, 0.0);

    NekVector<NekDouble> ret(m_numPoints);
    NekDouble sqrt2 = sqrt(2.0);

    if (dir == 0)
    {
        // d/d(\xi_1) = 2/(1-\eta_2) d/d(\eta_1)
        for (int i = 0; i < m_numPoints; ++i)
        {
            ret[i] = 2.0 * sqrt2 * jacobi_di[i] * jacobi_j[i];
            if (modes.first > 0)
            {
                ret[i] *= pow(1.0 - m_eta[1][i], modes.first - 1.0);
            }
        }
    }
    else
    {
        // d/d(\xi_2) = 2(1+\eta_1)/(1-\eta_2) d/d(\eta_1) + d/d(eta_2)
        for (int i = 0; i < m_numPoints; ++i)
        {
            ret[i] = (1 + m_eta[0][i]) * sqrt2 * jacobi_di[i] * jacobi_j[i];
            if (modes.first > 0)
            {
                ret[i] *= pow(1.0 - m_eta[1][i], modes.first - 1.0);
            }

            NekDouble tmp = jacobi_dj[i] * pow(1.0 - m_eta[1][i], modes.first);
            if (modes.first > 0)
            {
                tmp -= modes.first * jacobi_j[i] *
                    pow(1.0 - m_eta[1][i], modes.first-1);
            }

            ret[i] += sqrt2 * jacobi_i[i] * tmp;
        }
    }

    return ret;
}

/**
 * @brief Construct the nodal utility class for a tetrahedron.
 *
 * The constructor of this class sets up two member variables used in the
 * evaluation of the orthogonal basis:
 *
 * - NodalUtilTetrahedron::m_eta is used to construct the collapsed coordinate
 *   locations of the nodal points \f$ (\eta_1, \eta_2, \eta_3) \f$ inside the
 *   cube \f$[-1,1]^3\f$ on which the orthogonal basis functions are defined.
 * - NodalUtilTetrahedron::m_ordering constructs a mapping from the index set
 *   \f$ I = \{ (i,j,k)\ |\ 0\leq i,j,k \leq P, i+j \leq P, i+j+k \leq P \}\f$
 *   to an ordering \f$ 0 \leq m(ijk) \leq (P+1)(P+2)(P+3)/6 \f$ that defines
 *   the monomials \f$ \xi_1^i \xi_2^j \xi_3^k \f$ that span the tetrahedral
 *   space. This is then used to calculate which \f$ (i,j,k) \f$ triple
 *   (represented as a boost tuple) corresponding to a column of the Vandermonde
 *   matrix when calculating the orthogonal polynomials.
 *
 * @param degree  Polynomial order of this nodal tetrahedron
 * @param r       \f$ \xi_1 \f$-coordinates of nodal points in the standard
 *                element.
 * @param s       \f$ \xi_2 \f$-coordinates of nodal points in the standard
 *                element.
 * @param t       \f$ \xi_3 \f$-coordinates of nodal points in the standard
 *                element.
 */
NodalUtilTetrahedron::NodalUtilTetrahedron(int                    degree,
                                           Array<OneD, NekDouble> r,
                                           Array<OneD, NekDouble> s,
                                           Array<OneD, NekDouble> t)
    : NodalUtil(degree, 3), m_eta(3)
{
    m_numPoints = r.num_elements();
    m_xi[0] = r;
    m_xi[1] = s;
    m_xi[2] = t;

=======
/**
 * @brief Return the Vandermonde matrix of the derivative of the basis functions
 * for the nodal distribution.
 *
 * This routine constructs and returns the Vandermonde matrix for the derivative
 * of the basis functions \f$\mathbf{V}_d\f$ for coordinate directions \f$ 0
 * \leq d \leq 2 \f$, with each entry as \f$\mathbf{V}_{ij} = (\partial_d
 * \psi_i(\xi_j))\f$ where \f$ \partial_d\psi_i \f$ is the derivative of the
 * orthogonal basis obtained through the abstract function
 * NodalUtil::v_OrthoBasisDeriv.
 *
 * @param dir  Direction of derivative in the standard element.
 *
 * @return Vandermonde matrix corresponding with derivative of the basis
 *         functions in direction @p dir.
 */
SharedMatrix NodalUtil::GetVandermondeForDeriv(int dir)
{
    int rows = m_numPoints, cols = v_NumModes();
    SharedMatrix matV = MemoryManager<NekMatrix<NekDouble> >::AllocateSharedPtr(
        rows, cols, 0.0);

    for (int j = 0; j < cols; ++j)
    {
        NekVector<NekDouble> col = v_OrthoBasisDeriv(dir, j);
        for (int i = 0; i < rows; ++i)
        {
            (*matV)(i, j) = col[i];
        }
    }

    return matV;
}

/**
 * @brief Return the derivative matrix for the nodal distribution.
 *
 * This routine constructs and returns the derivative matrices
 * \f$\mathbf{D}_d\f$ for coordinate directions \f$ 0 \leq d \leq 2 \f$, which
 * can be used to evaluate the derivative of a nodal expansion at the points
 * defined by NodalUtil::m_xi. These are calculated as \f$ \mathbf{D}_d =
 * \mathbf{V}_d \mathbf{V}^{-1} \f$, where \f$ \mathbf{V}_d \f$ is the
 * derivative Vandermonde matrix and \f$ \mathbf{V} \f$ is the Vandermonde
 * matrix.
 *
 * @param dir  Coordinate direction in which to evaluate the derivative.
 *
 * @return The derivative matrix for direction @p dir.
 */
SharedMatrix NodalUtil::GetDerivMatrix(int dir)
{
    SharedMatrix V  = GetVandermonde();
    SharedMatrix Vd = GetVandermondeForDeriv(dir);
    SharedMatrix D = MemoryManager<NekMatrix<NekDouble> >::AllocateSharedPtr(
        V->GetRows(), V->GetColumns(), 0.0);

    V->Invert();

    *D = (*Vd) * (*V);

    return D;
}

/**
 * @brief Construct the interpolation matrix used to evaluate the basis at the
 * points @p xi inside the element.
 *
 * This routine returns a matrix \f$ \mathbf{I}(\mathbf{a}) \f$ that can be used
 * to evaluate the nodal basis at the points defined by the parameter @p xi,
 * which is denoted by \f$ \mathbf{a} = (a_1, \dots, a_N) \f$ and \f$ N \f$ is
 * the number of points in @p xi.
 *
 * In particular, if the array \f$ \mathbf{u} \f$ with components \f$
 * \mathbf{u}_i = u^\delta(\xi_i) \f$ represents the polynomial approximation of
 * a function \f$ u \f$ evaluated at the nodal points NodalUtil::m_xi, then the
 * evaluation of \f$ u^\delta \f$ evaluated at the input points \f$ \mathbf{a}
 * \f$ is given by \f$ \mathbf{I}(\mathbf{a})\mathbf{u} \f$.
 *
 * @param xi  An array of first size number of spatial dimensions \f$ d \f$ and
 *            secondary size the number of points to interpolate.
 *
 * @return The interpolation matrix for the points @p xi.
 */
SharedMatrix NodalUtil::GetInterpolationMatrix(
    Array<OneD, Array<OneD, NekDouble> > &xi)
{
    boost::shared_ptr<NodalUtil> subUtil = v_CreateUtil(xi);
    SharedMatrix matS = GetVandermonde();
    SharedMatrix matT = subUtil->GetVandermonde();
    SharedMatrix D = MemoryManager<NekMatrix<NekDouble> >::AllocateSharedPtr(
        matT->GetRows(), matS->GetColumns(), 0.0);

    matS->Invert();

    *D = (*matT) * (*matS);
    return D;
}

/**
 * @brief Construct the nodal utility class for a triangle.
 *
 * The constructor of this class sets up two member variables used in the
 * evaluation of the orthogonal basis:
 *
 * - NodalUtilTriangle::m_eta is used to construct the collapsed coordinate
 *   locations of the nodal points \f$ (\eta_1, \eta_2) \f$ inside the square
 *   \f$[-1,1]^2\f$ on which the orthogonal basis functions are defined.
 * - NodalUtilTriangle::m_ordering constructs a mapping from the index set \f$ I
 *   = \{ (i,j)\ |\ 0\leq i,j \leq P, i+j \leq P \}\f$ to an ordering \f$ 0 \leq
 *   m(ij) \leq (P+1)(P+2)/2 \f$ that defines the monomials \f$ \xi_1^i \xi_2^j
 *   \f$ that span the triangular space. This is then used to calculate which
 *   \f$ (i,j) \f$ pair corresponding to a column of the Vandermonde matrix when
 *   calculating the orthogonal polynomials.
 *
 * @param degree  Polynomial order of this nodal triangle.
 * @param r       \f$ \xi_1 \f$-coordinates of nodal points in the standard
 *                element.
 * @param s       \f$ \xi_2 \f$-coordinates of nodal points in the standard
 *                element.
 */
NodalUtilTriangle::NodalUtilTriangle(int                    degree,
                                     Array<OneD, NekDouble> r,
                                     Array<OneD, NekDouble> s)
    : NodalUtil(degree, 2), m_eta(2)
{
    // Set up parent variables.
    m_numPoints = r.num_elements();
    m_xi[0] = r;
    m_xi[1] = s;

    // Construct a mapping (i,j) -> m from the triangular tensor product space
    // (i,j) to a single ordering m.
>>>>>>> f238a4b9
    for (int i = 0; i <= m_degree; ++i)
    {
        for (int j = 0; j <= m_degree - i; ++j)
        {
<<<<<<< HEAD
            for (int k = 0; k <= m_degree - i - j; ++k)
            {
                m_ordering.push_back(Mode(i, j, k));
            }
=======
            m_ordering.push_back(std::make_pair(i,j));
>>>>>>> f238a4b9
        }
    }

    // Calculate collapsed coordinates from r/s values
    m_eta[0] = Array<OneD, NekDouble>(m_numPoints);
    m_eta[1] = Array<OneD, NekDouble>(m_numPoints);
<<<<<<< HEAD
    m_eta[2] = Array<OneD, NekDouble>(m_numPoints);

    for (int i = 0; i < m_numPoints; ++i)
    {
        if (fabs(m_xi[2][i] - 1.0) < NekConstants::kNekZeroTol)
        {
            // Very top point of the tetrahedron
            m_eta[0][i] = -1.0;
            m_eta[1][i] = -1.0;
            m_eta[2][i] = m_xi[2][i];
        }
        else
        {
            if (fabs(m_xi[1][i] - 1.0) <  NekConstants::kNekZeroTol)
            {
                // Distant diagonal edge shared by all eta_x coordinate planes:
                // the xi_y == -xi_z line
                m_eta[0][i] = -1.0;
            }
            else if (fabs(m_xi[1][i] + m_xi[2][i]) < NekConstants::kNekZeroTol)
            {
                m_eta[0][i] = -1.0;
            }
            else
            {
                m_eta[0][i] = 2.0 * (1.0 + m_xi[0][i]) /
                    (-m_xi[1][i] - m_xi[2][i]) - 1.0;
            }
            m_eta[1][i] = 2.0 * (1.0 + m_xi[1][i]) / (1.0 - m_xi[2][i]) - 1.0;
            m_eta[2][i] = m_xi[2][i];
        }
    }
}

/**
 * @brief Return the value of the modal functions for the tetrahedral element at
 * the nodal points #m_xi for a given mode.
 *
 * In a tetrahedron, we use the orthogonal basis
 *
 * \f[ \psi_{m(ijk)} = \sqrt{8} P^{(0,0)}_i(\xi_1) P_j^{(2i+1,0)}(\xi_2)
 * P_k^{(2i+2j+2,0)}(\xi_3) (1-\xi_2)^i (1-\xi_3)^{i+j} \f]
 *
 * where \f$ m(ijk) \f$ is the mapping defined in #m_ordering and \f$
 * J_n^{(\alpha,\beta)}(z) \f$ denotes the standard Jacobi polynomial.
 *
 * @param mode  The mode of the orthogonal basis to evaluate.
 */
NekVector<NekDouble> NodalUtilTetrahedron::v_OrthoBasis(const int mode)
{
    std::vector<NekDouble> jacA(m_numPoints), jacB(m_numPoints);
    std::vector<NekDouble> jacC(m_numPoints);
    Mode modes = m_ordering[mode];

    const int I = modes.get<0>(), J = modes.get<1>(), K = modes.get<2>();

    // Calculate Jacobi polynomials
    Polylib::jacobfd(
        m_numPoints, &m_eta[0][0], &jacA[0], NULL, I, 0.0, 0.0);
    Polylib::jacobfd(
        m_numPoints, &m_eta[1][0], &jacB[0], NULL, J, 2.0 * I + 1.0, 0.0);
    Polylib::jacobfd(
        m_numPoints, &m_eta[2][0], &jacC[0], NULL, K, 2.0 * (I+J) + 2.0, 0.0);

    NekVector<NekDouble> ret(m_numPoints);
    NekDouble sqrt8 = sqrt(8.0);

    for (int i = 0; i < m_numPoints; ++i)
    {
        ret[i] = sqrt8 * jacA[i] * jacB[i] * jacC[i] *
            pow(1.0 - m_eta[1][i], I) * pow(1.0 - m_eta[2][i], I + J);
    }

    return ret;
}

/**
 * @brief Return the value of the derivative of the modal functions for the
 * tetrahedral element at the nodal points #m_xi for a given mode.
 *
 * Note that this routine must use the chain rule combined with the collapsed
 * coordinate derivatives as described in Sherwin & Karniadakis (2nd edition),
 * pg 152.
 *
 * @param mode  The mode of the orthogonal basis to evaluate.
 */
NekVector<NekDouble> NodalUtilTetrahedron::v_OrthoBasisDeriv(
    const int dir, const int mode)
{
    std::vector<NekDouble> jacA(m_numPoints), jacB(m_numPoints);
    std::vector<NekDouble> jacC(m_numPoints);
    std::vector<NekDouble> jacDerivA(m_numPoints), jacDerivB(m_numPoints);
    std::vector<NekDouble> jacDerivC(m_numPoints);
    Mode modes = m_ordering[mode];

    const int I = modes.get<0>(), J = modes.get<1>(), K = modes.get<2>();

    // Calculate Jacobi polynomials
    Polylib::jacobfd(
        m_numPoints, &m_eta[0][0], &jacA[0], NULL, I, 0.0, 0.0);
    Polylib::jacobfd(
        m_numPoints, &m_eta[1][0], &jacB[0], NULL, J, 2.0 * I + 1.0, 0.0);
    Polylib::jacobfd(
        m_numPoints, &m_eta[2][0], &jacC[0], NULL, K, 2.0 * (I+J) + 2.0, 0.0);
    Polylib::jacobd(
        m_numPoints, &m_eta[0][0], &jacDerivA[0], I, 0.0, 0.0);
    Polylib::jacobd(
        m_numPoints, &m_eta[1][0], &jacDerivB[0], J, 2.0 * I + 1.0, 0.0);
    Polylib::jacobd(
        m_numPoints, &m_eta[2][0], &jacDerivC[0], K, 2.0 * (I+J) + 2.0, 0.0);

    NekVector<NekDouble> ret(m_numPoints);
    NekDouble sqrt8 = sqrt(8.0);

    // Always compute x-derivative since this term appears in the latter two
    // terms.
    for (int i = 0; i < m_numPoints; ++i)
    {
        ret[i] = 4.0 * sqrt8 * jacDerivA[i] * jacB[i] * jacC[i];

        if (I > 0)
        {
            ret[i] *= pow(1 - m_eta[1][i], I - 1);
        }

        if (I + J > 0)
        {
            ret[i] *= pow(1 - m_eta[2][i], I + J - 1);
        }
    }

    if (dir >= 1)
    {
        // Multiply by (1+a)/2
        NekVector<NekDouble> tmp(m_numPoints);

        for (int i = 0; i < m_numPoints; ++i)
        {
            ret[i] *= 0.5 * (m_eta[0][i] + 1.0);

            tmp[i] = 2.0 * sqrt8 * jacA[i] * jacC[i];
            if (I + J > 0)
            {
                tmp[i] *= pow(1.0 - m_eta[2][i], I + J - 1);
            }

            NekDouble tmp2 = jacDerivB[i] * pow(1.0 - m_eta[1][i], I);
            if (I > 0)
            {
                tmp2 -= I * jacB[i] * pow(1.0 - m_eta[1][i], I - 1);
            }

            tmp[i] *= tmp2;
        }

        if (dir == 1)
        {
            ret += tmp;
            return ret;
=======

    for (int i = 0; i < m_numPoints; ++i)
    {
        if (fabs(m_xi[1][i]-1.0) < NekConstants::kNekZeroTol)
        {
            m_eta[0][i] = -1.0;
            m_eta[1][i] =  1.0;
        }
        else
        {
            m_eta[0][i] = 2*(1+m_xi[0][i])/(1-m_xi[1][i])-1.0;
            m_eta[1][i] = m_xi[1][i];
        }
    }
}

/**
 * @brief Return the value of the modal functions for the triangular element at
 * the nodal points #m_xi for a given mode.
 *
 * In a triangle, we use the orthogonal basis
 *
 * \f[
 * \psi_{m(ij)} = \sqrt{2} P^{(0,0)}_i(\xi_1) P_j^{(2i+1,0)}(\xi_2) (1-\xi_2)^i
 * \f]
 *
 * where \f$ m(ij) \f$ is the mapping defined in NodalUtilTriangle::m_ordering
 * and \f$ J_n^{(\alpha,\beta)}(z) \f$ denotes the standard Jacobi polynomial.
 *
 * @param mode  The mode of the orthogonal basis to evaluate.
 *
 * @return Vector containing orthogonal basis evaluated at the points #m_xi.
 */
NekVector<NekDouble> NodalUtilTriangle::v_OrthoBasis(const int mode)
{
    std::vector<NekDouble> jacobi_i(m_numPoints), jacobi_j(m_numPoints);
    std::pair<int, int> modes = m_ordering[mode];

    // Calculate Jacobi polynomials
    Polylib::jacobfd(
        m_numPoints, &m_eta[0][0], &jacobi_i[0], NULL, modes.first, 0.0, 0.0);
    Polylib::jacobfd(
        m_numPoints, &m_eta[1][0], &jacobi_j[0], NULL, modes.second,
        2.0 * modes.first + 1.0, 0.0);

    NekVector<NekDouble> ret(m_numPoints);
    NekDouble sqrt2 = sqrt(2.0);

    for (int i = 0; i < m_numPoints; ++i)
    {
        ret[i] = sqrt2 * jacobi_i[i] * jacobi_j[i] *
            pow(1.0 - m_eta[1][i], modes.first);
    }

    return ret;
}

/**
 * @brief Return the value of the derivative of the modal functions for the
 * triangular element at the nodal points #m_xi for a given mode.
 *
 * Note that this routine must use the chain rule combined with the collapsed
 * coordinate derivatives as described in Sherwin & Karniadakis (2nd edition),
 * pg 150.
 *
 * @param dir   Coordinate direction in which to evaluate the derivative.
 * @param mode  The mode of the orthogonal basis to evaluate.
 *
 * @return Vector containing the derivative of the orthogonal basis evaluated at
 *         the points #m_xi.
 */
NekVector<NekDouble> NodalUtilTriangle::v_OrthoBasisDeriv(
    const int dir, const int mode)
{
    std::vector<NekDouble> jacobi_i(m_numPoints), jacobi_j(m_numPoints);
    std::vector<NekDouble> jacobi_di(m_numPoints), jacobi_dj(m_numPoints);
    std::pair<int, int> modes = m_ordering[mode];

    // Calculate Jacobi polynomials and their derivatives. Note that we use both
    // jacobfd and jacobd since jacobfd is only valid for derivatives in the
    // open interval (-1,1).
    Polylib::jacobfd(
        m_numPoints, &m_eta[0][0], &jacobi_i[0], NULL, modes.first, 0.0,
        0.0);
    Polylib::jacobfd(
        m_numPoints, &m_eta[1][0], &jacobi_j[0], NULL, modes.second,
        2.0*modes.first + 1.0, 0.0);
    Polylib::jacobd(
        m_numPoints, &m_eta[0][0], &jacobi_di[0], modes.first, 0.0, 0.0);
    Polylib::jacobd(
        m_numPoints, &m_eta[1][0], &jacobi_dj[0], modes.second,
        2.0*modes.first + 1.0, 0.0);

    NekVector<NekDouble> ret(m_numPoints);
    NekDouble sqrt2 = sqrt(2.0);

    if (dir == 0)
    {
        // d/d(\xi_1) = 2/(1-\eta_2) d/d(\eta_1)
        for (int i = 0; i < m_numPoints; ++i)
        {
            ret[i] = 2.0 * sqrt2 * jacobi_di[i] * jacobi_j[i];
            if (modes.first > 0)
            {
                ret[i] *= pow(1.0 - m_eta[1][i], modes.first - 1.0);
            }
        }
    }
    else
    {
        // d/d(\xi_2) = 2(1+\eta_1)/(1-\eta_2) d/d(\eta_1) + d/d(eta_2)
        for (int i = 0; i < m_numPoints; ++i)
        {
            ret[i] = (1 + m_eta[0][i]) * sqrt2 * jacobi_di[i] * jacobi_j[i];
            if (modes.first > 0)
            {
                ret[i] *= pow(1.0 - m_eta[1][i], modes.first - 1.0);
            }

            NekDouble tmp = jacobi_dj[i] * pow(1.0 - m_eta[1][i], modes.first);
            if (modes.first > 0)
            {
                tmp -= modes.first * jacobi_j[i] *
                    pow(1.0 - m_eta[1][i], modes.first-1);
            }

            ret[i] += sqrt2 * jacobi_i[i] * tmp;
>>>>>>> f238a4b9
        }
    }

<<<<<<< HEAD
        for (int i = 0; i < m_numPoints; ++i)
        {
            ret[i] += 0.5 * (1.0 + m_eta[1][i]) * tmp[i];

            NekDouble tmp2 = jacDerivC[i] * pow(1.0 - m_eta[2][i], I + J);
            if (I + J > 0)
            {
                tmp2 -= jacC[i] * (I + J) * pow(1.0 - m_eta[2][i], I + J - 1);
            }

            ret[i] += sqrt8 * jacA[i] * jacB[i] * pow(1.0 - m_eta[1][i], I) *
                tmp2;
        }
    }

    return ret;
}

/**
 * @brief Construct the nodal utility class for a prism.
 *
 * The constructor of this class sets up two member variables used in the
 * evaluation of the orthogonal basis:
 *
 * - NodalUtilPrism::m_eta is used to construct the collapsed coordinate
 *   locations of the nodal points \f$ (\eta_1, \eta_2, \eta_3) \f$ inside the
 *   cube \f$[-1,1]^3\f$ on which the orthogonal basis functions are defined.
 * - NodalUtilPrism::m_ordering constructs a mapping from the index set
 *   \f$ I = \{ (i,j,k)\ |\ 0\leq i,j,k \leq P, i+k \leq P \}\f$ to an ordering
 *   \f$ 0 \leq m(ijk) \leq (P+1)(P+1)(P+2)/2 \f$ that defines the monomials \f$
 *   \xi_1^i \xi_2^j \xi_3^k \f$ that span the prismatic space. This is then
 *   used to calculate which \f$ (i,j,k) \f$ triple (represented as a boost
 *   tuple) corresponding to a column of the Vandermonde matrix when calculating
 *   the orthogonal polynomials.
 *
 * @param degree  Polynomial order of this nodal tetrahedron
 * @param r       \f$ \xi_1 \f$-coordinates of nodal points in the standard
 *                element.
 * @param s       \f$ \xi_2 \f$-coordinates of nodal points in the standard
 *                element.
 * @param t       \f$ \xi_3 \f$-coordinates of nodal points in the standard
 *                element.
 */
NodalUtilPrism::NodalUtilPrism(int                    degree,
                               Array<OneD, NekDouble> r,
                               Array<OneD, NekDouble> s,
                               Array<OneD, NekDouble> t)
    : NodalUtil(degree, 3), m_eta(3)
{
    m_numPoints = r.num_elements();
    m_xi[0] = r;
    m_xi[1] = s;
    m_xi[2] = t;

    for (int i = 0; i <= m_degree; ++i)
    {
        for (int j = 0; j <= m_degree; ++j)
        {
            for (int k = 0; k <= m_degree - i; ++k)
            {
                m_ordering.push_back(Mode(i, j, k));
            }
        }
    }

    // Calculate collapsed coordinates from r/s values
    m_eta[0] = Array<OneD, NekDouble>(m_numPoints);
    m_eta[1] = Array<OneD, NekDouble>(m_numPoints);
    m_eta[2] = Array<OneD, NekDouble>(m_numPoints);

    for (int i = 0; i < m_numPoints; ++i)
    {
        if (fabs(m_xi[2][i] - 1.0) < NekConstants::kNekZeroTol)
        {
            // Very top point of the prism
            m_eta[0][i] = -1.0;
            m_eta[1][i] = m_xi[1][i];
            m_eta[2][i] = 1.0;
        }
        else
        {
            // Third basis function collapsed to "pr" direction instead of "qr"
            // direction
            m_eta[0][i] = 2.0*(1.0 + m_xi[0][i])/(1.0 - m_xi[2][i]) - 1.0;
            m_eta[1][i] = m_xi[1][i];
=======
    return ret;
}

/**
 * @brief Construct the nodal utility class for a tetrahedron.
 *
 * The constructor of this class sets up two member variables used in the
 * evaluation of the orthogonal basis:
 *
 * - NodalUtilTetrahedron::m_eta is used to construct the collapsed coordinate
 *   locations of the nodal points \f$ (\eta_1, \eta_2, \eta_3) \f$ inside the
 *   cube \f$[-1,1]^3\f$ on which the orthogonal basis functions are defined.
 * - NodalUtilTetrahedron::m_ordering constructs a mapping from the index set
 *   \f$ I = \{ (i,j,k)\ |\ 0\leq i,j,k \leq P, i+j \leq P, i+j+k \leq P \}\f$
 *   to an ordering \f$ 0 \leq m(ijk) \leq (P+1)(P+2)(P+3)/6 \f$ that defines
 *   the monomials \f$ \xi_1^i \xi_2^j \xi_3^k \f$ that span the tetrahedral
 *   space. This is then used to calculate which \f$ (i,j,k) \f$ triple
 *   (represented as a boost tuple) corresponding to a column of the Vandermonde
 *   matrix when calculating the orthogonal polynomials.
 *
 * @param degree  Polynomial order of this nodal tetrahedron
 * @param r       \f$ \xi_1 \f$-coordinates of nodal points in the standard
 *                element.
 * @param s       \f$ \xi_2 \f$-coordinates of nodal points in the standard
 *                element.
 * @param t       \f$ \xi_3 \f$-coordinates of nodal points in the standard
 *                element.
 */
NodalUtilTetrahedron::NodalUtilTetrahedron(int                    degree,
                                           Array<OneD, NekDouble> r,
                                           Array<OneD, NekDouble> s,
                                           Array<OneD, NekDouble> t)
    : NodalUtil(degree, 3), m_eta(3)
{
    m_numPoints = r.num_elements();
    m_xi[0] = r;
    m_xi[1] = s;
    m_xi[2] = t;

    for (int i = 0; i <= m_degree; ++i)
    {
        for (int j = 0; j <= m_degree - i; ++j)
        {
            for (int k = 0; k <= m_degree - i - j; ++k)
            {
                m_ordering.push_back(Mode(i, j, k));
            }
        }
    }

    // Calculate collapsed coordinates from r/s values
    m_eta[0] = Array<OneD, NekDouble>(m_numPoints);
    m_eta[1] = Array<OneD, NekDouble>(m_numPoints);
    m_eta[2] = Array<OneD, NekDouble>(m_numPoints);

    for (int i = 0; i < m_numPoints; ++i)
    {
        if (fabs(m_xi[2][i] - 1.0) < NekConstants::kNekZeroTol)
        {
            // Very top point of the tetrahedron
            m_eta[0][i] = -1.0;
            m_eta[1][i] = -1.0;
            m_eta[2][i] = m_xi[2][i];
        }
        else
        {
            if (fabs(m_xi[1][i] - 1.0) <  NekConstants::kNekZeroTol)
            {
                // Distant diagonal edge shared by all eta_x coordinate planes:
                // the xi_y == -xi_z line
                m_eta[0][i] = -1.0;
            }
            else if (fabs(m_xi[1][i] + m_xi[2][i]) < NekConstants::kNekZeroTol)
            {
                m_eta[0][i] = -1.0;
            }
            else
            {
                m_eta[0][i] = 2.0 * (1.0 + m_xi[0][i]) /
                    (-m_xi[1][i] - m_xi[2][i]) - 1.0;
            }
            m_eta[1][i] = 2.0 * (1.0 + m_xi[1][i]) / (1.0 - m_xi[2][i]) - 1.0;
>>>>>>> f238a4b9
            m_eta[2][i] = m_xi[2][i];
        }
    }
}

/**
<<<<<<< HEAD
 * @brief Return the value of the modal functions for the prismatic element at
 * the nodal points #m_xi for a given mode.
 *
 * In a prism, we use the orthogonal basis
 *
 * \f[ \psi_{m(ijk)} = \sqrt{2} P^{(0,0)}_i(\xi_1) P_j^{(0,0)}(\xi_2)
 * P_k^{(2i+1,0)}(\xi_3) (1-\xi_3)^i \f]
=======
 * @brief Return the value of the modal functions for the tetrahedral element at
 * the nodal points #m_xi for a given mode.
 *
 * In a tetrahedron, we use the orthogonal basis
 *
 * \f[ \psi_{m(ijk)} = \sqrt{8} P^{(0,0)}_i(\xi_1) P_j^{(2i+1,0)}(\xi_2)
 * P_k^{(2i+2j+2,0)}(\xi_3) (1-\xi_2)^i (1-\xi_3)^{i+j} \f]
>>>>>>> f238a4b9
 *
 * where \f$ m(ijk) \f$ is the mapping defined in #m_ordering and \f$
 * J_n^{(\alpha,\beta)}(z) \f$ denotes the standard Jacobi polynomial.
 *
 * @param mode  The mode of the orthogonal basis to evaluate.
<<<<<<< HEAD
 */
NekVector<NekDouble> NodalUtilPrism::v_OrthoBasis(const int mode)
=======
 *
 * @return Vector containing orthogonal basis evaluated at the points #m_xi.
 */
NekVector<NekDouble> NodalUtilTetrahedron::v_OrthoBasis(const int mode)
>>>>>>> f238a4b9
{
    std::vector<NekDouble> jacA(m_numPoints), jacB(m_numPoints);
    std::vector<NekDouble> jacC(m_numPoints);
    Mode modes = m_ordering[mode];

    const int I = modes.get<0>(), J = modes.get<1>(), K = modes.get<2>();

    // Calculate Jacobi polynomials
    Polylib::jacobfd(
        m_numPoints, &m_eta[0][0], &jacA[0], NULL, I, 0.0, 0.0);
    Polylib::jacobfd(
<<<<<<< HEAD
        m_numPoints, &m_eta[1][0], &jacB[0], NULL, J, 0.0, 0.0);
    Polylib::jacobfd(
        m_numPoints, &m_eta[2][0], &jacC[0], NULL, K, 2.0 * I + 1.0, 0.0);

    NekVector<NekDouble> ret(m_numPoints);
    NekDouble sqrt2 = sqrt(2.0);

    for (int i = 0; i < m_numPoints; ++i)
    {
        ret[i] = sqrt2 * jacA[i] * jacB[i] * jacC[i] *
            pow(1.0 - m_eta[2][i], I);
    }

    return ret;
}

/**
 * @brief Return the value of the derivative of the modal functions for the
 * prismatic element at the nodal points #m_xi for a given mode.
 *
 * Note that this routine must use the chain rule combined with the collapsed
 * coordinate derivatives as described in Sherwin & Karniadakis (2nd edition),
 * pg 152.
 *
 * @param mode  The mode of the orthogonal basis to evaluate.
 */
NekVector<NekDouble> NodalUtilPrism::v_OrthoBasisDeriv(
    const int dir, const int mode)
{
    std::vector<NekDouble> jacA(m_numPoints), jacB(m_numPoints);
    std::vector<NekDouble> jacC(m_numPoints);
    std::vector<NekDouble> jacDerivA(m_numPoints), jacDerivB(m_numPoints);
    std::vector<NekDouble> jacDerivC(m_numPoints);
    Mode modes = m_ordering[mode];

    const int I = modes.get<0>(), J = modes.get<1>(), K = modes.get<2>();

    // Calculate Jacobi polynomials
    Polylib::jacobfd(
        m_numPoints, &m_eta[0][0], &jacA[0], NULL, I, 0.0, 0.0);
    Polylib::jacobfd(
        m_numPoints, &m_eta[1][0], &jacB[0], NULL, J, 0.0, 0.0);
    Polylib::jacobfd(
        m_numPoints, &m_eta[2][0], &jacC[0], NULL, K, 2.0 * I + 1.0, 0.0);
    Polylib::jacobd(
        m_numPoints, &m_eta[0][0], &jacDerivA[0], I, 0.0, 0.0);
    Polylib::jacobd(
        m_numPoints, &m_eta[1][0], &jacDerivB[0], J, 0.0, 0.0);
    Polylib::jacobd(
        m_numPoints, &m_eta[2][0], &jacDerivC[0], K, 2.0 * I + 1.0, 0.0);

    NekVector<NekDouble> ret(m_numPoints);
    NekDouble sqrt2 = sqrt(2.0);

    if (dir == 1)
    {
        for (int i = 0; i < m_numPoints; ++i)
        {
            ret[i] = sqrt2 * jacA[i] * jacDerivB[i] * jacC[i] *
                pow(1.0 - m_eta[2][i], I);
        }
    }
    else
    {
        for (int i = 0; i < m_numPoints; ++i)
        {
            ret[i] = 2.0 * sqrt2 * jacDerivA[i] * jacB[i] * jacC[i];

            if (I > 0)
            {
                ret[i] *= pow(1.0 - m_eta[2][i], I - 1);
            }
        }

        if (dir == 0)
        {
            return ret;
        }

        for (int i = 0; i < m_numPoints; ++i)
        {
            ret[i] *= 0.5 * (1.0 + m_eta[0][i]);

            NekDouble tmp = jacDerivC[i] * pow(1.0 - m_eta[2][i], I);

            if (I > 0)
            {
                tmp -= jacC[i] * I * pow(1.0 - m_eta[2][i], I - 1);
            }

            ret[i] += sqrt2 * jacA[i] * jacB[i] * tmp;
        }
    }

    return ret;
}


/**
 * @brief Construct the nodal utility class for a quad.
 *
 * The constructor of this class sets up two member variables used in the
 * evaluation of the orthogonal basis:
 *
 * - NodalUtilquad::m_eta is used to construct the collapsed coordinate
 *   locations of the nodal points \f$ (\eta_1, \eta_2) \f$ inside the square
 *   \f$[-1,1]^2\f$ on which the orthogonal basis functions are defined.
 * - NodalUtilQuad::m_ordering constructs a mapping which is easier because its
 * 	 a quad
 *
 * @param degree  Polynomial order of this nodal quad.
 * @param r       \f$ \xi_1 \f$-coordinates of nodal points in the standard
 *                element.
 * @param s       \f$ \xi_2 \f$-coordinates of nodal points in the standard
 *                element.
 */
NodalUtilQuad::NodalUtilQuad(int                    degree,
                             Array<OneD, NekDouble> r,
                             Array<OneD, NekDouble> s)
    : NodalUtil(degree, 2), m_eta(2)
{
    // Set up parent variables.
    m_numPoints = r.num_elements();
    m_xi[0] = r;
    m_xi[1] = s;

    // Construct a mapping (i,j) -> m from the triangular tensor product space
    // (i,j) to a single ordering m.
    //
    for (int j = 0; j <= m_degree; ++j)
    {
        for (int i = 0; i <= m_degree; ++i)
        {
            m_ordering.push_back(std::make_pair(i,j));
        }
    }

    // Calculate collapsed coordinates from r/s values
    m_eta[0] = Array<OneD, NekDouble>(m_numPoints);
    m_eta[1] = Array<OneD, NekDouble>(m_numPoints);

    for (int i = 0; i < m_numPoints; ++i)
    {
        m_eta[0][i] = m_xi[0][i];
        m_eta[1][i] = m_xi[1][i];
    }
}

/**
 * @brief Return the value of the modal functions for the quad element at
 * the nodal points #m_xi for a given mode.
 *
 * In a quad, we use the orthogonal basis
 *
 * \f[
 * \psi_{m(ij)} = \sqrt{2} P^{(0,0)}_i(\xi_1) P_j^{(0,0)}
 * \f]
 *
 *
 * @param mode  The mode of the orthogonal basis to evaluate.
 */
NekVector<NekDouble> NodalUtilQuad::v_OrthoBasis(const int mode)
{
    std::vector<NekDouble> jacobi_i(m_numPoints), jacobi_j(m_numPoints);
    std::pair<int, int> modes = m_ordering[mode];

    // Calculate Jacobi polynomials
    Polylib::jacobfd(
        m_numPoints, &m_eta[0][0], &jacobi_i[0], NULL, modes.first, 0.0, 0.0);
    Polylib::jacobfd(
        m_numPoints, &m_eta[1][0], &jacobi_j[0], NULL, modes.second, 0.0, 0.0);

    NekVector<NekDouble> ret(m_numPoints);

    for (int i = 0; i < m_numPoints; ++i)
    {
        ret[i] = jacobi_i[i] * jacobi_j[i];
    }

    return ret;
}

/**
 * @brief Return the value of the derivative of the modal functions for the
 * triangular element at the nodal points #m_xi for a given mode.
 *
 * Note that this routine must use the chain rule combined with the collapsed
 * coordinate derivatives as described in Sherwin & Karniadakis (2nd edition),
 * pg 150.
 *
 * @param mode  The mode of the orthogonal basis to evaluate.
 */
NekVector<NekDouble> NodalUtilQuad::v_OrthoBasisDeriv(
    const int dir, const int mode)
{
    std::vector<NekDouble> jacobi_i(m_numPoints), jacobi_j(m_numPoints);
    std::vector<NekDouble> jacobi_di(m_numPoints), jacobi_dj(m_numPoints);
    std::pair<int, int> modes = m_ordering[mode];

    // Calculate Jacobi polynomials and their derivatives. Note that we use both
    // jacobfd and jacobd since jacobfd is only valid for derivatives in the
    // open interval (-1,1).
    Polylib::jacobfd(
        m_numPoints, &m_eta[0][0], &jacobi_i[0], NULL, modes.first, 0.0, 0.0);
    Polylib::jacobfd(
        m_numPoints, &m_eta[1][0], &jacobi_j[0], NULL, modes.second, 0.0, 0.0);
    Polylib::jacobd(
        m_numPoints, &m_eta[0][0], &jacobi_di[0], modes.first, 0.0, 0.0);
    Polylib::jacobd(
        m_numPoints, &m_eta[1][0], &jacobi_dj[0], modes.second, 0.0, 0.0);

    NekVector<NekDouble> ret(m_numPoints);

    if(dir==0)
    {
        for (int i = 0; i < m_numPoints; ++i)
        {
            ret[i] = jacobi_di[i] * jacobi_j[i];
        }
    }
    else
    {
        for (int i = 0; i < m_numPoints; ++i)
        {
            ret[i] = jacobi_i[i] * jacobi_dj[i];
        }
    }

    return ret;
}
=======
        m_numPoints, &m_eta[1][0], &jacB[0], NULL, J, 2.0 * I + 1.0, 0.0);
    Polylib::jacobfd(
        m_numPoints, &m_eta[2][0], &jacC[0], NULL, K, 2.0 * (I+J) + 2.0, 0.0);

    NekVector<NekDouble> ret(m_numPoints);
    NekDouble sqrt8 = sqrt(8.0);

    for (int i = 0; i < m_numPoints; ++i)
    {
        ret[i] = sqrt8 * jacA[i] * jacB[i] * jacC[i] *
            pow(1.0 - m_eta[1][i], I) * pow(1.0 - m_eta[2][i], I + J);
    }

    return ret;
}

/**
 * @brief Return the value of the derivative of the modal functions for the
 * tetrahedral element at the nodal points #m_xi for a given mode.
 *
 * Note that this routine must use the chain rule combined with the collapsed
 * coordinate derivatives as described in Sherwin & Karniadakis (2nd edition),
 * pg 152.
 *
 * @param dir   Coordinate direction in which to evaluate the derivative.
 * @param mode  The mode of the orthogonal basis to evaluate.
 *
 * @return Vector containing the derivative of the orthogonal basis evaluated at
 *         the points #m_xi.
 */
NekVector<NekDouble> NodalUtilTetrahedron::v_OrthoBasisDeriv(
    const int dir, const int mode)
{
    std::vector<NekDouble> jacA(m_numPoints), jacB(m_numPoints);
    std::vector<NekDouble> jacC(m_numPoints);
    std::vector<NekDouble> jacDerivA(m_numPoints), jacDerivB(m_numPoints);
    std::vector<NekDouble> jacDerivC(m_numPoints);
    Mode modes = m_ordering[mode];

    const int I = modes.get<0>(), J = modes.get<1>(), K = modes.get<2>();

    // Calculate Jacobi polynomials
    Polylib::jacobfd(
        m_numPoints, &m_eta[0][0], &jacA[0], NULL, I, 0.0, 0.0);
    Polylib::jacobfd(
        m_numPoints, &m_eta[1][0], &jacB[0], NULL, J, 2.0 * I + 1.0, 0.0);
    Polylib::jacobfd(
        m_numPoints, &m_eta[2][0], &jacC[0], NULL, K, 2.0 * (I+J) + 2.0, 0.0);
    Polylib::jacobd(
        m_numPoints, &m_eta[0][0], &jacDerivA[0], I, 0.0, 0.0);
    Polylib::jacobd(
        m_numPoints, &m_eta[1][0], &jacDerivB[0], J, 2.0 * I + 1.0, 0.0);
    Polylib::jacobd(
        m_numPoints, &m_eta[2][0], &jacDerivC[0], K, 2.0 * (I+J) + 2.0, 0.0);

    NekVector<NekDouble> ret(m_numPoints);
    NekDouble sqrt8 = sqrt(8.0);

    // Always compute x-derivative since this term appears in the latter two
    // terms.
    for (int i = 0; i < m_numPoints; ++i)
    {
        ret[i] = 4.0 * sqrt8 * jacDerivA[i] * jacB[i] * jacC[i];

        if (I > 0)
        {
            ret[i] *= pow(1 - m_eta[1][i], I - 1);
        }

        if (I + J > 0)
        {
            ret[i] *= pow(1 - m_eta[2][i], I + J - 1);
        }
    }

    if (dir >= 1)
    {
        // Multiply by (1+a)/2
        NekVector<NekDouble> tmp(m_numPoints);

        for (int i = 0; i < m_numPoints; ++i)
        {
            ret[i] *= 0.5 * (m_eta[0][i] + 1.0);

            tmp[i] = 2.0 * sqrt8 * jacA[i] * jacC[i];
            if (I + J > 0)
            {
                tmp[i] *= pow(1.0 - m_eta[2][i], I + J - 1);
            }

            NekDouble tmp2 = jacDerivB[i] * pow(1.0 - m_eta[1][i], I);
            if (I > 0)
            {
                tmp2 -= I * jacB[i] * pow(1.0 - m_eta[1][i], I - 1);
            }

            tmp[i] *= tmp2;
        }

        if (dir == 1)
        {
            ret += tmp;
            return ret;
        }

        for (int i = 0; i < m_numPoints; ++i)
        {
            ret[i] += 0.5 * (1.0 + m_eta[1][i]) * tmp[i];

            NekDouble tmp2 = jacDerivC[i] * pow(1.0 - m_eta[2][i], I + J);
            if (I + J > 0)
            {
                tmp2 -= jacC[i] * (I + J) * pow(1.0 - m_eta[2][i], I + J - 1);
            }

            ret[i] += sqrt8 * jacA[i] * jacB[i] * pow(1.0 - m_eta[1][i], I) *
                tmp2;
        }
    }
>>>>>>> f238a4b9

    return ret;
}

/**
 * @brief Construct the nodal utility class for a prism.
 *
 * The constructor of this class sets up two member variables used in the
 * evaluation of the orthogonal basis:
 *
 * - NodalUtilPrism::m_eta is used to construct the collapsed coordinate
 *   locations of the nodal points \f$ (\eta_1, \eta_2, \eta_3) \f$ inside the
 *   cube \f$[-1,1]^3\f$ on which the orthogonal basis functions are defined.
 * - NodalUtilPrism::m_ordering constructs a mapping from the index set
 *   \f$ I = \{ (i,j,k)\ |\ 0\leq i,j,k \leq P, i+k \leq P \}\f$ to an ordering
 *   \f$ 0 \leq m(ijk) \leq (P+1)(P+1)(P+2)/2 \f$ that defines the monomials \f$
 *   \xi_1^i \xi_2^j \xi_3^k \f$ that span the prismatic space. This is then
 *   used to calculate which \f$ (i,j,k) \f$ triple (represented as a boost
 *   tuple) corresponding to a column of the Vandermonde matrix when calculating
 *   the orthogonal polynomials.
 *
 * @param degree  Polynomial order of this nodal tetrahedron
 * @param r       \f$ \xi_1 \f$-coordinates of nodal points in the standard
 *                element.
 * @param s       \f$ \xi_2 \f$-coordinates of nodal points in the standard
 *                element.
 * @param t       \f$ \xi_3 \f$-coordinates of nodal points in the standard
 *                element.
 */
NodalUtilPrism::NodalUtilPrism(int                    degree,
                               Array<OneD, NekDouble> r,
                               Array<OneD, NekDouble> s,
                               Array<OneD, NekDouble> t)
    : NodalUtil(degree, 3), m_eta(3)
{
    m_numPoints = r.num_elements();
    m_xi[0] = r;
    m_xi[1] = s;
    m_xi[2] = t;

<<<<<<< HEAD
/**
 * @brief Construct the nodal utility class for a hex.
 *
 * The constructor of this class sets up two member variables used in the
 * evaluation of the orthogonal basis:
 *
 * - NodalUtilquad::m_eta is used to construct the collapsed coordinate
 *   locations of the nodal points \f$ (\eta_1, \eta_2) \f$ inside the square
 *   \f$[-1,1]^2\f$ on which the orthogonal basis functions are defined.
 * - NodalUtilQuad::m_ordering constructs a mapping which is easier because its
 * 	 a quad
 *
 * @param degree  Polynomial order of this nodal quad.
 * @param r       \f$ \xi_1 \f$-coordinates of nodal points in the standard
 *                element.
 * @param s       \f$ \xi_2 \f$-coordinates of nodal points in the standard
 *                element.
 */
NodalUtilHex::NodalUtilHex(int degree,
                           Array<OneD, NekDouble> r,
                           Array<OneD, NekDouble> s,
                           Array<OneD, NekDouble> t)
    : NodalUtil(degree, 3), m_eta(3)
{
    // Set up parent variables.
    m_numPoints = r.num_elements();
    m_xi[0] = r;
    m_xi[1] = s;
    m_xi[2] = t;

    // Construct a mapping (i,j) -> m from the triangular tensor product space
    // (i,j) to a single ordering m.
    //
=======
>>>>>>> f238a4b9
    for (int i = 0; i <= m_degree; ++i)
    {
        for (int j = 0; j <= m_degree; ++j)
        {
            for (int k = 0; k <= m_degree - i; ++k)
            {
                m_ordering.push_back(Mode(i, j, k));
            }
        }
    }

    // Calculate collapsed coordinates from r/s values
    m_eta[0] = Array<OneD, NekDouble>(m_numPoints);
    m_eta[1] = Array<OneD, NekDouble>(m_numPoints);
    m_eta[2] = Array<OneD, NekDouble>(m_numPoints);

    for (int i = 0; i < m_numPoints; ++i)
    {
<<<<<<< HEAD
        m_eta[0][i] = m_xi[0][i];
        m_eta[1][i] = m_xi[1][i];
        m_eta[2][i] = m_xi[2][i];
    }
}

/**
 * @brief Return the value of the modal functions for the hex element at
 * the nodal points #m_xi for a given mode.
 *
 * In a quad, we use the orthogonal basis
 *
 * \f[
 * \psi_{m(ij)} = \sqrt{2} P^{(0,0)}_i(\xi_1) P_j^{(0,0)}
 * \f]
 *
 *
 * @param mode  The mode of the orthogonal basis to evaluate.
 */
NekVector<NekDouble> NodalUtilHex::v_OrthoBasis(const int mode)
{
    std::vector<NekDouble> jacobi_i(m_numPoints), jacobi_j(m_numPoints), jacobi_k(m_numPoints);
    Mode modes = m_ordering[mode];

    const int I = modes.get<0>(), J = modes.get<1>(), K = modes.get<2>();

    // Calculate Jacobi polynomials
    Polylib::jacobfd(
        m_numPoints, &m_eta[0][0], &jacobi_i[0], NULL, I, 0.0, 0.0);
    Polylib::jacobfd(
        m_numPoints, &m_eta[1][0], &jacobi_j[0], NULL, J, 0.0, 0.0);
    Polylib::jacobfd(
        m_numPoints, &m_eta[2][0], &jacobi_k[0], NULL, K, 0.0, 0.0);

    NekVector<NekDouble> ret(m_numPoints);

    for (int i = 0; i < m_numPoints; ++i)
    {
        ret[i] = jacobi_i[i] * jacobi_j[i] * jacobi_k[i];
=======
        if (fabs(m_xi[2][i] - 1.0) < NekConstants::kNekZeroTol)
        {
            // Very top point of the prism
            m_eta[0][i] = -1.0;
            m_eta[1][i] = m_xi[1][i];
            m_eta[2][i] = 1.0;
        }
        else
        {
            // Third basis function collapsed to "pr" direction instead of "qr"
            // direction
            m_eta[0][i] = 2.0*(1.0 + m_xi[0][i])/(1.0 - m_xi[2][i]) - 1.0;
            m_eta[1][i] = m_xi[1][i];
            m_eta[2][i] = m_xi[2][i];
        }
    }
}

/**
 * @brief Return the value of the modal functions for the prismatic element at
 * the nodal points #m_xi for a given mode.
 *
 * In a prism, we use the orthogonal basis
 *
 * \f[ \psi_{m(ijk)} = \sqrt{2} P^{(0,0)}_i(\xi_1) P_j^{(0,0)}(\xi_2)
 * P_k^{(2i+1,0)}(\xi_3) (1-\xi_3)^i \f]
 *
 * where \f$ m(ijk) \f$ is the mapping defined in #m_ordering and \f$
 * J_n^{(\alpha,\beta)}(z) \f$ denotes the standard Jacobi polynomial.
 *
 * @param mode  The mode of the orthogonal basis to evaluate.
 *
 * @return Vector containing orthogonal basis evaluated at the points #m_xi.
 */
NekVector<NekDouble> NodalUtilPrism::v_OrthoBasis(const int mode)
{
    std::vector<NekDouble> jacA(m_numPoints), jacB(m_numPoints);
    std::vector<NekDouble> jacC(m_numPoints);
    Mode modes = m_ordering[mode];

    const int I = modes.get<0>(), J = modes.get<1>(), K = modes.get<2>();

    // Calculate Jacobi polynomials
    Polylib::jacobfd(
        m_numPoints, &m_eta[0][0], &jacA[0], NULL, I, 0.0, 0.0);
    Polylib::jacobfd(
        m_numPoints, &m_eta[1][0], &jacB[0], NULL, J, 0.0, 0.0);
    Polylib::jacobfd(
        m_numPoints, &m_eta[2][0], &jacC[0], NULL, K, 2.0 * I + 1.0, 0.0);

    NekVector<NekDouble> ret(m_numPoints);
    NekDouble sqrt2 = sqrt(2.0);

    for (int i = 0; i < m_numPoints; ++i)
    {
        ret[i] = sqrt2 * jacA[i] * jacB[i] * jacC[i] *
            pow(1.0 - m_eta[2][i], I);
>>>>>>> f238a4b9
    }

    return ret;
}

<<<<<<< HEAD
NekVector<NekDouble> NodalUtilHex::v_OrthoBasisDeriv(
    const int dir, const int mode)
{
    std::vector<NekDouble> jacobi_i(m_numPoints), jacobi_j(m_numPoints), jacobi_k(m_numPoints);
    std::vector<NekDouble> jacobi_di(m_numPoints), jacobi_dj(m_numPoints), jacobi_dk(m_numPoints);
=======
/**
 * @brief Return the value of the derivative of the modal functions for the
 * prismatic element at the nodal points #m_xi for a given mode.
 *
 * Note that this routine must use the chain rule combined with the collapsed
 * coordinate derivatives as described in Sherwin & Karniadakis (2nd edition),
 * pg 152.
 *
 * @param mode  The mode of the orthogonal basis to evaluate.
 * @param dir   Coordinate direction in which to evaluate the derivative.
 *
 * @return Vector containing the derivative of the orthogonal basis evaluated at
 *         the points #m_xi.
 */
NekVector<NekDouble> NodalUtilPrism::v_OrthoBasisDeriv(
    const int dir, const int mode)
{
    std::vector<NekDouble> jacA(m_numPoints), jacB(m_numPoints);
    std::vector<NekDouble> jacC(m_numPoints);
    std::vector<NekDouble> jacDerivA(m_numPoints), jacDerivB(m_numPoints);
    std::vector<NekDouble> jacDerivC(m_numPoints);
>>>>>>> f238a4b9
    Mode modes = m_ordering[mode];

    const int I = modes.get<0>(), J = modes.get<1>(), K = modes.get<2>();

<<<<<<< HEAD
    // Calculate Jacobi polynomials and their derivatives. Note that we use both
    // jacobfd and jacobd since jacobfd is only valid for derivatives in the
    // open interval (-1,1).
    Polylib::jacobfd(
        m_numPoints, &m_eta[0][0], &jacobi_i[0], NULL, I, 0.0, 0.0);
    Polylib::jacobfd(
        m_numPoints, &m_eta[1][0], &jacobi_j[0], NULL, J, 0.0, 0.0);
    Polylib::jacobfd(
        m_numPoints, &m_eta[2][0], &jacobi_k[0], NULL, K, 0.0, 0.0);
    Polylib::jacobd(
        m_numPoints, &m_eta[0][0], &jacobi_di[0], I, 0.0, 0.0);
    Polylib::jacobd(
        m_numPoints, &m_eta[1][0], &jacobi_dj[0], J, 0.0, 0.0);
    Polylib::jacobd(
        m_numPoints, &m_eta[2][0], &jacobi_dk[0], K, 0.0, 0.0);

    NekVector<NekDouble> ret(m_numPoints);

    if(dir==0)
    {
        for (int i = 0; i < m_numPoints; ++i)
        {
            ret[i] = jacobi_di[i] * jacobi_j[i] * jacobi_k[i];
        }
    }
    else
    {
        for (int i = 0; i < m_numPoints; ++i)
        {
            ret[i] = jacobi_i[i] * jacobi_dj[i] * jacobi_dk[i];
=======
    // Calculate Jacobi polynomials
    Polylib::jacobfd(
        m_numPoints, &m_eta[0][0], &jacA[0], NULL, I, 0.0, 0.0);
    Polylib::jacobfd(
        m_numPoints, &m_eta[1][0], &jacB[0], NULL, J, 0.0, 0.0);
    Polylib::jacobfd(
        m_numPoints, &m_eta[2][0], &jacC[0], NULL, K, 2.0 * I + 1.0, 0.0);
    Polylib::jacobd(
        m_numPoints, &m_eta[0][0], &jacDerivA[0], I, 0.0, 0.0);
    Polylib::jacobd(
        m_numPoints, &m_eta[1][0], &jacDerivB[0], J, 0.0, 0.0);
    Polylib::jacobd(
        m_numPoints, &m_eta[2][0], &jacDerivC[0], K, 2.0 * I + 1.0, 0.0);

    NekVector<NekDouble> ret(m_numPoints);
    NekDouble sqrt2 = sqrt(2.0);

    if (dir == 1)
    {
        for (int i = 0; i < m_numPoints; ++i)
        {
            ret[i] = sqrt2 * jacA[i] * jacDerivB[i] * jacC[i] *
                pow(1.0 - m_eta[2][i], I);
        }
    }
    else
    {
        for (int i = 0; i < m_numPoints; ++i)
        {
            ret[i] = 2.0 * sqrt2 * jacDerivA[i] * jacB[i] * jacC[i];

            if (I > 0)
            {
                ret[i] *= pow(1.0 - m_eta[2][i], I - 1);
            }
        }

        if (dir == 0)
        {
            return ret;
        }

        for (int i = 0; i < m_numPoints; ++i)
        {
            ret[i] *= 0.5 * (1.0 + m_eta[0][i]);

            NekDouble tmp = jacDerivC[i] * pow(1.0 - m_eta[2][i], I);

            if (I > 0)
            {
                tmp -= jacC[i] * I * pow(1.0 - m_eta[2][i], I - 1);
            }

            ret[i] += sqrt2 * jacA[i] * jacB[i] * tmp;
>>>>>>> f238a4b9
        }
    }

    return ret;
}

<<<<<<< HEAD
=======
}
>>>>>>> f238a4b9
}
}<|MERGE_RESOLUTION|>--- conflicted
+++ resolved
@@ -49,7 +49,6 @@
 {
 namespace LibUtilities
 {
-<<<<<<< HEAD
 
 /**
  * @brief Obtain the integration weights for the given nodal distribution.
@@ -61,6 +60,8 @@
  * of the orthogonal basis for each element type, \f$ \mathbf{g}_i = 0 \f$ for
  * \f$ i > 0 \f$. We use NodalUtil::v_ModeZeroIntegral to return the analytic
  * value of \f$ \mathbf{g}_0 \f$.
+ *
+ * @return Vector of integration weights for the integration points.
  */
 NekVector<NekDouble> NodalUtil::GetWeights()
 {
@@ -95,6 +96,8 @@
  * with each entry as \f$\mathbf{V}_{ij} = (\psi_i(\xi_j))\f$ where \f$ \psi_i
  * \f$ is the orthogonal basis obtained through the abstract function
  * NodalUtil::v_OrthoBasis.
+ *
+ * @return The Vandermonde matrix.
  */
 SharedMatrix NodalUtil::GetVandermonde()
 {
@@ -125,61 +128,11 @@
  * NodalUtil::v_OrthoBasisDeriv.
  *
  * @param dir  Direction of derivative in the standard element.
+ *
+ * @return Vandermonde matrix corresponding with derivative of the basis
+ *         functions in direction @p dir.
  */
 SharedMatrix NodalUtil::GetVandermondeForDeriv(int dir)
-=======
-
-/**
- * @brief Obtain the integration weights for the given nodal distribution.
- *
- * This routine constructs the integration weights for the given nodal
- * distribution inside NodalUtil::m_xi. To do this we solve the linear system
- * \f$ \mathbf{V}^\top \mathbf{w} = \mathbf{g} \f$ where \f$ \mathbf{g}_i =
- * \int_\Omega \psi_i(x)\, dx \f$, and we use the fact that under the definition
- * of the orthogonal basis for each element type, \f$ \mathbf{g}_i = 0 \f$ for
- * \f$ i > 0 \f$. We use NodalUtil::v_ModeZeroIntegral to return the analytic
- * value of \f$ \mathbf{g}_0 \f$.
- *
- * @return Vector of integration weights for the integration points.
- */
-NekVector<NekDouble> NodalUtil::GetWeights()
-{
-    // Get number of modes in orthogonal basis
-    int numModes = v_NumModes();
-
-    // If we have the same number of nodes as modes, then we can solve the
-    // linear system V^T w = (1,0,...)
-    if (numModes == m_numPoints)
-    {
-        NekVector<NekDouble> g(m_numPoints, 0.0);
-        g(0) = v_ModeZeroIntegral();
-
-        SharedMatrix V = GetVandermonde();
-
-        // Solve the system V^T w = g to obtain weights.
-        LinearSystem matL(V);
-        return matL.SolveTranspose(g);
-    }
-    else
-    {
-        // System is either over- or under-determined. Need to do least squares
-        // here using SVD.
-        return NekVector<NekDouble>();
-    }
-}
-
-/**
- * @brief Return the Vandermonde matrix for the nodal distribution.
- *
- * This routine constructs and returns the Vandermonde matrix \f$\mathbf{V}\f$,
- * with each entry as \f$\mathbf{V}_{ij} = (\psi_i(\xi_j))\f$ where \f$ \psi_i
- * \f$ is the orthogonal basis obtained through the abstract function
- * NodalUtil::v_OrthoBasis.
- *
- * @return The Vandermonde matrix.
- */
-SharedMatrix NodalUtil::GetVandermonde()
->>>>>>> f238a4b9
 {
     int rows = m_numPoints, cols = v_NumModes();
     SharedMatrix matV = MemoryManager<NekMatrix<NekDouble> >::AllocateSharedPtr(
@@ -187,11 +140,7 @@
 
     for (int j = 0; j < cols; ++j)
     {
-<<<<<<< HEAD
         NekVector<NekDouble> col = v_OrthoBasisDeriv(dir, j);
-=======
-        NekVector<NekDouble> col = v_OrthoBasis(j);
->>>>>>> f238a4b9
         for (int i = 0; i < rows; ++i)
         {
             (*matV)(i, j) = col[i];
@@ -200,7 +149,6 @@
 
     return matV;
 }
-<<<<<<< HEAD
 
 /**
  * @brief Return the derivative matrix for the nodal distribution.
@@ -212,6 +160,10 @@
  * \mathbf{V}_d \mathbf{V}^{-1} \f$, where \f$ \mathbf{V}_d \f$ is the
  * derivative Vandermonde matrix and \f$ \mathbf{V} \f$ is the Vandermonde
  * matrix.
+ *
+ * @param dir  Coordinate direction in which to evaluate the derivative.
+ *
+ * @return The derivative matrix for direction @p dir.
  */
 SharedMatrix NodalUtil::GetDerivMatrix(int dir)
 {
@@ -244,6 +196,8 @@
  *
  * @param xi  An array of first size number of spatial dimensions \f$ d \f$ and
  *            secondary size the number of points to interpolate.
+ *
+ * @return The interpolation matrix for the points @p xi.
  */
 SharedMatrix NodalUtil::GetInterpolationMatrix(
     Array<OneD, Array<OneD, NekDouble> > &xi)
@@ -335,6 +289,8 @@
  * and \f$ J_n^{(\alpha,\beta)}(z) \f$ denotes the standard Jacobi polynomial.
  *
  * @param mode  The mode of the orthogonal basis to evaluate.
+ *
+ * @return Vector containing orthogonal basis evaluated at the points #m_xi.
  */
 NekVector<NekDouble> NodalUtilTriangle::v_OrthoBasis(const int mode)
 {
@@ -368,7 +324,11 @@
  * coordinate derivatives as described in Sherwin & Karniadakis (2nd edition),
  * pg 150.
  *
+ * @param dir   Coordinate direction in which to evaluate the derivative.
  * @param mode  The mode of the orthogonal basis to evaluate.
+ *
+ * @return Vector containing the derivative of the orthogonal basis evaluated at
+ *         the points #m_xi.
  */
 NekVector<NekDouble> NodalUtilTriangle::v_OrthoBasisDeriv(
     const int dir, const int mode)
@@ -468,159 +428,20 @@
     m_xi[1] = s;
     m_xi[2] = t;
 
-=======
-/**
- * @brief Return the Vandermonde matrix of the derivative of the basis functions
- * for the nodal distribution.
- *
- * This routine constructs and returns the Vandermonde matrix for the derivative
- * of the basis functions \f$\mathbf{V}_d\f$ for coordinate directions \f$ 0
- * \leq d \leq 2 \f$, with each entry as \f$\mathbf{V}_{ij} = (\partial_d
- * \psi_i(\xi_j))\f$ where \f$ \partial_d\psi_i \f$ is the derivative of the
- * orthogonal basis obtained through the abstract function
- * NodalUtil::v_OrthoBasisDeriv.
- *
- * @param dir  Direction of derivative in the standard element.
- *
- * @return Vandermonde matrix corresponding with derivative of the basis
- *         functions in direction @p dir.
- */
-SharedMatrix NodalUtil::GetVandermondeForDeriv(int dir)
-{
-    int rows = m_numPoints, cols = v_NumModes();
-    SharedMatrix matV = MemoryManager<NekMatrix<NekDouble> >::AllocateSharedPtr(
-        rows, cols, 0.0);
-
-    for (int j = 0; j < cols; ++j)
-    {
-        NekVector<NekDouble> col = v_OrthoBasisDeriv(dir, j);
-        for (int i = 0; i < rows; ++i)
-        {
-            (*matV)(i, j) = col[i];
-        }
-    }
-
-    return matV;
-}
-
-/**
- * @brief Return the derivative matrix for the nodal distribution.
- *
- * This routine constructs and returns the derivative matrices
- * \f$\mathbf{D}_d\f$ for coordinate directions \f$ 0 \leq d \leq 2 \f$, which
- * can be used to evaluate the derivative of a nodal expansion at the points
- * defined by NodalUtil::m_xi. These are calculated as \f$ \mathbf{D}_d =
- * \mathbf{V}_d \mathbf{V}^{-1} \f$, where \f$ \mathbf{V}_d \f$ is the
- * derivative Vandermonde matrix and \f$ \mathbf{V} \f$ is the Vandermonde
- * matrix.
- *
- * @param dir  Coordinate direction in which to evaluate the derivative.
- *
- * @return The derivative matrix for direction @p dir.
- */
-SharedMatrix NodalUtil::GetDerivMatrix(int dir)
-{
-    SharedMatrix V  = GetVandermonde();
-    SharedMatrix Vd = GetVandermondeForDeriv(dir);
-    SharedMatrix D = MemoryManager<NekMatrix<NekDouble> >::AllocateSharedPtr(
-        V->GetRows(), V->GetColumns(), 0.0);
-
-    V->Invert();
-
-    *D = (*Vd) * (*V);
-
-    return D;
-}
-
-/**
- * @brief Construct the interpolation matrix used to evaluate the basis at the
- * points @p xi inside the element.
- *
- * This routine returns a matrix \f$ \mathbf{I}(\mathbf{a}) \f$ that can be used
- * to evaluate the nodal basis at the points defined by the parameter @p xi,
- * which is denoted by \f$ \mathbf{a} = (a_1, \dots, a_N) \f$ and \f$ N \f$ is
- * the number of points in @p xi.
- *
- * In particular, if the array \f$ \mathbf{u} \f$ with components \f$
- * \mathbf{u}_i = u^\delta(\xi_i) \f$ represents the polynomial approximation of
- * a function \f$ u \f$ evaluated at the nodal points NodalUtil::m_xi, then the
- * evaluation of \f$ u^\delta \f$ evaluated at the input points \f$ \mathbf{a}
- * \f$ is given by \f$ \mathbf{I}(\mathbf{a})\mathbf{u} \f$.
- *
- * @param xi  An array of first size number of spatial dimensions \f$ d \f$ and
- *            secondary size the number of points to interpolate.
- *
- * @return The interpolation matrix for the points @p xi.
- */
-SharedMatrix NodalUtil::GetInterpolationMatrix(
-    Array<OneD, Array<OneD, NekDouble> > &xi)
-{
-    boost::shared_ptr<NodalUtil> subUtil = v_CreateUtil(xi);
-    SharedMatrix matS = GetVandermonde();
-    SharedMatrix matT = subUtil->GetVandermonde();
-    SharedMatrix D = MemoryManager<NekMatrix<NekDouble> >::AllocateSharedPtr(
-        matT->GetRows(), matS->GetColumns(), 0.0);
-
-    matS->Invert();
-
-    *D = (*matT) * (*matS);
-    return D;
-}
-
-/**
- * @brief Construct the nodal utility class for a triangle.
- *
- * The constructor of this class sets up two member variables used in the
- * evaluation of the orthogonal basis:
- *
- * - NodalUtilTriangle::m_eta is used to construct the collapsed coordinate
- *   locations of the nodal points \f$ (\eta_1, \eta_2) \f$ inside the square
- *   \f$[-1,1]^2\f$ on which the orthogonal basis functions are defined.
- * - NodalUtilTriangle::m_ordering constructs a mapping from the index set \f$ I
- *   = \{ (i,j)\ |\ 0\leq i,j \leq P, i+j \leq P \}\f$ to an ordering \f$ 0 \leq
- *   m(ij) \leq (P+1)(P+2)/2 \f$ that defines the monomials \f$ \xi_1^i \xi_2^j
- *   \f$ that span the triangular space. This is then used to calculate which
- *   \f$ (i,j) \f$ pair corresponding to a column of the Vandermonde matrix when
- *   calculating the orthogonal polynomials.
- *
- * @param degree  Polynomial order of this nodal triangle.
- * @param r       \f$ \xi_1 \f$-coordinates of nodal points in the standard
- *                element.
- * @param s       \f$ \xi_2 \f$-coordinates of nodal points in the standard
- *                element.
- */
-NodalUtilTriangle::NodalUtilTriangle(int                    degree,
-                                     Array<OneD, NekDouble> r,
-                                     Array<OneD, NekDouble> s)
-    : NodalUtil(degree, 2), m_eta(2)
-{
-    // Set up parent variables.
-    m_numPoints = r.num_elements();
-    m_xi[0] = r;
-    m_xi[1] = s;
-
-    // Construct a mapping (i,j) -> m from the triangular tensor product space
-    // (i,j) to a single ordering m.
->>>>>>> f238a4b9
     for (int i = 0; i <= m_degree; ++i)
     {
         for (int j = 0; j <= m_degree - i; ++j)
         {
-<<<<<<< HEAD
             for (int k = 0; k <= m_degree - i - j; ++k)
             {
                 m_ordering.push_back(Mode(i, j, k));
             }
-=======
-            m_ordering.push_back(std::make_pair(i,j));
->>>>>>> f238a4b9
         }
     }
 
     // Calculate collapsed coordinates from r/s values
     m_eta[0] = Array<OneD, NekDouble>(m_numPoints);
     m_eta[1] = Array<OneD, NekDouble>(m_numPoints);
-<<<<<<< HEAD
     m_eta[2] = Array<OneD, NekDouble>(m_numPoints);
 
     for (int i = 0; i < m_numPoints; ++i)
@@ -668,6 +489,8 @@
  * J_n^{(\alpha,\beta)}(z) \f$ denotes the standard Jacobi polynomial.
  *
  * @param mode  The mode of the orthogonal basis to evaluate.
+ *
+ * @return Vector containing orthogonal basis evaluated at the points #m_xi.
  */
 NekVector<NekDouble> NodalUtilTetrahedron::v_OrthoBasis(const int mode)
 {
@@ -705,7 +528,11 @@
  * coordinate derivatives as described in Sherwin & Karniadakis (2nd edition),
  * pg 152.
  *
+ * @param dir   Coordinate direction in which to evaluate the derivative.
  * @param mode  The mode of the orthogonal basis to evaluate.
+ *
+ * @return Vector containing the derivative of the orthogonal basis evaluated at
+ *         the points #m_xi.
  */
 NekVector<NekDouble> NodalUtilTetrahedron::v_OrthoBasisDeriv(
     const int dir, const int mode)
@@ -780,139 +607,8 @@
         {
             ret += tmp;
             return ret;
-=======
-
-    for (int i = 0; i < m_numPoints; ++i)
-    {
-        if (fabs(m_xi[1][i]-1.0) < NekConstants::kNekZeroTol)
-        {
-            m_eta[0][i] = -1.0;
-            m_eta[1][i] =  1.0;
-        }
-        else
-        {
-            m_eta[0][i] = 2*(1+m_xi[0][i])/(1-m_xi[1][i])-1.0;
-            m_eta[1][i] = m_xi[1][i];
-        }
-    }
-}
-
-/**
- * @brief Return the value of the modal functions for the triangular element at
- * the nodal points #m_xi for a given mode.
- *
- * In a triangle, we use the orthogonal basis
- *
- * \f[
- * \psi_{m(ij)} = \sqrt{2} P^{(0,0)}_i(\xi_1) P_j^{(2i+1,0)}(\xi_2) (1-\xi_2)^i
- * \f]
- *
- * where \f$ m(ij) \f$ is the mapping defined in NodalUtilTriangle::m_ordering
- * and \f$ J_n^{(\alpha,\beta)}(z) \f$ denotes the standard Jacobi polynomial.
- *
- * @param mode  The mode of the orthogonal basis to evaluate.
- *
- * @return Vector containing orthogonal basis evaluated at the points #m_xi.
- */
-NekVector<NekDouble> NodalUtilTriangle::v_OrthoBasis(const int mode)
-{
-    std::vector<NekDouble> jacobi_i(m_numPoints), jacobi_j(m_numPoints);
-    std::pair<int, int> modes = m_ordering[mode];
-
-    // Calculate Jacobi polynomials
-    Polylib::jacobfd(
-        m_numPoints, &m_eta[0][0], &jacobi_i[0], NULL, modes.first, 0.0, 0.0);
-    Polylib::jacobfd(
-        m_numPoints, &m_eta[1][0], &jacobi_j[0], NULL, modes.second,
-        2.0 * modes.first + 1.0, 0.0);
-
-    NekVector<NekDouble> ret(m_numPoints);
-    NekDouble sqrt2 = sqrt(2.0);
-
-    for (int i = 0; i < m_numPoints; ++i)
-    {
-        ret[i] = sqrt2 * jacobi_i[i] * jacobi_j[i] *
-            pow(1.0 - m_eta[1][i], modes.first);
-    }
-
-    return ret;
-}
-
-/**
- * @brief Return the value of the derivative of the modal functions for the
- * triangular element at the nodal points #m_xi for a given mode.
- *
- * Note that this routine must use the chain rule combined with the collapsed
- * coordinate derivatives as described in Sherwin & Karniadakis (2nd edition),
- * pg 150.
- *
- * @param dir   Coordinate direction in which to evaluate the derivative.
- * @param mode  The mode of the orthogonal basis to evaluate.
- *
- * @return Vector containing the derivative of the orthogonal basis evaluated at
- *         the points #m_xi.
- */
-NekVector<NekDouble> NodalUtilTriangle::v_OrthoBasisDeriv(
-    const int dir, const int mode)
-{
-    std::vector<NekDouble> jacobi_i(m_numPoints), jacobi_j(m_numPoints);
-    std::vector<NekDouble> jacobi_di(m_numPoints), jacobi_dj(m_numPoints);
-    std::pair<int, int> modes = m_ordering[mode];
-
-    // Calculate Jacobi polynomials and their derivatives. Note that we use both
-    // jacobfd and jacobd since jacobfd is only valid for derivatives in the
-    // open interval (-1,1).
-    Polylib::jacobfd(
-        m_numPoints, &m_eta[0][0], &jacobi_i[0], NULL, modes.first, 0.0,
-        0.0);
-    Polylib::jacobfd(
-        m_numPoints, &m_eta[1][0], &jacobi_j[0], NULL, modes.second,
-        2.0*modes.first + 1.0, 0.0);
-    Polylib::jacobd(
-        m_numPoints, &m_eta[0][0], &jacobi_di[0], modes.first, 0.0, 0.0);
-    Polylib::jacobd(
-        m_numPoints, &m_eta[1][0], &jacobi_dj[0], modes.second,
-        2.0*modes.first + 1.0, 0.0);
-
-    NekVector<NekDouble> ret(m_numPoints);
-    NekDouble sqrt2 = sqrt(2.0);
-
-    if (dir == 0)
-    {
-        // d/d(\xi_1) = 2/(1-\eta_2) d/d(\eta_1)
-        for (int i = 0; i < m_numPoints; ++i)
-        {
-            ret[i] = 2.0 * sqrt2 * jacobi_di[i] * jacobi_j[i];
-            if (modes.first > 0)
-            {
-                ret[i] *= pow(1.0 - m_eta[1][i], modes.first - 1.0);
-            }
-        }
-    }
-    else
-    {
-        // d/d(\xi_2) = 2(1+\eta_1)/(1-\eta_2) d/d(\eta_1) + d/d(eta_2)
-        for (int i = 0; i < m_numPoints; ++i)
-        {
-            ret[i] = (1 + m_eta[0][i]) * sqrt2 * jacobi_di[i] * jacobi_j[i];
-            if (modes.first > 0)
-            {
-                ret[i] *= pow(1.0 - m_eta[1][i], modes.first - 1.0);
-            }
-
-            NekDouble tmp = jacobi_dj[i] * pow(1.0 - m_eta[1][i], modes.first);
-            if (modes.first > 0)
-            {
-                tmp -= modes.first * jacobi_j[i] *
-                    pow(1.0 - m_eta[1][i], modes.first-1);
-            }
-
-            ret[i] += sqrt2 * jacobi_i[i] * tmp;
->>>>>>> f238a4b9
-        }
-    }
-
-<<<<<<< HEAD
+        }
+
         for (int i = 0; i < m_numPoints; ++i)
         {
             ret[i] += 0.5 * (1.0 + m_eta[1][i]) * tmp[i];
@@ -998,97 +694,12 @@
             // direction
             m_eta[0][i] = 2.0*(1.0 + m_xi[0][i])/(1.0 - m_xi[2][i]) - 1.0;
             m_eta[1][i] = m_xi[1][i];
-=======
-    return ret;
-}
-
-/**
- * @brief Construct the nodal utility class for a tetrahedron.
- *
- * The constructor of this class sets up two member variables used in the
- * evaluation of the orthogonal basis:
- *
- * - NodalUtilTetrahedron::m_eta is used to construct the collapsed coordinate
- *   locations of the nodal points \f$ (\eta_1, \eta_2, \eta_3) \f$ inside the
- *   cube \f$[-1,1]^3\f$ on which the orthogonal basis functions are defined.
- * - NodalUtilTetrahedron::m_ordering constructs a mapping from the index set
- *   \f$ I = \{ (i,j,k)\ |\ 0\leq i,j,k \leq P, i+j \leq P, i+j+k \leq P \}\f$
- *   to an ordering \f$ 0 \leq m(ijk) \leq (P+1)(P+2)(P+3)/6 \f$ that defines
- *   the monomials \f$ \xi_1^i \xi_2^j \xi_3^k \f$ that span the tetrahedral
- *   space. This is then used to calculate which \f$ (i,j,k) \f$ triple
- *   (represented as a boost tuple) corresponding to a column of the Vandermonde
- *   matrix when calculating the orthogonal polynomials.
- *
- * @param degree  Polynomial order of this nodal tetrahedron
- * @param r       \f$ \xi_1 \f$-coordinates of nodal points in the standard
- *                element.
- * @param s       \f$ \xi_2 \f$-coordinates of nodal points in the standard
- *                element.
- * @param t       \f$ \xi_3 \f$-coordinates of nodal points in the standard
- *                element.
- */
-NodalUtilTetrahedron::NodalUtilTetrahedron(int                    degree,
-                                           Array<OneD, NekDouble> r,
-                                           Array<OneD, NekDouble> s,
-                                           Array<OneD, NekDouble> t)
-    : NodalUtil(degree, 3), m_eta(3)
-{
-    m_numPoints = r.num_elements();
-    m_xi[0] = r;
-    m_xi[1] = s;
-    m_xi[2] = t;
-
-    for (int i = 0; i <= m_degree; ++i)
-    {
-        for (int j = 0; j <= m_degree - i; ++j)
-        {
-            for (int k = 0; k <= m_degree - i - j; ++k)
-            {
-                m_ordering.push_back(Mode(i, j, k));
-            }
-        }
-    }
-
-    // Calculate collapsed coordinates from r/s values
-    m_eta[0] = Array<OneD, NekDouble>(m_numPoints);
-    m_eta[1] = Array<OneD, NekDouble>(m_numPoints);
-    m_eta[2] = Array<OneD, NekDouble>(m_numPoints);
-
-    for (int i = 0; i < m_numPoints; ++i)
-    {
-        if (fabs(m_xi[2][i] - 1.0) < NekConstants::kNekZeroTol)
-        {
-            // Very top point of the tetrahedron
-            m_eta[0][i] = -1.0;
-            m_eta[1][i] = -1.0;
             m_eta[2][i] = m_xi[2][i];
         }
-        else
-        {
-            if (fabs(m_xi[1][i] - 1.0) <  NekConstants::kNekZeroTol)
-            {
-                // Distant diagonal edge shared by all eta_x coordinate planes:
-                // the xi_y == -xi_z line
-                m_eta[0][i] = -1.0;
-            }
-            else if (fabs(m_xi[1][i] + m_xi[2][i]) < NekConstants::kNekZeroTol)
-            {
-                m_eta[0][i] = -1.0;
-            }
-            else
-            {
-                m_eta[0][i] = 2.0 * (1.0 + m_xi[0][i]) /
-                    (-m_xi[1][i] - m_xi[2][i]) - 1.0;
-            }
-            m_eta[1][i] = 2.0 * (1.0 + m_xi[1][i]) / (1.0 - m_xi[2][i]) - 1.0;
->>>>>>> f238a4b9
-            m_eta[2][i] = m_xi[2][i];
-        }
-    }
-}
-
-/**
-<<<<<<< HEAD
+    }
+}
+
+/**
  * @brief Return the value of the modal functions for the prismatic element at
  * the nodal points #m_xi for a given mode.
  *
@@ -1096,29 +707,15 @@
  *
  * \f[ \psi_{m(ijk)} = \sqrt{2} P^{(0,0)}_i(\xi_1) P_j^{(0,0)}(\xi_2)
  * P_k^{(2i+1,0)}(\xi_3) (1-\xi_3)^i \f]
-=======
- * @brief Return the value of the modal functions for the tetrahedral element at
- * the nodal points #m_xi for a given mode.
- *
- * In a tetrahedron, we use the orthogonal basis
- *
- * \f[ \psi_{m(ijk)} = \sqrt{8} P^{(0,0)}_i(\xi_1) P_j^{(2i+1,0)}(\xi_2)
- * P_k^{(2i+2j+2,0)}(\xi_3) (1-\xi_2)^i (1-\xi_3)^{i+j} \f]
->>>>>>> f238a4b9
  *
  * where \f$ m(ijk) \f$ is the mapping defined in #m_ordering and \f$
  * J_n^{(\alpha,\beta)}(z) \f$ denotes the standard Jacobi polynomial.
  *
  * @param mode  The mode of the orthogonal basis to evaluate.
-<<<<<<< HEAD
+ *
+ * @return Vector containing orthogonal basis evaluated at the points #m_xi.
  */
 NekVector<NekDouble> NodalUtilPrism::v_OrthoBasis(const int mode)
-=======
- *
- * @return Vector containing orthogonal basis evaluated at the points #m_xi.
- */
-NekVector<NekDouble> NodalUtilTetrahedron::v_OrthoBasis(const int mode)
->>>>>>> f238a4b9
 {
     std::vector<NekDouble> jacA(m_numPoints), jacB(m_numPoints);
     std::vector<NekDouble> jacC(m_numPoints);
@@ -1130,7 +727,6 @@
     Polylib::jacobfd(
         m_numPoints, &m_eta[0][0], &jacA[0], NULL, I, 0.0, 0.0);
     Polylib::jacobfd(
-<<<<<<< HEAD
         m_numPoints, &m_eta[1][0], &jacB[0], NULL, J, 0.0, 0.0);
     Polylib::jacobfd(
         m_numPoints, &m_eta[2][0], &jacC[0], NULL, K, 2.0 * I + 1.0, 0.0);
@@ -1156,6 +752,10 @@
  * pg 152.
  *
  * @param mode  The mode of the orthogonal basis to evaluate.
+ * @param dir   Coordinate direction in which to evaluate the derivative.
+ *
+ * @return Vector containing the derivative of the orthogonal basis evaluated at
+ *         the points #m_xi.
  */
 NekVector<NekDouble> NodalUtilPrism::v_OrthoBasisDeriv(
     const int dir, const int mode)
@@ -1228,18 +828,11 @@
     return ret;
 }
 
-
-/**
- * @brief Construct the nodal utility class for a quad.
- *
- * The constructor of this class sets up two member variables used in the
- * evaluation of the orthogonal basis:
- *
- * - NodalUtilquad::m_eta is used to construct the collapsed coordinate
- *   locations of the nodal points \f$ (\eta_1, \eta_2) \f$ inside the square
- *   \f$[-1,1]^2\f$ on which the orthogonal basis functions are defined.
- * - NodalUtilQuad::m_ordering constructs a mapping which is easier because its
- * 	 a quad
+/**
+ * @brief Construct the nodal utility class for a quadrilateral.
+ *
+ * The constructor of this class sets up the #m_ordering member variable used in
+ * the evaluation of the orthogonal basis.
  *
  * @param degree  Polynomial order of this nodal quad.
  * @param r       \f$ \xi_1 \f$-coordinates of nodal points in the standard
@@ -1250,7 +843,7 @@
 NodalUtilQuad::NodalUtilQuad(int                    degree,
                              Array<OneD, NekDouble> r,
                              Array<OneD, NekDouble> s)
-    : NodalUtil(degree, 2), m_eta(2)
+    : NodalUtil(degree, 2)
 {
     // Set up parent variables.
     m_numPoints = r.num_elements();
@@ -1267,16 +860,6 @@
             m_ordering.push_back(std::make_pair(i,j));
         }
     }
-
-    // Calculate collapsed coordinates from r/s values
-    m_eta[0] = Array<OneD, NekDouble>(m_numPoints);
-    m_eta[1] = Array<OneD, NekDouble>(m_numPoints);
-
-    for (int i = 0; i < m_numPoints; ++i)
-    {
-        m_eta[0][i] = m_xi[0][i];
-        m_eta[1][i] = m_xi[1][i];
-    }
 }
 
 /**
@@ -1286,7 +869,7 @@
  * In a quad, we use the orthogonal basis
  *
  * \f[
- * \psi_{m(ij)} = \sqrt{2} P^{(0,0)}_i(\xi_1) P_j^{(0,0)}
+ * \psi_{m(ij)} = P^{(0,0)}_i(\xi_1) P_j^{(0,0)}(\xi_2)
  * \f]
  *
  *
@@ -1299,9 +882,9 @@
 
     // Calculate Jacobi polynomials
     Polylib::jacobfd(
-        m_numPoints, &m_eta[0][0], &jacobi_i[0], NULL, modes.first, 0.0, 0.0);
-    Polylib::jacobfd(
-        m_numPoints, &m_eta[1][0], &jacobi_j[0], NULL, modes.second, 0.0, 0.0);
+        m_numPoints, &m_xi[0][0], &jacobi_i[0], NULL, modes.first, 0.0, 0.0);
+    Polylib::jacobfd(
+        m_numPoints, &m_xi[1][0], &jacobi_j[0], NULL, modes.second, 0.0, 0.0);
 
     NekVector<NekDouble> ret(m_numPoints);
 
@@ -1316,10 +899,6 @@
 /**
  * @brief Return the value of the derivative of the modal functions for the
  * triangular element at the nodal points #m_xi for a given mode.
- *
- * Note that this routine must use the chain rule combined with the collapsed
- * coordinate derivatives as described in Sherwin & Karniadakis (2nd edition),
- * pg 150.
  *
  * @param mode  The mode of the orthogonal basis to evaluate.
  */
@@ -1334,17 +913,17 @@
     // jacobfd and jacobd since jacobfd is only valid for derivatives in the
     // open interval (-1,1).
     Polylib::jacobfd(
-        m_numPoints, &m_eta[0][0], &jacobi_i[0], NULL, modes.first, 0.0, 0.0);
-    Polylib::jacobfd(
-        m_numPoints, &m_eta[1][0], &jacobi_j[0], NULL, modes.second, 0.0, 0.0);
-    Polylib::jacobd(
-        m_numPoints, &m_eta[0][0], &jacobi_di[0], modes.first, 0.0, 0.0);
-    Polylib::jacobd(
-        m_numPoints, &m_eta[1][0], &jacobi_dj[0], modes.second, 0.0, 0.0);
+        m_numPoints, &m_xi[0][0], &jacobi_i[0], NULL, modes.first, 0.0, 0.0);
+    Polylib::jacobfd(
+        m_numPoints, &m_xi[1][0], &jacobi_j[0], NULL, modes.second, 0.0, 0.0);
+    Polylib::jacobd(
+        m_numPoints, &m_xi[0][0], &jacobi_di[0], modes.first, 0.0, 0.0);
+    Polylib::jacobd(
+        m_numPoints, &m_xi[1][0], &jacobi_dj[0], modes.second, 0.0, 0.0);
 
     NekVector<NekDouble> ret(m_numPoints);
 
-    if(dir==0)
+    if (dir == 0)
     {
         for (int i = 0; i < m_numPoints; ++i)
         {
@@ -1361,181 +940,15 @@
 
     return ret;
 }
-=======
-        m_numPoints, &m_eta[1][0], &jacB[0], NULL, J, 2.0 * I + 1.0, 0.0);
-    Polylib::jacobfd(
-        m_numPoints, &m_eta[2][0], &jacC[0], NULL, K, 2.0 * (I+J) + 2.0, 0.0);
-
-    NekVector<NekDouble> ret(m_numPoints);
-    NekDouble sqrt8 = sqrt(8.0);
-
-    for (int i = 0; i < m_numPoints; ++i)
-    {
-        ret[i] = sqrt8 * jacA[i] * jacB[i] * jacC[i] *
-            pow(1.0 - m_eta[1][i], I) * pow(1.0 - m_eta[2][i], I + J);
-    }
-
-    return ret;
-}
-
-/**
- * @brief Return the value of the derivative of the modal functions for the
- * tetrahedral element at the nodal points #m_xi for a given mode.
- *
- * Note that this routine must use the chain rule combined with the collapsed
- * coordinate derivatives as described in Sherwin & Karniadakis (2nd edition),
- * pg 152.
- *
- * @param dir   Coordinate direction in which to evaluate the derivative.
- * @param mode  The mode of the orthogonal basis to evaluate.
- *
- * @return Vector containing the derivative of the orthogonal basis evaluated at
- *         the points #m_xi.
- */
-NekVector<NekDouble> NodalUtilTetrahedron::v_OrthoBasisDeriv(
-    const int dir, const int mode)
-{
-    std::vector<NekDouble> jacA(m_numPoints), jacB(m_numPoints);
-    std::vector<NekDouble> jacC(m_numPoints);
-    std::vector<NekDouble> jacDerivA(m_numPoints), jacDerivB(m_numPoints);
-    std::vector<NekDouble> jacDerivC(m_numPoints);
-    Mode modes = m_ordering[mode];
-
-    const int I = modes.get<0>(), J = modes.get<1>(), K = modes.get<2>();
-
-    // Calculate Jacobi polynomials
-    Polylib::jacobfd(
-        m_numPoints, &m_eta[0][0], &jacA[0], NULL, I, 0.0, 0.0);
-    Polylib::jacobfd(
-        m_numPoints, &m_eta[1][0], &jacB[0], NULL, J, 2.0 * I + 1.0, 0.0);
-    Polylib::jacobfd(
-        m_numPoints, &m_eta[2][0], &jacC[0], NULL, K, 2.0 * (I+J) + 2.0, 0.0);
-    Polylib::jacobd(
-        m_numPoints, &m_eta[0][0], &jacDerivA[0], I, 0.0, 0.0);
-    Polylib::jacobd(
-        m_numPoints, &m_eta[1][0], &jacDerivB[0], J, 2.0 * I + 1.0, 0.0);
-    Polylib::jacobd(
-        m_numPoints, &m_eta[2][0], &jacDerivC[0], K, 2.0 * (I+J) + 2.0, 0.0);
-
-    NekVector<NekDouble> ret(m_numPoints);
-    NekDouble sqrt8 = sqrt(8.0);
-
-    // Always compute x-derivative since this term appears in the latter two
-    // terms.
-    for (int i = 0; i < m_numPoints; ++i)
-    {
-        ret[i] = 4.0 * sqrt8 * jacDerivA[i] * jacB[i] * jacC[i];
-
-        if (I > 0)
-        {
-            ret[i] *= pow(1 - m_eta[1][i], I - 1);
-        }
-
-        if (I + J > 0)
-        {
-            ret[i] *= pow(1 - m_eta[2][i], I + J - 1);
-        }
-    }
-
-    if (dir >= 1)
-    {
-        // Multiply by (1+a)/2
-        NekVector<NekDouble> tmp(m_numPoints);
-
-        for (int i = 0; i < m_numPoints; ++i)
-        {
-            ret[i] *= 0.5 * (m_eta[0][i] + 1.0);
-
-            tmp[i] = 2.0 * sqrt8 * jacA[i] * jacC[i];
-            if (I + J > 0)
-            {
-                tmp[i] *= pow(1.0 - m_eta[2][i], I + J - 1);
-            }
-
-            NekDouble tmp2 = jacDerivB[i] * pow(1.0 - m_eta[1][i], I);
-            if (I > 0)
-            {
-                tmp2 -= I * jacB[i] * pow(1.0 - m_eta[1][i], I - 1);
-            }
-
-            tmp[i] *= tmp2;
-        }
-
-        if (dir == 1)
-        {
-            ret += tmp;
-            return ret;
-        }
-
-        for (int i = 0; i < m_numPoints; ++i)
-        {
-            ret[i] += 0.5 * (1.0 + m_eta[1][i]) * tmp[i];
-
-            NekDouble tmp2 = jacDerivC[i] * pow(1.0 - m_eta[2][i], I + J);
-            if (I + J > 0)
-            {
-                tmp2 -= jacC[i] * (I + J) * pow(1.0 - m_eta[2][i], I + J - 1);
-            }
-
-            ret[i] += sqrt8 * jacA[i] * jacB[i] * pow(1.0 - m_eta[1][i], I) *
-                tmp2;
-        }
-    }
->>>>>>> f238a4b9
-
-    return ret;
-}
-
-/**
- * @brief Construct the nodal utility class for a prism.
- *
- * The constructor of this class sets up two member variables used in the
- * evaluation of the orthogonal basis:
- *
- * - NodalUtilPrism::m_eta is used to construct the collapsed coordinate
- *   locations of the nodal points \f$ (\eta_1, \eta_2, \eta_3) \f$ inside the
- *   cube \f$[-1,1]^3\f$ on which the orthogonal basis functions are defined.
- * - NodalUtilPrism::m_ordering constructs a mapping from the index set
- *   \f$ I = \{ (i,j,k)\ |\ 0\leq i,j,k \leq P, i+k \leq P \}\f$ to an ordering
- *   \f$ 0 \leq m(ijk) \leq (P+1)(P+1)(P+2)/2 \f$ that defines the monomials \f$
- *   \xi_1^i \xi_2^j \xi_3^k \f$ that span the prismatic space. This is then
- *   used to calculate which \f$ (i,j,k) \f$ triple (represented as a boost
- *   tuple) corresponding to a column of the Vandermonde matrix when calculating
- *   the orthogonal polynomials.
- *
- * @param degree  Polynomial order of this nodal tetrahedron
- * @param r       \f$ \xi_1 \f$-coordinates of nodal points in the standard
- *                element.
- * @param s       \f$ \xi_2 \f$-coordinates of nodal points in the standard
- *                element.
- * @param t       \f$ \xi_3 \f$-coordinates of nodal points in the standard
- *                element.
- */
-NodalUtilPrism::NodalUtilPrism(int                    degree,
-                               Array<OneD, NekDouble> r,
-                               Array<OneD, NekDouble> s,
-                               Array<OneD, NekDouble> t)
-    : NodalUtil(degree, 3), m_eta(3)
-{
-    m_numPoints = r.num_elements();
-    m_xi[0] = r;
-    m_xi[1] = s;
-    m_xi[2] = t;
-
-<<<<<<< HEAD
-/**
- * @brief Construct the nodal utility class for a hex.
- *
- * The constructor of this class sets up two member variables used in the
- * evaluation of the orthogonal basis:
- *
- * - NodalUtilquad::m_eta is used to construct the collapsed coordinate
- *   locations of the nodal points \f$ (\eta_1, \eta_2) \f$ inside the square
- *   \f$[-1,1]^2\f$ on which the orthogonal basis functions are defined.
- * - NodalUtilQuad::m_ordering constructs a mapping which is easier because its
- * 	 a quad
- *
- * @param degree  Polynomial order of this nodal quad.
+
+
+/**
+ * @brief Construct the nodal utility class for a hexahedron.
+ *
+ * The constructor of this class sets up the #m_ordering member variable used in
+ * the evaluation of the orthogonal basis.
+ *
+ * @param degree  Polynomial order of this nodal hexahedron.
  * @param r       \f$ \xi_1 \f$-coordinates of nodal points in the standard
  *                element.
  * @param s       \f$ \xi_2 \f$-coordinates of nodal points in the standard
@@ -1545,7 +958,7 @@
                            Array<OneD, NekDouble> r,
                            Array<OneD, NekDouble> s,
                            Array<OneD, NekDouble> t)
-    : NodalUtil(degree, 3), m_eta(3)
+    : NodalUtil(degree, 3)
 {
     // Set up parent variables.
     m_numPoints = r.num_elements();
@@ -1556,8 +969,6 @@
     // Construct a mapping (i,j) -> m from the triangular tensor product space
     // (i,j) to a single ordering m.
     //
-=======
->>>>>>> f238a4b9
     for (int i = 0; i <= m_degree; ++i)
     {
         for (int j = 0; j <= m_degree; ++j)
@@ -1567,19 +978,6 @@
                 m_ordering.push_back(Mode(i, j, k));
             }
         }
-    }
-
-    // Calculate collapsed coordinates from r/s values
-    m_eta[0] = Array<OneD, NekDouble>(m_numPoints);
-    m_eta[1] = Array<OneD, NekDouble>(m_numPoints);
-    m_eta[2] = Array<OneD, NekDouble>(m_numPoints);
-
-    for (int i = 0; i < m_numPoints; ++i)
-    {
-<<<<<<< HEAD
-        m_eta[0][i] = m_xi[0][i];
-        m_eta[1][i] = m_xi[1][i];
-        m_eta[2][i] = m_xi[2][i];
     }
 }
 
@@ -1590,149 +988,67 @@
  * In a quad, we use the orthogonal basis
  *
  * \f[
- * \psi_{m(ij)} = \sqrt{2} P^{(0,0)}_i(\xi_1) P_j^{(0,0)}
+ * \psi_{m(ijk)} = P^{(0,0)}_i(\xi_1) P_j^{(0,0)}(\xi_2) P_k^{(0,0)}(\xi_3)
  * \f]
  *
- *
  * @param mode  The mode of the orthogonal basis to evaluate.
  */
 NekVector<NekDouble> NodalUtilHex::v_OrthoBasis(const int mode)
 {
-    std::vector<NekDouble> jacobi_i(m_numPoints), jacobi_j(m_numPoints), jacobi_k(m_numPoints);
+    std::vector<NekDouble> jacobi_i(m_numPoints), jacobi_j(m_numPoints);
+    std::vector<NekDouble> jacobi_k(m_numPoints);
     Mode modes = m_ordering[mode];
 
     const int I = modes.get<0>(), J = modes.get<1>(), K = modes.get<2>();
 
     // Calculate Jacobi polynomials
     Polylib::jacobfd(
-        m_numPoints, &m_eta[0][0], &jacobi_i[0], NULL, I, 0.0, 0.0);
-    Polylib::jacobfd(
-        m_numPoints, &m_eta[1][0], &jacobi_j[0], NULL, J, 0.0, 0.0);
-    Polylib::jacobfd(
-        m_numPoints, &m_eta[2][0], &jacobi_k[0], NULL, K, 0.0, 0.0);
+        m_numPoints, &m_xi[0][0], &jacobi_i[0], NULL, I, 0.0, 0.0);
+    Polylib::jacobfd(
+        m_numPoints, &m_xi[1][0], &jacobi_j[0], NULL, J, 0.0, 0.0);
+    Polylib::jacobfd(
+        m_numPoints, &m_xi[2][0], &jacobi_k[0], NULL, K, 0.0, 0.0);
 
     NekVector<NekDouble> ret(m_numPoints);
 
     for (int i = 0; i < m_numPoints; ++i)
     {
         ret[i] = jacobi_i[i] * jacobi_j[i] * jacobi_k[i];
-=======
-        if (fabs(m_xi[2][i] - 1.0) < NekConstants::kNekZeroTol)
-        {
-            // Very top point of the prism
-            m_eta[0][i] = -1.0;
-            m_eta[1][i] = m_xi[1][i];
-            m_eta[2][i] = 1.0;
-        }
-        else
-        {
-            // Third basis function collapsed to "pr" direction instead of "qr"
-            // direction
-            m_eta[0][i] = 2.0*(1.0 + m_xi[0][i])/(1.0 - m_xi[2][i]) - 1.0;
-            m_eta[1][i] = m_xi[1][i];
-            m_eta[2][i] = m_xi[2][i];
-        }
-    }
-}
-
-/**
- * @brief Return the value of the modal functions for the prismatic element at
- * the nodal points #m_xi for a given mode.
- *
- * In a prism, we use the orthogonal basis
- *
- * \f[ \psi_{m(ijk)} = \sqrt{2} P^{(0,0)}_i(\xi_1) P_j^{(0,0)}(\xi_2)
- * P_k^{(2i+1,0)}(\xi_3) (1-\xi_3)^i \f]
- *
- * where \f$ m(ijk) \f$ is the mapping defined in #m_ordering and \f$
- * J_n^{(\alpha,\beta)}(z) \f$ denotes the standard Jacobi polynomial.
- *
- * @param mode  The mode of the orthogonal basis to evaluate.
- *
- * @return Vector containing orthogonal basis evaluated at the points #m_xi.
- */
-NekVector<NekDouble> NodalUtilPrism::v_OrthoBasis(const int mode)
-{
-    std::vector<NekDouble> jacA(m_numPoints), jacB(m_numPoints);
-    std::vector<NekDouble> jacC(m_numPoints);
-    Mode modes = m_ordering[mode];
-
-    const int I = modes.get<0>(), J = modes.get<1>(), K = modes.get<2>();
-
-    // Calculate Jacobi polynomials
-    Polylib::jacobfd(
-        m_numPoints, &m_eta[0][0], &jacA[0], NULL, I, 0.0, 0.0);
-    Polylib::jacobfd(
-        m_numPoints, &m_eta[1][0], &jacB[0], NULL, J, 0.0, 0.0);
-    Polylib::jacobfd(
-        m_numPoints, &m_eta[2][0], &jacC[0], NULL, K, 2.0 * I + 1.0, 0.0);
-
-    NekVector<NekDouble> ret(m_numPoints);
-    NekDouble sqrt2 = sqrt(2.0);
-
-    for (int i = 0; i < m_numPoints; ++i)
-    {
-        ret[i] = sqrt2 * jacA[i] * jacB[i] * jacC[i] *
-            pow(1.0 - m_eta[2][i], I);
->>>>>>> f238a4b9
     }
 
     return ret;
 }
 
-<<<<<<< HEAD
 NekVector<NekDouble> NodalUtilHex::v_OrthoBasisDeriv(
     const int dir, const int mode)
 {
-    std::vector<NekDouble> jacobi_i(m_numPoints), jacobi_j(m_numPoints), jacobi_k(m_numPoints);
-    std::vector<NekDouble> jacobi_di(m_numPoints), jacobi_dj(m_numPoints), jacobi_dk(m_numPoints);
-=======
-/**
- * @brief Return the value of the derivative of the modal functions for the
- * prismatic element at the nodal points #m_xi for a given mode.
- *
- * Note that this routine must use the chain rule combined with the collapsed
- * coordinate derivatives as described in Sherwin & Karniadakis (2nd edition),
- * pg 152.
- *
- * @param mode  The mode of the orthogonal basis to evaluate.
- * @param dir   Coordinate direction in which to evaluate the derivative.
- *
- * @return Vector containing the derivative of the orthogonal basis evaluated at
- *         the points #m_xi.
- */
-NekVector<NekDouble> NodalUtilPrism::v_OrthoBasisDeriv(
-    const int dir, const int mode)
-{
-    std::vector<NekDouble> jacA(m_numPoints), jacB(m_numPoints);
-    std::vector<NekDouble> jacC(m_numPoints);
-    std::vector<NekDouble> jacDerivA(m_numPoints), jacDerivB(m_numPoints);
-    std::vector<NekDouble> jacDerivC(m_numPoints);
->>>>>>> f238a4b9
+    std::vector<NekDouble> jacobi_i(m_numPoints), jacobi_j(m_numPoints);
+    std::vector<NekDouble> jacobi_k(m_numPoints);
+    std::vector<NekDouble> jacobi_di(m_numPoints), jacobi_dj(m_numPoints);
+    std::vector<NekDouble> jacobi_dk(m_numPoints);
     Mode modes = m_ordering[mode];
 
     const int I = modes.get<0>(), J = modes.get<1>(), K = modes.get<2>();
 
-<<<<<<< HEAD
     // Calculate Jacobi polynomials and their derivatives. Note that we use both
     // jacobfd and jacobd since jacobfd is only valid for derivatives in the
     // open interval (-1,1).
     Polylib::jacobfd(
-        m_numPoints, &m_eta[0][0], &jacobi_i[0], NULL, I, 0.0, 0.0);
-    Polylib::jacobfd(
-        m_numPoints, &m_eta[1][0], &jacobi_j[0], NULL, J, 0.0, 0.0);
-    Polylib::jacobfd(
-        m_numPoints, &m_eta[2][0], &jacobi_k[0], NULL, K, 0.0, 0.0);
-    Polylib::jacobd(
-        m_numPoints, &m_eta[0][0], &jacobi_di[0], I, 0.0, 0.0);
-    Polylib::jacobd(
-        m_numPoints, &m_eta[1][0], &jacobi_dj[0], J, 0.0, 0.0);
-    Polylib::jacobd(
-        m_numPoints, &m_eta[2][0], &jacobi_dk[0], K, 0.0, 0.0);
+        m_numPoints, &m_xi[0][0], &jacobi_i[0], NULL, I, 0.0, 0.0);
+    Polylib::jacobfd(
+        m_numPoints, &m_xi[1][0], &jacobi_j[0], NULL, J, 0.0, 0.0);
+    Polylib::jacobfd(
+        m_numPoints, &m_xi[2][0], &jacobi_k[0], NULL, K, 0.0, 0.0);
+    Polylib::jacobd(
+        m_numPoints, &m_xi[0][0], &jacobi_di[0], I, 0.0, 0.0);
+    Polylib::jacobd(
+        m_numPoints, &m_xi[1][0], &jacobi_dj[0], J, 0.0, 0.0);
+    Polylib::jacobd(
+        m_numPoints, &m_xi[2][0], &jacobi_dk[0], K, 0.0, 0.0);
 
     NekVector<NekDouble> ret(m_numPoints);
 
-    if(dir==0)
+    if (dir == 0)
     {
         for (int i = 0; i < m_numPoints; ++i)
         {
@@ -1744,71 +1060,11 @@
         for (int i = 0; i < m_numPoints; ++i)
         {
             ret[i] = jacobi_i[i] * jacobi_dj[i] * jacobi_dk[i];
-=======
-    // Calculate Jacobi polynomials
-    Polylib::jacobfd(
-        m_numPoints, &m_eta[0][0], &jacA[0], NULL, I, 0.0, 0.0);
-    Polylib::jacobfd(
-        m_numPoints, &m_eta[1][0], &jacB[0], NULL, J, 0.0, 0.0);
-    Polylib::jacobfd(
-        m_numPoints, &m_eta[2][0], &jacC[0], NULL, K, 2.0 * I + 1.0, 0.0);
-    Polylib::jacobd(
-        m_numPoints, &m_eta[0][0], &jacDerivA[0], I, 0.0, 0.0);
-    Polylib::jacobd(
-        m_numPoints, &m_eta[1][0], &jacDerivB[0], J, 0.0, 0.0);
-    Polylib::jacobd(
-        m_numPoints, &m_eta[2][0], &jacDerivC[0], K, 2.0 * I + 1.0, 0.0);
-
-    NekVector<NekDouble> ret(m_numPoints);
-    NekDouble sqrt2 = sqrt(2.0);
-
-    if (dir == 1)
-    {
-        for (int i = 0; i < m_numPoints; ++i)
-        {
-            ret[i] = sqrt2 * jacA[i] * jacDerivB[i] * jacC[i] *
-                pow(1.0 - m_eta[2][i], I);
-        }
-    }
-    else
-    {
-        for (int i = 0; i < m_numPoints; ++i)
-        {
-            ret[i] = 2.0 * sqrt2 * jacDerivA[i] * jacB[i] * jacC[i];
-
-            if (I > 0)
-            {
-                ret[i] *= pow(1.0 - m_eta[2][i], I - 1);
-            }
-        }
-
-        if (dir == 0)
-        {
-            return ret;
-        }
-
-        for (int i = 0; i < m_numPoints; ++i)
-        {
-            ret[i] *= 0.5 * (1.0 + m_eta[0][i]);
-
-            NekDouble tmp = jacDerivC[i] * pow(1.0 - m_eta[2][i], I);
-
-            if (I > 0)
-            {
-                tmp -= jacC[i] * I * pow(1.0 - m_eta[2][i], I - 1);
-            }
-
-            ret[i] += sqrt2 * jacA[i] * jacB[i] * tmp;
->>>>>>> f238a4b9
         }
     }
 
     return ret;
 }
 
-<<<<<<< HEAD
-=======
-}
->>>>>>> f238a4b9
-}
-}+}
+}
