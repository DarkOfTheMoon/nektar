////////////////////////////////////////////////////////////////////////////////
//
//  File: TriGeom.cpp
//
//  For more information, please see: http://www.nektar.info/
//
//  The MIT License
//
//  Copyright (c) 2006 Division of Applied Mathematics, Brown University (USA),
//  Department of Aeronautics, Imperial College London (UK), and Scientific
//  Computing and Imaging Institute, University of Utah (USA).
//
//  License for the specific language governing rights and limitations under
//  Permission is hereby granted, free of charge, to any person obtaining a
//  copy of this software and associated documentation files (the "Software"),
//  to deal in the Software without restriction, including without limitation
//  the rights to use, copy, modify, merge, publish, distribute, sublicense,
//  and/or sell copies of the Software, and to permit persons to whom the
//  Software is furnished to do so, subject to the following conditions:
//
//  The above copyright notice and this permission notice shall be included
//  in all copies or substantial portions of the Software.
//
//  THE SOFTWARE IS PROVIDED "AS IS", WITHOUT WARRANTY OF ANY KIND, EXPRESS
//  OR IMPLIED, INCLUDING BUT NOT LIMITED TO THE WARRANTIES OF MERCHANTABILITY,
//  FITNESS FOR A PARTICULAR PURPOSE AND NONINFRINGEMENT. IN NO EVENT SHALL
//  THE AUTHORS OR COPYRIGHT HOLDERS BE LIABLE FOR ANY CLAIM, DAMAGES OR OTHER
//  LIABILITY, WHETHER IN AN ACTION OF CONTRACT, TORT OR OTHERWISE, ARISING
//  FROM, OUT OF OR IN CONNECTION WITH THE SOFTWARE OR THE USE OR OTHER
//  DEALINGS IN THE SOFTWARE.
//
//  Description:
//
//
////////////////////////////////////////////////////////////////////////////////

#include <SpatialDomains/TriGeom.h>
#include <StdRegions/StdNodalTriExp.h>
#include <LibUtilities/Foundations/ManagerAccess.h>
#include <LibUtilities/Foundations/Interp.h>

#include <SpatialDomains/SegGeom.h>
#include <SpatialDomains/GeomFactors.h>


namespace Nektar
{
    namespace SpatialDomains
    {
        /**
         *
         */
        TriGeom::TriGeom()
        {
            m_shapeType = LibUtilities::eTriangle;
        }

        /**
         *
         */
        TriGeom::TriGeom(int id, const int coordim):
                                   Geometry2D(coordim), m_fid(id)
        {
            m_globalID = m_fid;
            SetUpXmap();
            SetUpCoeffs(m_xmap->GetNcoeffs());
        }

        /**
         *
         */
        TriGeom::TriGeom(const int id,
                const PointGeomSharedPtr verts[],
                const SegGeomSharedPtr edges[],
                const StdRegions::Orientation eorient[],
				const bool cylindrical):
                Geometry2D(verts[0]->GetCoordim()),
                m_fid(id)
        {
            m_globalID = m_fid;
            m_shapeType = LibUtilities::eTriangle;
			m_cylindrical=cylindrical;

            /// Copy the vert shared pointers.
            m_verts.insert(m_verts.begin(), verts, verts+TriGeom::kNverts);

            /// Copy the edge shared pointers.
            m_edges.insert(m_edges.begin(), edges, edges+TriGeom::kNedges);

            for (int j=0; j<kNedges; ++j)
            {
                m_eorient[j] = eorient[j];
            }

            m_coordim = verts[0]->GetCoordim();
            ASSERTL0(m_coordim > 1,
                    "Cannot call function with dim == 1");

            SetUpXmap();
            SetUpCoeffs(m_xmap->GetNcoeffs());
        }


        /**
         *
         */
        TriGeom::TriGeom(const int id, const SegGeomSharedPtr edges[],
                const StdRegions::Orientation eorient[],
				const bool cylindrical):
                Geometry2D(edges[0]->GetVertex(0)->GetCoordim()),
                m_fid(id)
        {
            m_globalID = m_fid;
            m_shapeType = LibUtilities::eTriangle;
			m_cylindrical=cylindrical;

            /// Copy the edge shared pointers.
            m_edges.insert(m_edges.begin(), edges, edges+TriGeom::kNedges);

            for(int j=0; j <kNedges; ++j)
            {
                if(eorient[j] == StdRegions::eForwards)
                {
                    m_verts.push_back(edges[j]->GetVertex(0));
                }
                else
                {
                    m_verts.push_back(edges[j]->GetVertex(1));
                }
            }

            for (int j=0; j<kNedges; ++j)
            {
                m_eorient[j] = eorient[j];
            }

            m_coordim = edges[0]->GetVertex(0)->GetCoordim();
            ASSERTL0(m_coordim > 1,"Cannot call function with dim == 1");

            SetUpXmap();
            SetUpCoeffs(m_xmap->GetNcoeffs());
        }


        /**
         *
         */
<<<<<<< HEAD
        TriGeom::TriGeom(const int id,
                const SegGeomSharedPtr edges[],
                const StdRegions::Orientation eorient[],
                const CurveSharedPtr &curve,
				const bool cylindrical):
                Geometry2D(edges[0]->GetVertex(0)->GetCoordim()),
                m_fid(id)
=======
        TriGeom::TriGeom(
            const int                      id,
            const SegGeomSharedPtr         edges[],
            const StdRegions::Orientation  eorient[],
            const CurveSharedPtr          &curve)
            : Geometry2D(edges[0]->GetVertex(0)->GetCoordim()),
              m_fid(id),
              m_curve(curve)
>>>>>>> 3f4003e8
        {
            m_globalID = m_fid;
            m_shapeType =  LibUtilities::eTriangle;
			m_cylindrical=cylindrical;

            /// Copy the edge shared pointers.
            m_edges.insert(m_edges.begin(), edges, edges+TriGeom::kNedges);

            for(int j=0; j <kNedges; ++j)
            {
                if(eorient[j] == StdRegions::eForwards)
                {
                    m_verts.push_back(edges[j]->GetVertex(0));
                }
                else
                {
                    m_verts.push_back(edges[j]->GetVertex(1));
                }
            }

            for (int j=0; j<kNedges; ++j)
            {
                m_eorient[j] = eorient[j];
            }

            m_coordim = edges[0]->GetVertex(0)->GetCoordim();
            ASSERTL0(m_coordim > 1,"Cannot call function with dim == 1");

            SetUpXmap();
            SetUpCoeffs(m_xmap->GetNcoeffs());
        }

        /**
         *
         */
        TriGeom::TriGeom(const TriGeom &in)
        {
            // From Geomtry
            m_shapeType = in.m_shapeType;

            // From TriFaceComponent
            m_fid = in.m_fid;
            m_globalID = m_fid;
            m_ownVerts = in.m_ownVerts;
            std::list<CompToElmt>::const_iterator def;
            for(def = in.m_elmtMap.begin(); def != in.m_elmtMap.end(); def++)
            {
                m_elmtMap.push_back(*def);
            }

            // From TriGeom
            m_verts = in.m_verts;
            m_edges = in.m_edges;
            for (int i = 0; i < kNedges; i++)
            {
                m_eorient[i] = in.m_eorient[i];
            }
            m_ownData = in.m_ownData;
        }


        /**
         *
         */
        TriGeom::~TriGeom()
        {
        }


        /**
         * Given local collapsed coordinate Lcoord return the value of physical
         * coordinate in direction i
         */
        NekDouble TriGeom::GetCoord(const int i,
                const Array<OneD, const NekDouble> &Lcoord)
        {
            ASSERTL1(m_state == ePtsFilled,
                "Geometry is not in physical space");

            Array<OneD, NekDouble> tmp(m_xmap->GetTotPoints());
            m_xmap->BwdTrans(m_coeffs[i], tmp);

            return m_xmap->PhysEvaluate(Lcoord, tmp);
        }

        StdRegions::Orientation TriGeom::GetFaceOrientation(
            const TriGeom &face1,
            const TriGeom &face2)
        {
            return GetFaceOrientation(face1.m_verts, face2.m_verts);
        }

        StdRegions::Orientation TriGeom::GetFaceOrientation(
            const PointGeomVector &face1,
            const PointGeomVector &face2)
        {
            int i, j, vmap[3] = {-1,-1,-1};
            NekDouble x, y, z, x1, y1, z1, cx = 0.0, cy = 0.0, cz = 0.0;
           
            // For periodic faces, we calculate the vector between the centre
            // points of the two faces. (For connected faces this will be
            // zero). We can then use this to determine alignment later in the
            // algorithm.
            for (i = 0; i < 3; ++i)
            {
                cx += (*face2[i])(0) - (*face1[i])(0);
                cy += (*face2[i])(1) - (*face1[i])(1);
                cz += (*face2[i])(2) - (*face1[i])(2);
            }
            cx /= 3;
            cy /= 3;
            cz /= 3;

            // Now construct a mapping which takes us from the vertices of one
            // face to the other. That is, vertex j of face2 corresponds to
            // vertex vmap[j] of face1.
            for (i = 0; i < 3; ++i)
            {
                x = (*face1[i])(0);
                y = (*face1[i])(1);
                z = (*face1[i])(2);
                for (j = 0; j < 3; ++j)
                {
                    x1 = (*face2[j])(0)-cx;
                    y1 = (*face2[j])(1)-cy;
                    z1 = (*face2[j])(2)-cz;
                    if (sqrt((x1-x)*(x1-x)+(y1-y)*(y1-y)+(z1-z)*(z1-z)) < 1e-8)
                    {
                        vmap[j] = i;
                        break;
                    }
                }
            }

            if (vmap[1] == (vmap[0]+1) % 3)
            {
                switch (vmap[0])
                {
                    case 0:
                        return StdRegions::eDir1FwdDir1_Dir2FwdDir2;
                        break;
                    case 1:
                        return StdRegions::eDir1FwdDir2_Dir2BwdDir1;
                        break;
                    case 2:
                        return StdRegions::eDir1BwdDir1_Dir2BwdDir2;
                        break;
                }
            }
            else 
            {
                switch (vmap[0])
                {
                    case 0:
                        return StdRegions::eDir1FwdDir2_Dir2FwdDir1;
                        break;
                    case 1:
                        return StdRegions::eDir1BwdDir1_Dir2FwdDir2;
                        break;
                    case 2:
                        return StdRegions::eDir1BwdDir2_Dir2BwdDir1;
                        break;
                }
            }

            ASSERTL0(false, "Unable to determine triangle orientation");
            return StdRegions::eNoOrientation;
        }
        

        /**
         *
         */
        void TriGeom::v_AddElmtConnected(int gvo_id, int locid)
        {
            CompToElmt ee(gvo_id,locid);
            m_elmtMap.push_back(ee);
        }


        /**
         *
         */
        int  TriGeom::v_NumElmtConnected() const
        {
            return int(m_elmtMap.size());
        }


        /**
         *
         */
        bool TriGeom::v_IsElmtConnected(int gvo_id, int locid) const
        {
            std::list<CompToElmt>::const_iterator def;
            CompToElmt ee(gvo_id,locid);

            def = find(m_elmtMap.begin(),m_elmtMap.end(),ee);

            // Found the element connectivity object in the list
            return (def != m_elmtMap.end());
        }


        /**
         *
         */
        int  TriGeom::v_GetFid() const
        {
            return m_fid;
        }


        /**
         *
         */
        int  TriGeom::v_GetCoordim() const
        {
            return m_coordim;
        }


        /**
         *
         */
        const LibUtilities::BasisSharedPtr TriGeom::v_GetBasis(const int i)
        {
            return m_xmap->GetBasis(i);
        }


        /**
         *
         */
        const LibUtilities::BasisSharedPtr TriGeom::v_GetEdgeBasis(const int i)
        {
            ASSERTL1(i <= 2, "edge is out of range");

            if(i == 0)
            {
                return m_xmap->GetBasis(0);
            }
            else
            {
                return m_xmap->GetBasis(1);
            }
        }


        /**
         *
         */
        NekDouble TriGeom::v_GetCoord(const int i, const Array<OneD,const NekDouble> &Lcoord)
        {
            return GetCoord(i,Lcoord);
        }


        /**
         * Set up GeoFac for this geometry using Coord quadrature distribution
         */
        void TriGeom::v_GenGeomFactors()
        {
            if (m_geomFactorsState != ePtsFilled)
            {
                GeomType Gtype = eRegular;

                TriGeom::v_FillGeom();

                // check to see if expansions are linear
                for(int i = 0; i < m_coordim; ++i)
                {
                    if(m_xmap->GetBasisNumModes(0) != 2 ||
                       m_xmap->GetBasisNumModes(1) != 2)
                    {
                        Gtype = eDeformed;
                    }
                }

                m_geomFactors = MemoryManager<GeomFactors>::AllocateSharedPtr(
                    Gtype, m_coordim, m_xmap, m_coeffs,m_cylindrical);

                m_geomFactorsState = ePtsFilled;
            }
        }

        /**
         *
         */
        void TriGeom::v_SetOwnData()
        {
            m_ownData = true;
        }


        /**
         * Note verts and edges are listed according to anticlockwise
         * convention but points in _coeffs have to be in array format from
         * left to right.
         */
        void TriGeom::v_FillGeom()
        {
            // check to see if geometry structure is already filled
            if(m_state != ePtsFilled)
            {
                int i,j,k;
                int nEdgeCoeffs = m_xmap->GetEdgeNcoeffs(0);

                if (m_curve)
                {
                    int pdim = LibUtilities::PointsManager()[
                        LibUtilities::PointsKey(2, m_curve->m_ptype)]
                        ->GetPointsDim();

                    // Deal with 2D points type separately
                    // (e.g. electrostatic or Fekete points) to 1D tensor
                    // product.
                    if (pdim == 2)
                    {
                        int N = m_curve->m_points.size();
                        int nEdgePts = (
                            -1+(int)sqrt(static_cast<NekDouble>(8*N+1)))/2;

                        ASSERTL0(nEdgePts*(nEdgePts+1)/2 == N,
                                 "NUMPOINTS should be a triangle number for"
                                 " triangle "
                                 + boost::lexical_cast<string>(m_globalID));

                        for (i = 0; i < kNedges; ++i)
                        {
                            ASSERTL0(
                                m_edges[i]->GetXmap()->GetNcoeffs() == nEdgePts,
                                "Number of edge points does not correspond "
                                "to number of face points in triangle "
                                + boost::lexical_cast<string>(m_globalID));
                        }

                        const LibUtilities::PointsKey P0(
                            nEdgePts, LibUtilities::eGaussLobattoLegendre);
                        const LibUtilities::PointsKey P1(
                            nEdgePts, LibUtilities::eGaussRadauMAlpha1Beta0);
                        const LibUtilities::BasisKey  T0(
                            LibUtilities::eOrtho_A, nEdgePts, P0);
                        const LibUtilities::BasisKey  T1(
                            LibUtilities::eOrtho_B, nEdgePts, P1);
                        Array<OneD, NekDouble> phys(
                            max(nEdgePts*nEdgePts, m_xmap->GetTotPoints()));
                        Array<OneD, NekDouble> tmp(nEdgePts*nEdgePts);

                        for(i = 0; i < m_coordim; ++i)
                        {
                            // Create a StdNodalTriExp.
                            StdRegions::StdNodalTriExpSharedPtr t =
                                MemoryManager<StdRegions::StdNodalTriExp>
                                ::AllocateSharedPtr(T0, T1, m_curve->m_ptype);

                            for (j = 0; j < N; ++j)
                            {
                                phys[j] = (m_curve->m_points[j]->GetPtr())[i];
                            }

                            t->BwdTrans(phys, tmp);

                            // Interpolate points to standard region.
                            LibUtilities::Interp2D(
                                P0, P1, tmp,
                                m_xmap->GetBasis(0)->GetPointsKey(),
                                m_xmap->GetBasis(1)->GetPointsKey(),
                                phys);

                            // Forwards transform to get coefficient space.
                            m_xmap->FwdTrans(phys, m_coeffs[i]);
                        }
                    }
                    else if (pdim == 1)
                    {
                        int npts = m_curve->m_points.size();
                        int nEdgePts = (int)sqrt(static_cast<NekDouble>(npts));
                        Array<OneD, NekDouble> tmp (npts);
                        Array<OneD, NekDouble> phys(m_xmap->GetTotPoints());
                        LibUtilities::PointsKey curveKey(
                            nEdgePts, m_curve->m_ptype);

                        // Sanity checks:
                        // - Curved faces should have square number of points;
                        // - Each edge should have sqrt(npts) points.
                        ASSERTL0(nEdgePts * nEdgePts == npts,
                                 "NUMPOINTS should be a square number for"
                                 " triangle "
                                 + boost::lexical_cast<string>(m_globalID));

                        for (i = 0; i < kNedges; ++i)
                        {
                            ASSERTL0(
                                m_edges[i]->GetXmap()->GetNcoeffs() == nEdgePts,
                                "Number of edge points does not correspond to "
                                "number of face points in triangle "
                                + boost::lexical_cast<string>(m_globalID));
                        }

                        for (i = 0; i < m_coordim; ++i)
                        {
                            for (j = 0; j < npts; ++j)
                            {
                                tmp[j] = (m_curve->m_points[j]->GetPtr())[i];
                            }

                            // Interpolate curve points to standard triangle
                            // points.
                            LibUtilities::Interp2D(
                                curveKey, curveKey, tmp,
                                m_xmap->GetBasis(0)->GetPointsKey(),
                                m_xmap->GetBasis(1)->GetPointsKey(),
                                phys);

                            // Forwards transform to get coefficient space.
                            m_xmap->FwdTrans(phys, m_coeffs[i]);
                        }
                    }
                    else
                    {
                        ASSERTL0(false, "Only 1D/2D points distributions "
                                        "supported.");
                    }
                }

                Array<OneD, unsigned int> mapArray (nEdgeCoeffs);
                Array<OneD, int>          signArray(nEdgeCoeffs);

                for(i = 0; i < kNedges; i++)
                {
                    m_edges[i]->FillGeom();
                    m_xmap->GetEdgeToElementMap(i,m_eorient[i],mapArray,signArray);

                    nEdgeCoeffs = m_edges[i]->GetXmap()->GetNcoeffs();

                    for(j = 0 ; j < m_coordim; j++)
                    {
                        for(k = 0; k < nEdgeCoeffs; k++)
                        {
                            m_coeffs[j][mapArray[k]] =
                                signArray[k] * m_edges[i]->GetCoeffs(j)[k];
                        }
                    }
                }

                m_state = ePtsFilled;
            }
        }


        /**
         *
         */
        NekDouble TriGeom::v_GetLocCoords(const Array<OneD,const NekDouble> &coords, 
                                          Array<OneD,NekDouble> &Lcoords)
        {
            NekDouble resid = 0.0;
            TriGeom::v_FillGeom();

            // calculate local coordinate for coord
            if(GetMetricInfo()->GetGtype() == eRegular)
            { 
                NekDouble coords2 = (m_coordim == 3)? coords[2]: 0.0; 
                PointGeom dv1, dv2, norm, orth1, orth2;
                PointGeom xin(m_coordim,0,coords[0],coords[1],coords2);

                // Calculate edge vectors from 0-1 and 0-2 edges. 
                dv1.Sub(*m_verts[1],*m_verts[0]);
                dv2.Sub(*m_verts[2],*m_verts[0]);

                // Obtain normal to plane in which dv1 and dv2 lie
                norm.Mult(dv1,dv2);
                
                // Obtain vector which are proportional to normal of dv1 and dv2. 
                orth1.Mult(norm,dv1);
                orth2.Mult(norm,dv2);
                
                // Start with vector of desired points minus vertex_0
                xin -= *m_verts[0];

                // Calculate length using L/|dv1| = (x-v0).n1/(dv1.n1) for coordiante 1
                // Then rescale to [-1,1]. 
                Lcoords[0] = xin.dot(orth2)/dv1.dot(orth2);
                Lcoords[0] = 2*Lcoords[0]-1;
                Lcoords[1] = xin.dot(orth1)/dv2.dot(orth1);
                Lcoords[1] = 2*Lcoords[1]-1;
            }
            else
            {
                // Determine nearest point of coords  to values in m_xmap
                int npts = m_xmap->GetTotPoints();
                Array<OneD, NekDouble> ptsx(npts), ptsy(npts);
                Array<OneD, NekDouble> tmpx(npts), tmpy(npts);

                m_xmap->BwdTrans(m_coeffs[0], ptsx);
                m_xmap->BwdTrans(m_coeffs[1], ptsy);

                const Array<OneD, const NekDouble> za = m_xmap->GetPoints(0);
                const Array<OneD, const NekDouble> zb = m_xmap->GetPoints(1);

                //guess the first local coords based on nearest point
                Vmath::Sadd(npts, -coords[0], ptsx,1,tmpx,1);
                Vmath::Sadd(npts, -coords[1], ptsy,1,tmpy,1);
                Vmath::Vmul (npts, tmpx,1,tmpx,1,tmpx,1);
                Vmath::Vvtvp(npts, tmpy,1,tmpy,1,tmpx,1,tmpx,1);
                          
                int min_i = Vmath::Imin(npts,tmpx,1);
                
                Lcoords[0] = za[min_i%za.num_elements()];
                Lcoords[1] = zb[min_i/za.num_elements()];

                // recover cartesian coordinate from collapsed coordinate. 
                Lcoords[0] = (1.0+Lcoords[0])*(1.0-Lcoords[1])/2 -1.0;

                // Perform newton iteration to find local coordinates 
                NewtonIterationForLocCoord(coords, ptsx, ptsy, Lcoords,resid);
            }
            return resid;
        }


        /**
         *
         */
        int TriGeom::v_GetEid(int i) const
        {
            ASSERTL2((i >=0) && (i <= 2),"Edge id must be between 0 and 2");
            return m_edges[i]->GetEid();
        }


        /**
         *
         */
        int TriGeom::v_GetVid(int i) const
        {
            ASSERTL2((i >=0) && (i <= 2),"Vertex id must be between 0 and 2");
            return m_verts[i]->GetVid();
        }


        /**
         *
         */
        PointGeomSharedPtr TriGeom::v_GetVertex(int i) const
        {
            ASSERTL2((i >=0) && (i <= 2),"Vertex id must be between 0 and 2");
            return m_verts[i];
        }


        /**
         *
         */
        const Geometry1DSharedPtr TriGeom::v_GetEdge(int i) const
        {
            ASSERTL2((i >=0) && (i <= 2),"Edge id must be between 0 and 3");
            return m_edges[i];
        }


        /**
         *
         */
        StdRegions::Orientation TriGeom::v_GetEorient(const int i) const
        {
            ASSERTL2((i >=0) && (i <= 2),"Edge id must be between 0 and 2");
            return m_eorient[i];
        }


        /**
         *
         */
        StdRegions::Orientation TriGeom::v_GetCartesianEorient(const int i) const
        {
            ASSERTL2((i >=0) && (i <= 3),"Edge id must be between 0 and 3");
            if(i < 2)
            {
                return m_eorient[i];
            }
            else
            {
                if(m_eorient[i] == StdRegions::eForwards)
                {
                    return StdRegions::eBackwards;
                }
                else
                {
                    return StdRegions::eForwards;
                }
            }
        }


        /**
         *
         */
        int TriGeom::v_WhichEdge(SegGeomSharedPtr edge)
        {
            int returnval = -1;

            SegGeomVector::iterator edgeIter;
            int i;

            for (i=0,edgeIter = m_edges.begin(); edgeIter != m_edges.end(); ++edgeIter,++i)
            {
                if (*edgeIter == edge)
                {
                    returnval = i;
                    break;
                }
            }

            return returnval;
        }


        /**
         *
         */
        int TriGeom::v_GetNumVerts() const
        {
            return kNverts;
        }


        /**
         *
         */
        int TriGeom::v_GetNumEdges() const
        {
            return kNedges;
        }


        /**
         * @brief Determines if a point specified in global coordinates is
         * located within this tetrahedral geometry.
         */
        bool TriGeom::v_ContainsPoint(
            const Array<OneD, const NekDouble> &gloCoord, NekDouble tol)
        {
            Array<OneD,NekDouble> locCoord(GetCoordim(),0.0);
            return v_ContainsPoint(gloCoord,locCoord,tol);

        }

        /**
         *
         */
        bool TriGeom::v_ContainsPoint(const Array<OneD, const NekDouble> &gloCoord, 
                                      Array<OneD, NekDouble> &stdCoord,
                                      NekDouble tol)
        {
            NekDouble resid;
            return v_ContainsPoint(gloCoord,stdCoord,tol,resid);
        }

        bool TriGeom::v_ContainsPoint(const Array<OneD, const NekDouble> &gloCoord, 
                                      Array<OneD, NekDouble> &stdCoord,
                                      NekDouble tol,
                                      NekDouble &resid)
        {
            ASSERTL1(gloCoord.num_elements() >= 2,
                    "Two dimensional geometry expects at least two coordinates.");

            resid = GetLocCoords(gloCoord, stdCoord);
            if (stdCoord[0] >= -(1+tol) && stdCoord[1] >= -(1+tol)
                    && stdCoord[0] + stdCoord[1] <= tol)
            {
                return true;
            }
            return false;
        }

        void TriGeom::v_Reset(
            CurveMap &curvedEdges,
            CurveMap &curvedFaces)
        {
            Geometry::v_Reset(curvedEdges, curvedFaces);
            CurveMap::iterator it = curvedFaces.find(m_globalID);

            if (it != curvedFaces.end())
            {
                m_curve = it->second;
            }

            for (int i = 0; i < 3; ++i)
            {
                m_edges[i]->Reset(curvedEdges, curvedFaces);
            }

            SetUpXmap();
            SetUpCoeffs(m_xmap->GetNcoeffs());
        }

        void TriGeom::SetUpXmap()
        {
            int order0  = m_edges[0]->GetBasis(0)->GetNumModes();
            int points0 = m_edges[0]->GetBasis(0)->GetNumPoints();
            int order1  = max(order0,
                              max(m_edges[1]->GetBasis(0)->GetNumModes(),
                                  m_edges[2]->GetBasis(0)->GetNumModes()));
            int points1 = max(points0,
                              max(m_edges[1]->GetBasis(0)->GetNumPoints(),
                                  m_edges[2]->GetBasis(0)->GetNumPoints()));


            const LibUtilities::BasisKey B0(
                LibUtilities::eModified_A, order0, LibUtilities::PointsKey(
                    points0, LibUtilities::eGaussLobattoLegendre));
            const LibUtilities::BasisKey B1(
                LibUtilities::eModified_B, order1, LibUtilities::PointsKey(
                    points1, LibUtilities::eGaussRadauMAlpha1Beta0));

            m_xmap = MemoryManager<StdRegions::StdTriExp>
                ::AllocateSharedPtr(B0,B1);
        }
    }; //end of namespace
}; //end of namespace<|MERGE_RESOLUTION|>--- conflicted
+++ resolved
@@ -70,16 +70,16 @@
          *
          */
         TriGeom::TriGeom(const int id,
-                const PointGeomSharedPtr verts[],
-                const SegGeomSharedPtr edges[],
-                const StdRegions::Orientation eorient[],
-				const bool cylindrical):
+                         const PointGeomSharedPtr verts[],
+                         const SegGeomSharedPtr edges[],
+                         const StdRegions::Orientation eorient[],
+                         const bool cylindrical):
                 Geometry2D(verts[0]->GetCoordim()),
                 m_fid(id)
         {
             m_globalID = m_fid;
             m_shapeType = LibUtilities::eTriangle;
-			m_cylindrical=cylindrical;
+            m_cylindrical = cylindrical;
 
             /// Copy the vert shared pointers.
             m_verts.insert(m_verts.begin(), verts, verts+TriGeom::kNverts);
@@ -105,14 +105,14 @@
          *
          */
         TriGeom::TriGeom(const int id, const SegGeomSharedPtr edges[],
-                const StdRegions::Orientation eorient[],
-				const bool cylindrical):
+                         const StdRegions::Orientation eorient[],
+                         const bool cylindrical):
                 Geometry2D(edges[0]->GetVertex(0)->GetCoordim()),
                 m_fid(id)
         {
-            m_globalID = m_fid;
-            m_shapeType = LibUtilities::eTriangle;
-			m_cylindrical=cylindrical;
+            m_globalID    = m_fid;
+            m_shapeType   = LibUtilities::eTriangle;
+            m_cylindrical = cylindrical;
 
             /// Copy the edge shared pointers.
             m_edges.insert(m_edges.begin(), edges, edges+TriGeom::kNedges);
@@ -145,28 +145,19 @@
         /**
          *
          */
-<<<<<<< HEAD
-        TriGeom::TriGeom(const int id,
-                const SegGeomSharedPtr edges[],
-                const StdRegions::Orientation eorient[],
-                const CurveSharedPtr &curve,
-				const bool cylindrical):
-                Geometry2D(edges[0]->GetVertex(0)->GetCoordim()),
-                m_fid(id)
-=======
         TriGeom::TriGeom(
             const int                      id,
             const SegGeomSharedPtr         edges[],
             const StdRegions::Orientation  eorient[],
             const CurveSharedPtr          &curve)
+            const bool                     cylindrical):
             : Geometry2D(edges[0]->GetVertex(0)->GetCoordim()),
               m_fid(id),
               m_curve(curve)
->>>>>>> 3f4003e8
-        {
-            m_globalID = m_fid;
-            m_shapeType =  LibUtilities::eTriangle;
-			m_cylindrical=cylindrical;
+        {
+            m_globalID    = m_fid;
+            m_shapeType   = LibUtilities::eTriangle;
+            m_cylindrical = cylindrical;
 
             /// Copy the edge shared pointers.
             m_edges.insert(m_edges.begin(), edges, edges+TriGeom::kNedges);
