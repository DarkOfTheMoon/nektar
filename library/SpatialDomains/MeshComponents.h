--- conflicted
+++ resolved
@@ -82,64 +82,6 @@
 
         };
 
-<<<<<<< HEAD
-        // --------------------------------------------------------------------
-        /// Vertex Component
-        class VertexComponent: public Geometry, public NekPoint <NekDouble>
-        {
-        public:
-                SPATIAL_DOMAINS_EXPORT VertexComponent(const int coordim, const int vid,
-                    NekDouble x, NekDouble y, NekDouble z);
-                SPATIAL_DOMAINS_EXPORT VertexComponent(){}
-                SPATIAL_DOMAINS_EXPORT ~VertexComponent();
-                SPATIAL_DOMAINS_EXPORT VertexComponent(const VertexComponent &T);
-
-                SPATIAL_DOMAINS_EXPORT void AddElmtConnected(int gvo_id, int locid);
-                SPATIAL_DOMAINS_EXPORT int  NumElmtConnected() const;
-                SPATIAL_DOMAINS_EXPORT bool IsElmtConnected(int gvo_id, int locid) const;
-                SPATIAL_DOMAINS_EXPORT void GetCoords(NekDouble &x, NekDouble &y, NekDouble &z);
-                SPATIAL_DOMAINS_EXPORT void GetCoords(Array<OneD,NekDouble> &coords);
-                SPATIAL_DOMAINS_EXPORT void UpdatePosition(NekDouble x, NekDouble y, NekDouble z);
-
-
-                inline int GetCoordim() const
-                {
-                    return m_coordim;
-                }
-
-                inline int GetVid() const
-                {
-                    return m_vid;
-                }
-
-                inline void SetVid(const int vid)
-                {
-                    m_vid = vid;
-                }
-
-                virtual int  v_GetVid(int i) const;
-
-                // Math routines
-                SPATIAL_DOMAINS_EXPORT void   Mult (VertexComponent& a, VertexComponent& b);
-                SPATIAL_DOMAINS_EXPORT void   Add  (VertexComponent& a, VertexComponent& b);
-                SPATIAL_DOMAINS_EXPORT void   Sub  (VertexComponent& a, VertexComponent& b);
-                SPATIAL_DOMAINS_EXPORT NekDouble dist  (VertexComponent& a);
-                SPATIAL_DOMAINS_EXPORT NekDouble dot   (VertexComponent& a);
-
-                SPATIAL_DOMAINS_EXPORT friend bool operator == (const VertexComponent &x, const VertexComponent &y);
-                SPATIAL_DOMAINS_EXPORT friend bool operator == (const VertexComponent &x, const VertexComponent *y);
-                SPATIAL_DOMAINS_EXPORT friend bool operator == (const VertexComponent *x, const VertexComponent &y);
-                SPATIAL_DOMAINS_EXPORT friend bool operator != (const VertexComponent &x, const VertexComponent &y);
-                SPATIAL_DOMAINS_EXPORT friend bool operator != (const VertexComponent &x, const VertexComponent *y);
-                SPATIAL_DOMAINS_EXPORT friend bool operator != (const VertexComponent *x, const VertexComponent &y);
-
-            protected:
-                int m_vid;
-                //int m_coordim; This is defined in class Geometry
-                std::list<CompToElmt> m_elmtMap;
-        };
-=======
->>>>>>> c6280ab0
 
         // -----------------------------------------------------------------------
         // WireFrame
