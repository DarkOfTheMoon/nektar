////////////////////////////////////////////////////////////////////////////////
//
//  File: PrismGeom.cpp
//
//  For more information, please see: http://www.nektar.info/
//
//  The MIT License
//
//  Copyright (c) 2006 Division of Applied Mathematics, Brown University (USA),
//  Department of Aeronautics, Imperial College London (UK), and Scientific
//  Computing and Imaging Institute, University of Utah (USA).
//
//  License for the specific language governing rights and limitations under
//  Permission is hereby granted, free of charge, to any person obtaining a
//  copy of this software and associated documentation files (the "Software"),
//  to deal in the Software without restriction, including without limitation
//  the rights to use, copy, modify, merge, publish, distribute, sublicense,
//  and/or sell copies of the Software, and to permit persons to whom the
//  Software is furnished to do so, subject to the following conditions:
//
//  The above copyright notice and this permission notice shall be included
//  in all copies or substantial portions of the Software.
//
//  THE SOFTWARE IS PROVIDED "AS IS", WITHOUT WARRANTY OF ANY KIND, EXPRESS
//  OR IMPLIED, INCLUDING BUT NOT LIMITED TO THE WARRANTIES OF MERCHANTABILITY,
//  FITNESS FOR A PARTICULAR PURPOSE AND NONINFRINGEMENT. IN NO EVENT SHALL
//  THE AUTHORS OR COPYRIGHT HOLDERS BE LIABLE FOR ANY CLAIM, DAMAGES OR OTHER
//  LIABILITY, WHETHER IN AN ACTION OF CONTRACT, TORT OR OTHERWISE, ARISING
//  FROM, OUT OF OR IN CONNECTION WITH THE SOFTWARE OR THE USE OR OTHER
//  DEALINGS IN THE SOFTWARE.
//
//  Description: Prismatic geometry definition.
//
////////////////////////////////////////////////////////////////////////////////

#include <SpatialDomains/PrismGeom.h>
#include <SpatialDomains/Geometry1D.h>
#include <SpatialDomains/Geometry2D.h>
#include <StdRegions/StdPrismExp.h>
#include <SpatialDomains/SegGeom.h>
#include <SpatialDomains/MeshComponents.h>
#include <SpatialDomains/GeomFactors.h>

namespace Nektar
{
    namespace SpatialDomains
    {
        const unsigned int PrismGeom::VertexEdgeConnectivity[6][3] = {
            {0,3,4},{0,1,5},{1,2,6},{2,3,7},{4,5,8},{6,7,8}};
        const unsigned int PrismGeom::VertexFaceConnectivity[6][3] = {
            {0,1,4},{0,1,2},{0,2,3},{0,3,4},{1,2,4},{2,3,4}};
        const unsigned int PrismGeom::EdgeFaceConnectivity  [9][2] = {
            {0,1},{0,2},{0,3},{0,4},{1,4},{1,2},{2,3},{3,4},{2,4}};
        
        PrismGeom::PrismGeom()
        {
            m_shapeType = LibUtilities::ePrism;
        }

        PrismGeom::PrismGeom(const Geometry2DSharedPtr faces[]):
            Geometry3D(faces[0]->GetEdge(0)->GetVertex(0)->GetCoordim())
        {
            m_shapeType = LibUtilities::ePrism;
            
            /// Copy the face shared pointers.
            m_faces.insert(m_faces.begin(), faces, faces+PrismGeom::kNfaces);

            /// Set up orientation vectors with correct amount of elements.
            m_eorient.resize(kNedges);
            m_forient.resize(kNfaces);
            
            /// Set up local objects.
            SetUpLocalEdges();
            SetUpLocalVertices();
            SetUpEdgeOrientation();
            SetUpFaceOrientation();
            
            /// Determine necessary order for standard region.
            vector<int> tmp;
            
            int order0, points0, order1, points1;
            
            if (m_forient[0] < 9)
            {
                tmp.push_back(faces[0]->GetXmap()->GetEdgeNcoeffs(0));
                tmp.push_back(faces[0]->GetXmap()->GetEdgeNcoeffs(2));
                order0 = *max_element(tmp.begin(), tmp.end());

                tmp.clear();
                tmp.push_back(faces[0]->GetXmap()->GetEdgeNumPoints(0));
                tmp.push_back(faces[0]->GetXmap()->GetEdgeNumPoints(2));
                points0 = *max_element(tmp.begin(), tmp.end());
            }
            else
            {
                tmp.push_back(faces[0]->GetXmap()->GetEdgeNcoeffs(1));
                tmp.push_back(faces[0]->GetXmap()->GetEdgeNcoeffs(3));
                order0 = *max_element(tmp.begin(), tmp.end());

                tmp.clear();
                tmp.push_back(faces[0]->GetXmap()->GetEdgeNumPoints(1));
                tmp.push_back(faces[0]->GetXmap()->GetEdgeNumPoints(3));
                points0 = *max_element(tmp.begin(), tmp.end());
            }
            
            if (m_forient[0] < 9)
            {
                tmp.clear();
                tmp.push_back(faces[0]->GetXmap()->GetEdgeNcoeffs(1));
                tmp.push_back(faces[0]->GetXmap()->GetEdgeNcoeffs(3));
                tmp.push_back(faces[2]->GetXmap()->GetEdgeNcoeffs(2));
                order1 = *max_element(tmp.begin(), tmp.end());
                
                tmp.clear();
                tmp.push_back(faces[0]->GetXmap()->GetEdgeNumPoints(1));
                tmp.push_back(faces[0]->GetXmap()->GetEdgeNumPoints(3));
                tmp.push_back(faces[2]->GetXmap()->GetEdgeNumPoints(2));
                points1 = *max_element(tmp.begin(), tmp.end());
            }
            else
            {
                tmp.clear();
                tmp.push_back(faces[0]->GetXmap()->GetEdgeNcoeffs(0));
                tmp.push_back(faces[0]->GetXmap()->GetEdgeNcoeffs(2));
                tmp.push_back(faces[2]->GetXmap()->GetEdgeNcoeffs(2));
                order1 = *max_element(tmp.begin(), tmp.end());
                
                tmp.clear();
                tmp.push_back(faces[0]->GetXmap()->GetEdgeNumPoints(0));
                tmp.push_back(faces[0]->GetXmap()->GetEdgeNumPoints(2));
                tmp.push_back(faces[2]->GetXmap()->GetEdgeNumPoints(2));
                points1 = *max_element(tmp.begin(), tmp.end());
            }
            
            tmp.clear();
            tmp.push_back(order0);
            tmp.push_back(order1);
            tmp.push_back(faces[1]->GetXmap()->GetEdgeNcoeffs(1));
            tmp.push_back(faces[1]->GetXmap()->GetEdgeNcoeffs(2));
            tmp.push_back(faces[3]->GetXmap()->GetEdgeNcoeffs(1));
            tmp.push_back(faces[3]->GetXmap()->GetEdgeNcoeffs(2));
            int order2 = *max_element(tmp.begin(), tmp.end());
            
            tmp.clear();
            tmp.push_back(points0);
            tmp.push_back(points1);
            tmp.push_back(faces[1]->GetXmap()->GetEdgeNumPoints(1));
            tmp.push_back(faces[1]->GetXmap()->GetEdgeNumPoints(2));
            tmp.push_back(faces[3]->GetXmap()->GetEdgeNumPoints(1));
            tmp.push_back(faces[3]->GetXmap()->GetEdgeNumPoints(2));
            tmp.push_back(faces[1]->GetEdge(1)->GetBasis(0)->GetNumPoints());
            tmp.push_back(faces[1]->GetEdge(2)->GetBasis(0)->GetNumPoints());
            tmp.push_back(faces[3]->GetEdge(1)->GetBasis(0)->GetNumPoints());
            tmp.push_back(faces[3]->GetEdge(2)->GetBasis(0)->GetNumPoints());
            int points2 = *max_element(tmp.begin(), tmp.end());
            
            const LibUtilities::BasisKey A(
                LibUtilities::eModified_A, order0,
                LibUtilities::PointsKey(points0,LibUtilities::eGaussLobattoLegendre));
            const LibUtilities::BasisKey B(
                LibUtilities::eModified_A, order1,
                LibUtilities::PointsKey(points1,LibUtilities::eGaussLobattoLegendre));
            const LibUtilities::BasisKey C(
                LibUtilities::eModified_B, order2,
                LibUtilities::PointsKey(points2,LibUtilities::eGaussRadauMAlpha1Beta0));

            m_xmap = MemoryManager<StdRegions::StdPrismExp>::AllocateSharedPtr(A,B,C);
            SetUpCoeffs(m_xmap->GetNcoeffs());
        }

        PrismGeom::~PrismGeom()
        {
        }
        
        int PrismGeom::v_GetNumVerts() const
        {
            return 6;
        }
        
        int PrismGeom::v_GetNumEdges() const
        {
            return 9;
        }

        int PrismGeom::v_GetNumFaces() const
        {
            return 5;
        }

        int PrismGeom::v_GetDir(const int faceidx, const int facedir) const
        {
            if (faceidx == 0)
            {
                return facedir;
            }
            else if (faceidx == 1 || faceidx == 3)
            {
                return 2 * facedir;
            }
            else
            {
                return 1 + facedir;
            }
        }
        
        /**
         * @brief Determines if a point specified in global coordinates is
         * located within this tetrahedral geometry.
         */
        bool PrismGeom::v_ContainsPoint(
            const Array<OneD, const NekDouble> &gloCoord, NekDouble tol)
        {
            Array<OneD,NekDouble> locCoord(GetCoordim(),0.0);
            return v_ContainsPoint(gloCoord,locCoord,tol);            
        }

        bool PrismGeom::v_ContainsPoint(
            const Array<OneD, const NekDouble> &gloCoord, 
            Array<OneD, NekDouble> &locCoord,
            NekDouble tol)
        {
            NekDouble resid;
            return v_ContainsPoint(gloCoord,locCoord,tol,resid);
        }

        /**
         * @brief Determines if a point specified in global coordinates is
         * located within this tetrahedral geometry.
         */
        bool PrismGeom::v_ContainsPoint(
            const Array<OneD, const NekDouble> &gloCoord, 
            Array<OneD, NekDouble> &locCoord,
            NekDouble tol,
            NekDouble &resid)
        {
            // Validation checks
            ASSERTL1(gloCoord.num_elements() == 3,
                     "Three dimensional geometry expects three coordinates.");

            // find min, max point and check if within twice this
            // distance other false this is advisable since
            // GetLocCoord is expensive for non regular elements.
            if(GetMetricInfo()->GetGtype() !=  eRegular)
            {
                int i;
<<<<<<< HEAD
                Array<OneD, NekDouble> pts; 
                Array<OneD, NekDouble> mincoord(3), maxcoord(3);
                NekDouble diff = 0.0;

=======
                NekDouble mincoord, maxcoord,diff;
                
>>>>>>> 55155ad1
                v_FillGeom();

                const int npts = m_xmap->GetTotPoints();
                Array<OneD, NekDouble> pts(npts);

                for(i = 0; i < 3; ++i)
                {
<<<<<<< HEAD
                    pts = m_xmap[i]->GetPhys();
                    mincoord[i] = Vmath::Vmin(pts.num_elements(),pts,1);
                    maxcoord[i] = Vmath::Vmax(pts.num_elements(),pts,1);
=======
                    m_xmap->BwdTrans(m_coeffs[i], pts);

                    mincoord = Vmath::Vmin(pts.num_elements(),pts,1);
                    maxcoord = Vmath::Vmax(pts.num_elements(),pts,1);
>>>>>>> 55155ad1
                    
                    diff = max(maxcoord[i] - mincoord[i],diff); 
                }

                for(i = 0; i < 3; ++i)
                {
                    if((gloCoord[i] < mincoord[i] - 0.2*diff)||
                       (gloCoord[i] > maxcoord[i] + 0.2*diff))
                    {
                        return false;
                    }
                }
            }

            // Convert to the local (eta) coordinates.
            resid = v_GetLocCoords(gloCoord, locCoord);
            
            // Check local coordinate is within [-1,1]^3 bounds.
            if (locCoord[0] >= -(1+tol) && locCoord[1] >= -(1+tol) &&
                locCoord[2] >= -(1+tol) && locCoord[1] <=  (1+tol) &&
                locCoord[0] + locCoord[2] <= tol)
            {
                return true;
            }
            
            return false;
        }

        void PrismGeom::v_GenGeomFactors()
        {
            if (m_geomFactorsState != ePtsFilled)
            {
                int i,f;
                GeomType Gtype = eRegular;

                v_FillGeom();

                // check to see if expansions are linear
                for(i = 0; i < m_coordim; ++i)
                {
                    if (m_xmap->GetBasisNumModes(0) != 2 ||
                        m_xmap->GetBasisNumModes(1) != 2 ||
                        m_xmap->GetBasisNumModes(2) != 2 )
                    {
                        Gtype = eDeformed;
                    }
                }

                // check to see if all quadrilateral faces are parallelograms
                if(Gtype == eRegular)
                {
                    // Vertex ids of quad faces
                    const unsigned int faceVerts[3][4] =
                        { {0,1,2,3} ,
                          {1,2,5,4} ,
                          {0,3,5,4} };

                    for(f = 0; f < 3; f++)
                    {
                        // Ensure each face is a parallelogram? Check this.
                        for (i = 0; i < m_coordim; i++)
                        {
                            if( fabs( (*m_verts[ faceVerts[f][0] ])(i) -
                                      (*m_verts[ faceVerts[f][1] ])(i) +
                                      (*m_verts[ faceVerts[f][2] ])(i) -
                                      (*m_verts[ faceVerts[f][3] ])(i) )
                                    > NekConstants::kNekZeroTol )
                            {
                                Gtype = eDeformed;
                                break;
                            }
                        }

                        if (Gtype == eDeformed)
                        {
                            break;
                        }
                    }
                }

                m_geomFactors = MemoryManager<GeomFactors>::AllocateSharedPtr(
                    Gtype, m_coordim, m_xmap, m_coeffs);
                m_geomFactorsState = ePtsFilled;
            }
        }


        NekDouble PrismGeom::v_GetLocCoords(
            const Array<OneD, const NekDouble> &coords, 
                  Array<OneD,       NekDouble> &Lcoords)
        {
            NekDouble resid = 0.0;

            // calculate local coordinate for coord
            if(GetMetricInfo()->GetGtype() == eRegular)
            {
                // Point inside tetrahedron
                PointGeom r(m_coordim, 0, coords[0], coords[1], coords[2]);

                // Edges
                PointGeom er0, e10, e30, e40;
                er0.Sub(r,*m_verts[0]);
                e10.Sub(*m_verts[1],*m_verts[0]);
                e30.Sub(*m_verts[3],*m_verts[0]);
                e40.Sub(*m_verts[4],*m_verts[0]);


                // Cross products (Normal times area)
                PointGeom cp1030, cp3040, cp4010;
                cp1030.Mult(e10,e30);
                cp3040.Mult(e30,e40);
                cp4010.Mult(e40,e10);


                // Barycentric coordinates (relative volume)
                NekDouble V = e40.dot(cp1030); // Prism Volume = {(e40)dot(e10)x(e30)}/2
                NekDouble beta  = er0.dot(cp3040) / (2.0*V); // volume1 = {(er0)dot(e30)x(e40)}/4
                NekDouble gamma = er0.dot(cp4010) / (3.0*V); // volume2 = {(er0)dot(e40)x(e10)}/6
                NekDouble delta = er0.dot(cp1030) / (2.0*V); // volume3 = {(er0)dot(e10)x(e30)}/4

                // Make Prism bigger
                Lcoords[0] = 2.0*beta  - 1.0;
                Lcoords[1] = 2.0*gamma - 1.0;
                Lcoords[2] = 2.0*delta - 1.0;
            }
            else
            {
                v_FillGeom();
            
                // Determine nearest point of coords  to values in m_xmap
                int npts = m_xmap->GetTotPoints();
                Array<OneD, NekDouble> ptsx(npts), ptsy(npts), ptsz(npts);
                Array<OneD, NekDouble> tmp1(npts), tmp2(npts);

                m_xmap->BwdTrans(m_coeffs[0], ptsx);
                m_xmap->BwdTrans(m_coeffs[1], ptsy);
                m_xmap->BwdTrans(m_coeffs[2], ptsz);

                const Array<OneD, const NekDouble> za = m_xmap->GetPoints(0);
                const Array<OneD, const NekDouble> zb = m_xmap->GetPoints(1);
                const Array<OneD, const NekDouble> zc = m_xmap->GetPoints(2);
                
                //guess the first local coords based on nearest point
                Vmath::Sadd(npts, -coords[0], ptsx,1,tmp1,1);
                Vmath::Vmul (npts, tmp1,1,tmp1,1,tmp1,1);
                Vmath::Sadd(npts, -coords[1], ptsy,1,tmp2,1);
                Vmath::Vvtvp(npts, tmp2,1,tmp2,1,tmp1,1,tmp1,1);
                Vmath::Sadd(npts, -coords[2], ptsz,1,tmp2,1);
                Vmath::Vvtvp(npts, tmp2,1,tmp2,1,tmp1,1,tmp1,1);
                          
                int min_i = Vmath::Imin(npts,tmp1,1);
                
                // Get collapsed coordinate
                int qa = za.num_elements(), qb = zb.num_elements();
                Lcoords[2] = zc[min_i/(qa*qb)];
                min_i = min_i%(qa*qb);
                Lcoords[1] = zb[min_i/qa];
                Lcoords[0] = za[min_i%qa];

                // recover cartesian coordinate from collapsed coordinate. 
                Lcoords[0] = (1.0+Lcoords[0])*(1.0-Lcoords[2])/2 - 1.0;

                // Perform newton iteration to find local coordinates 
<<<<<<< HEAD
                NewtonIterationForLocCoord(coords,Lcoords,resid);
=======
                NewtonIterationForLocCoord(coords, ptsx, ptsy, ptsz, Lcoords);
>>>>>>> 55155ad1
            }
            return resid; 
        }
        
        int PrismGeom::v_GetVertexEdgeMap(const int i, const int j) const
	{
	    return VertexEdgeConnectivity[i][j];
	}
        
        int PrismGeom::v_GetVertexFaceMap(const int i, const int j) const
	{
	    return VertexFaceConnectivity[i][j];
	}
        
        int PrismGeom::v_GetEdgeFaceMap(const int i, const int j) const
	{
	    return EdgeFaceConnectivity[i][j];
	}


        void PrismGeom::SetUpLocalEdges(){
            // find edge 0
            int i,j;
            unsigned int check;

            SegGeomSharedPtr edge;

            // First set up the 4 bottom edges
            int f;  //  Connected face index
            for (f = 1; f < 5 ; f++)
            {
                int nEdges = m_faces[f]->GetNumEdges();
                check = 0;
                for (i = 0; i < 4; i++)
                {
                    for (j = 0; j < nEdges; j++)
                    {
                        if (m_faces[0]->GetEid(i) == m_faces[f]->GetEid(j))
                        {
                            edge = boost::dynamic_pointer_cast<SegGeom>((m_faces[0])->GetEdge(i));
                            m_edges.push_back(edge);
                            check++;
                        }
                    }
                }

                if (check < 1)
                {
                    std::ostringstream errstrm;
                    errstrm << "Connected faces do not share an edge. Faces ";
                    errstrm << (m_faces[0])->GetFid() << ", " << (m_faces[f])->GetFid();
                    ASSERTL0(false, errstrm.str());
                }
                else if (check > 1)
                {
                    std::ostringstream errstrm;
                    errstrm << "Connected faces share more than one edge. Faces ";
                    errstrm << (m_faces[0])->GetFid() << ", " << (m_faces[f])->GetFid();
                    ASSERTL0(false, errstrm.str());
                }
            }

            // Then, set up the 4 vertical edges
            check = 0;
            for(i = 0; i < 3; i++) //Set up the vertical edge :face(1) and face(4)
            {
                for(j = 0; j < 4; j++)
                {
                    if( (m_faces[1])->GetEid(i) == (m_faces[4])->GetEid(j) )
                    {
                        edge = boost::dynamic_pointer_cast<SegGeom>((m_faces[1])->GetEdge(i));
                        m_edges.push_back(edge);
                        check++;
                    }
                }
            }
            if( check < 1 )
            {
                std::ostringstream errstrm;
                errstrm << "Connected faces do not share an edge. Faces ";
                errstrm << (m_faces[1])->GetFid() << ", " << (m_faces[4])->GetFid();
                ASSERTL0(false, errstrm.str());
            }
            else if( check > 1)
            {
                std::ostringstream errstrm;
                errstrm << "Connected faces share more than one edge. Faces ";
                errstrm << (m_faces[1])->GetFid() << ", " << (m_faces[4])->GetFid();
                ASSERTL0(false, errstrm.str());
            }
            // Set up vertical edges: face(1) through face(4)
            for(f = 1; f < 4 ; f++)
            {
                check = 0;
                for(i = 0; i < m_faces[f]->GetNumEdges(); i++)
                {
                    for(j = 0; j < m_faces[f+1]->GetNumEdges(); j++)
                    {
                        if( (m_faces[f])->GetEid(i) == (m_faces[f+1])->GetEid(j) )
                        {
                            edge = boost::dynamic_pointer_cast<SegGeom>((m_faces[f])->GetEdge(i));
                            m_edges.push_back(edge);
                            check++;
                        }
                    }
                }

                if( check < 1 )
                {
                    std::ostringstream errstrm;
                    errstrm << "Connected faces do not share an edge. Faces ";
                    errstrm << (m_faces[f])->GetFid() << ", " << (m_faces[f+1])->GetFid();
                    ASSERTL0(false, errstrm.str());
                }
                else if( check > 1)
                {
                    std::ostringstream errstrm;
                    errstrm << "Connected faces share more than one edge. Faces ";
                    errstrm << (m_faces[f])->GetFid() << ", " << (m_faces[f+1])->GetFid();
                    ASSERTL0(false, errstrm.str());
                }
            }

            // Finally, set up the 1 top edge
            check = 0;
            for(i = 0; i < 4; i++)
            {
                for(j = 0; j < 4; j++)
                {
                    if( (m_faces[2])->GetEid(i) == (m_faces[4])->GetEid(j) )
                    {
                        edge = boost::dynamic_pointer_cast<SegGeom>((m_faces[2])->GetEdge(i));
                        m_edges.push_back(edge);
                        check++;
                    }
                }
            }

            if( check < 1 )
            {
                std::ostringstream errstrm;
                errstrm << "Connected faces do not share an edge. Faces ";
                errstrm << (m_faces[1])->GetFid() << ", " << (m_faces[3])->GetFid();
                ASSERTL0(false, errstrm.str());
            }
            else if( check > 1)
            {
                std::ostringstream errstrm;
                errstrm << "Connected faces share more than one edge. Faces ";
                errstrm << (m_faces[1])->GetFid() << ", " << (m_faces[3])->GetFid();
                ASSERTL0(false, errstrm.str());
            }
        };


        void PrismGeom::SetUpLocalVertices(){

            // Set up the first 2 vertices (i.e. vertex 0,1)
            if( ( m_edges[0]->GetVid(0) == m_edges[1]->GetVid(0) ) ||
                ( m_edges[0]->GetVid(0) == m_edges[1]->GetVid(1) ) )
            {
                m_verts.push_back(m_edges[0]->GetVertex(1));
                m_verts.push_back(m_edges[0]->GetVertex(0));
            }
            else if( ( m_edges[0]->GetVid(1) == m_edges[1]->GetVid(0) ) ||
                     ( m_edges[0]->GetVid(1) == m_edges[1]->GetVid(1) ) )
            {
                m_verts.push_back(m_edges[0]->GetVertex(0));
                m_verts.push_back(m_edges[0]->GetVertex(1));
            }
            else
            {
                std::ostringstream errstrm;
                errstrm << "Connected edges do not share a vertex. Edges ";
                errstrm << m_edges[0]->GetEid() << ", " << m_edges[1]->GetEid();
                ASSERTL0(false, errstrm.str());
            }

            // set up the other bottom vertices (i.e. vertex 2,3)
            for(int i = 1; i < 3; i++)
            {
                if( m_edges[i]->GetVid(0) == m_verts[i]->GetVid() )
                {
                    m_verts.push_back(m_edges[i]->GetVertex(1));
                }
                else if( m_edges[i]->GetVid(1) == m_verts[i]->GetVid() )
                {
                    m_verts.push_back(m_edges[i]->GetVertex(0));
                }
                else
                {
                    std::ostringstream errstrm;
                    errstrm << "Connected edges do not share a vertex. Edges ";
                    errstrm << m_edges[i]->GetEid() << ", " << m_edges[i-1]->GetEid();
                    ASSERTL0(false, errstrm.str());
                }
            }

            // set up top vertices
            // First, set up vertices 4,5
            if( (m_edges[8]->GetVid(0) == m_edges[4]->GetVid(0)) ||
                (m_edges[8]->GetVid(0) == m_edges[4]->GetVid(1))  )
            {
                m_verts.push_back(m_edges[8]->GetVertex(0));
                m_verts.push_back(m_edges[8]->GetVertex(1));
            }
            else if( (m_edges[8]->GetVid(1) == m_edges[4]->GetVid(0)) ||
                     (m_edges[8]->GetVid(1) == m_edges[4]->GetVid(1))  )
            {
                m_verts.push_back(m_edges[8]->GetVertex(1));
                m_verts.push_back(m_edges[8]->GetVertex(0));
            }
            else
            {
                std::ostringstream errstrm;
                errstrm << "Connected edges do not share a vertex. Edges ";
                errstrm << m_edges[8]->GetEid();
                ASSERTL0(false, errstrm.str());
            }
        };

        void PrismGeom::SetUpEdgeOrientation(){

            // This 2D array holds the local id's of all the vertices
            // for every edge. For every edge, they are ordered to what we
            // define as being Forwards
            const unsigned int edgeVerts[kNedges][2] =
                { {0,1} ,
                  {1,2} ,
                  {3,2} ,
                  {0,3} ,
                  {0,4} ,
                  {1,4} ,
                  {2,5} ,
                  {3,5} ,
                  {4,5} };


            int i;
            for(i = 0; i < kNedges; i++)
            {
                if( m_edges[i]->GetVid(0) == m_verts[ edgeVerts[i][0] ]->GetVid() )
                {
                    m_eorient[i] = StdRegions::eForwards;
                }
                else if( m_edges[i]->GetVid(0) == m_verts[ edgeVerts[i][1] ]->GetVid() )
                {
                    m_eorient[i] = StdRegions::eBackwards;
                }
                else
                {
                    ASSERTL0(false,"Could not find matching vertex for the edge");
                }
            }


        };

        void PrismGeom::SetUpFaceOrientation(){
            int f,i;

            // These arrays represent the vector of the A and B
            // coordinate of the local elemental coordinate system
            // where A corresponds with the coordinate direction xi_i
            // with the lowest index i (for that particular face)
            // Coordinate 'B' then corresponds to the other local
            // coordinate (i.e. with the highest index)
            Array<OneD,NekDouble> elementAaxis(m_coordim);
            Array<OneD,NekDouble> elementBaxis(m_coordim);

            // These arrays correspond to the local coordinate
            // system of the face itself (i.e. the Geometry2D)
            // faceAaxis correspond to the xi_0 axis
            // faceBaxis correspond to the xi_1 axis
            Array<OneD,NekDouble> faceAaxis(m_coordim);
            Array<OneD,NekDouble> faceBaxis(m_coordim);

            // This is the base vertex of the face (i.e. the Geometry2D)
            // This corresponds to thevertex with local ID 0 of the
            // Geometry2D
            unsigned int baseVertex;

            // The lenght of the vectors above
            NekDouble elementAaxis_length;
            NekDouble elementBaxis_length;
            NekDouble faceAaxis_length;
            NekDouble faceBaxis_length;

            // This 2D array holds the local id's of all the vertices
            // for every face. For every face, they are ordered in such
            // a way that the implementation below allows a unified approach
            // for all faces.
            const unsigned int faceVerts[kNfaces][QuadGeom::kNverts] =
                { {0,1,2,3} ,
                  {0,1,4,0},  // This is triangle requires only three vertices
                  {1,2,5,4} ,
                  {3,2,5,0},  // This is triangle requires only three vertices
                  {0,3,5,4} ,};

            NekDouble dotproduct1 = 0.0;
            NekDouble dotproduct2 = 0.0;

            unsigned int orientation;

            // Loop over all the faces to set up the orientation
            for(f = 0; f < kNqfaces + kNtfaces; f++)
            {
                // initialisation
                elementAaxis_length = 0.0;
                elementBaxis_length = 0.0;
                faceAaxis_length = 0.0;
                faceBaxis_length = 0.0;

                dotproduct1 = 0.0;
                dotproduct2 = 0.0;

                baseVertex = m_faces[f]->GetVid(0);

                // We are going to construct the vectors representing the A and B axis
                // of every face. These vectors will be constructed as a vector-representation
                // of the edges of the face. However, for both coordinate directions, we can
                // represent the vectors by two different edges. That's why we need to make sure that
                // we pick the edge to which the baseVertex of the Geometry2D-representation of the face
                // belongs...

                // Compute the length of edges on a base-face
                if( f==1  ||  f==3 ) {   // Face is a Triangle
                    for(i = 0; i < m_coordim; i++)
                    {
                        elementAaxis[i] = (*m_verts[ faceVerts[f][1] ])[i] - (*m_verts[ faceVerts[f][0] ])[i];
                        elementBaxis[i] = (*m_verts[ faceVerts[f][2] ])[i] - (*m_verts[ faceVerts[f][0] ])[i];
                    }
                }
                else { // Face is a Quad
                    if( baseVertex == m_verts[ faceVerts[f][0] ]->GetVid() )
                    {
                        for(i = 0; i < m_coordim; i++)
                        {
                            elementAaxis[i] = (*m_verts[ faceVerts[f][1] ])[i] - (*m_verts[ faceVerts[f][0] ])[i];
                            elementBaxis[i] = (*m_verts[ faceVerts[f][3] ])[i] - (*m_verts[ faceVerts[f][0] ])[i];
                        }
                    }
                    else if( baseVertex == m_verts[ faceVerts[f][1] ]->GetVid() )
                    {
                        for(i = 0; i < m_coordim; i++)
                        {
                            elementAaxis[i] = (*m_verts[ faceVerts[f][1] ])[i] - (*m_verts[ faceVerts[f][0] ])[i];
                            elementBaxis[i] = (*m_verts[ faceVerts[f][2] ])[i] - (*m_verts[ faceVerts[f][1] ])[i];
                        }
                    }
                    else if( baseVertex == m_verts[ faceVerts[f][2] ]->GetVid() )
                    {
                        for(i = 0; i < m_coordim; i++)
                        {
                            elementAaxis[i] = (*m_verts[ faceVerts[f][2] ])[i] - (*m_verts[ faceVerts[f][3] ])[i];
                            elementBaxis[i] = (*m_verts[ faceVerts[f][2] ])[i] - (*m_verts[ faceVerts[f][1] ])[i];
                        }
                    }
                    else if( baseVertex == m_verts[ faceVerts[f][3] ]->GetVid() )
                    {
                        for(i = 0; i < m_coordim; i++)
                        {
                            elementAaxis[i] = (*m_verts[ faceVerts[f][2] ])[i] - (*m_verts[ faceVerts[f][3] ])[i];
                            elementBaxis[i] = (*m_verts[ faceVerts[f][3] ])[i] - (*m_verts[ faceVerts[f][0] ])[i];
                        }
                    }
                    else
                    {
                        ASSERTL0(false, "Could not find matching vertex for the face");
                    }
                }
                // Now, construct the edge-vectors of the local coordinates of
                // the Geometry2D-representation of the face
                for(i = 0; i < m_coordim; i++)
                {
                    int v = m_faces[f]->GetNumVerts()-1;
                    faceAaxis[i] = (*m_faces[f]->GetVertex(1))[i] - (*m_faces[f]->GetVertex(0))[i];
                    faceBaxis[i] = (*m_faces[f]->GetVertex(v))[i] - (*m_faces[f]->GetVertex(0))[i];

                    elementAaxis_length += pow(elementAaxis[i],2);
                    elementBaxis_length += pow(elementBaxis[i],2);
                    faceAaxis_length += pow(faceAaxis[i],2);
                    faceBaxis_length += pow(faceBaxis[i],2);
                }

                elementAaxis_length = sqrt(elementAaxis_length);
                elementBaxis_length = sqrt(elementBaxis_length);
                faceAaxis_length = sqrt(faceAaxis_length);
                faceBaxis_length = sqrt(faceBaxis_length);

                // Calculate the inner product of both the A-axis
                // (i.e. Elemental A axis and face A axis)
                for(i = 0 ; i < m_coordim; i++)
                {
                    dotproduct1 += elementAaxis[i]*faceAaxis[i];
                }

                orientation = 0;
                // if the innerproduct is equal to the (absolute value of the ) products of the lengths
                // of both vectors, then, the coordinate systems will NOT be transposed
                if( fabs(elementAaxis_length*faceAaxis_length - fabs(dotproduct1)) < NekConstants::kNekZeroTol )
                {
                    // if the inner product is negative, both A-axis point
                    // in reverse direction
                    if(dotproduct1 < 0.0)
                    {
                        orientation += 2;
                    }

                    // calculate the inner product of both B-axis
                    for(i = 0 ; i < m_coordim; i++)
                    {
                        dotproduct2 += elementBaxis[i]*faceBaxis[i];
                    }

//                     // check that both these axis are indeed parallel
//                     ASSERTL1(fabs(elementBaxis_length*faceBaxis_length - fabs(dotproduct2)) <
//                              StdRegions::NekConstants::kEvaluateTol,
//                              "These vectors should be parallel");

                    // if the inner product is negative, both B-axis point
                    // in reverse direction
                    if( dotproduct2 < 0.0 )
                    {
                        orientation++;
                    }
                }
                // The coordinate systems are transposed
                else
                {
                    orientation = 4;

                    // Calculate the inner product between the elemental A-axis
                    // and the B-axis of the face (which are now the corresponding axis)
                    dotproduct1 = 0.0;
                    for(i = 0 ; i < m_coordim; i++)
                    {
                        dotproduct1 += elementAaxis[i]*faceBaxis[i];
                    }

                    // check that both these axis are indeed parallel
                    if (fabs(elementAaxis_length*faceBaxis_length
                            - fabs(dotproduct1)) > NekConstants::kNekZeroTol)
                    {
                        cout << "Warning: Prism axes not parallel" << endl;
                    }

                    // if the result is negative, both axis point in reverse
                    // directions
                    if(dotproduct1 < 0.0)
                    {
                        orientation += 2;
                    }

                    // Do the same for the other two corresponding axis
                    dotproduct2 = 0.0;
                    for(i = 0 ; i < m_coordim; i++)
                    {
                        dotproduct2 += elementBaxis[i]*faceAaxis[i];
                    }

                    // check that both these axis are indeed parallel
                    if (fabs(elementBaxis_length*faceAaxis_length
                            - fabs(dotproduct2)) > NekConstants::kNekZeroTol)
                    {
                        cout << "Warning: Prism axes not parallel" << endl;
                    }

                    if( dotproduct2 < 0.0 )
                    {
                        orientation++;
                    }
                }
				
				orientation = orientation + 5;
				// Fill the m_forient array
                m_forient[f] = (StdRegions::Orientation) orientation;
            }
        }
    }; //end of namespace
}; //end of namespace<|MERGE_RESOLUTION|>--- conflicted
+++ resolved
@@ -243,15 +243,10 @@
             if(GetMetricInfo()->GetGtype() !=  eRegular)
             {
                 int i;
-<<<<<<< HEAD
                 Array<OneD, NekDouble> pts; 
                 Array<OneD, NekDouble> mincoord(3), maxcoord(3);
                 NekDouble diff = 0.0;
 
-=======
-                NekDouble mincoord, maxcoord,diff;
-                
->>>>>>> 55155ad1
                 v_FillGeom();
 
                 const int npts = m_xmap->GetTotPoints();
@@ -259,16 +254,10 @@
 
                 for(i = 0; i < 3; ++i)
                 {
-<<<<<<< HEAD
-                    pts = m_xmap[i]->GetPhys();
+                    m_xmap->BwdTrans(m_coeffs[i], pts);
+
                     mincoord[i] = Vmath::Vmin(pts.num_elements(),pts,1);
                     maxcoord[i] = Vmath::Vmax(pts.num_elements(),pts,1);
-=======
-                    m_xmap->BwdTrans(m_coeffs[i], pts);
-
-                    mincoord = Vmath::Vmin(pts.num_elements(),pts,1);
-                    maxcoord = Vmath::Vmax(pts.num_elements(),pts,1);
->>>>>>> 55155ad1
                     
                     diff = max(maxcoord[i] - mincoord[i],diff); 
                 }
@@ -432,11 +421,7 @@
                 Lcoords[0] = (1.0+Lcoords[0])*(1.0-Lcoords[2])/2 - 1.0;
 
                 // Perform newton iteration to find local coordinates 
-<<<<<<< HEAD
-                NewtonIterationForLocCoord(coords,Lcoords,resid);
-=======
-                NewtonIterationForLocCoord(coords, ptsx, ptsy, ptsz, Lcoords);
->>>>>>> 55155ad1
+                NewtonIterationForLocCoord(coords, ptsx, ptsy, ptsz, Lcoords,resid);
             }
             return resid; 
         }
