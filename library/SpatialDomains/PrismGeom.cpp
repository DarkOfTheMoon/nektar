--- conflicted
+++ resolved
@@ -164,17 +164,8 @@
                 LibUtilities::eModified_B, order2,
                 LibUtilities::PointsKey(points2,LibUtilities::eGaussRadauMAlpha1Beta0));
 
-<<<<<<< HEAD
             m_xmap = MemoryManager<StdRegions::StdPrismExp>::AllocateSharedPtr(A,B,C);
             SetUpCoeffs(m_xmap->GetNcoeffs());
-=======
-            m_xmap = Array<OneD, StdRegions::StdExpansionSharedPtr>(m_coordim);
-
-            for(int i = 0; i < m_coordim; ++i)
-            {
-                m_xmap[i] = MemoryManager<StdRegions::StdPrismExp>::AllocateSharedPtr(A,B,C);
-            }
->>>>>>> 25c40588
         }
 
         PrismGeom::~PrismGeom()
@@ -331,14 +322,8 @@
                     }
                 }
 
-<<<<<<< HEAD
-                m_geomFactors = MemoryManager<GeomFactors3D>::AllocateSharedPtr(
-                    Gtype, m_coordim, m_xmap, m_coeffs, tbasis);
-=======
                 m_geomFactors = MemoryManager<GeomFactors>::AllocateSharedPtr(
                     Gtype, m_coordim, m_xmap);
->>>>>>> 25c40588
-
                 m_geomFactorsState = ePtsFilled;
             }
         }
