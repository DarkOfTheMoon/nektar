--- conflicted
+++ resolved
@@ -59,14 +59,11 @@
             return v_GetXmap(i);
         }
 
-<<<<<<< HEAD
-=======
-        PointGeomSharedPtr Geometry1D::GetVertex(const int i) const
+        const PointGeomSharedPtr Geometry1D::GetVertex(const int i) const
         {
             return v_GetVertex(i);
         }
 
->>>>>>> c6280ab0
         LibUtilities::ShapeType Geometry1D::DetShapeType() const
         {
             return v_DetShapeType();
@@ -105,11 +102,7 @@
             return returnval; 
         }
 
-<<<<<<< HEAD
-        const VertexComponentSharedPtr Geometry1D::v_GetVertex(const int i) const
-=======
-        PointGeomSharedPtr Geometry1D::v_GetVertex(const int i) const
->>>>>>> c6280ab0
+        const PointGeomSharedPtr Geometry1D::v_GetVertex(const int i) const
         {
             NEKERROR(ErrorUtil::efatal,
                      "This function is only valid for expansion type geometries");
