////////////////////////////////////////////////////////////////////////////////
//
//  File:  Conditions.h
//
//  For more information, please see: http://www.nektar.info/
//
//  The MIT License
//
//  Copyright (c) 2006 Division of Applied Mathematics, Brown University (USA),
//  Department of Aeronautics, Imperial College London (UK), and Scientific
//  Computing and Imaging Institute, University of Utah (USA).
//
//  License for the specific language governing rights and limitations under
//  Permission is hereby granted, free of charge, to any person obtaining a
//  copy of this software and associated documentation files (the "Software"),
//  to deal in the Software without restriction, including without limitation
//  the rights to use, copy, modify, merge, publish, distribute, sublicense,
//  and/or sell copies of the Software, and to permit persons to whom the
//  Software is furnished to do so, subject to the following conditions:
//
//  The above copyright notice and this permission notice shall be included
//  in all copies or substantial portions of the Software.
//
//  THE SOFTWARE IS PROVIDED "AS IS", WITHOUT WARRANTY OF ANY KIND, EXPRESS
//  OR IMPLIED, INCLUDING BUT NOT LIMITED TO THE WARRANTIES OF MERCHANTABILITY,
//  FITNESS FOR A PARTICULAR PURPOSE AND NONINFRINGEMENT. IN NO EVENT SHALL
//  THE AUTHORS OR COPYRIGHT HOLDERS BE LIABLE FOR ANY CLAIM, DAMAGES OR OTHER
//  LIABILITY, WHETHER IN AN ACTION OF CONTRACT, TORT OR OTHERWISE, ARISING
//  FROM, OUT OF OR IN CONNECTION WITH THE SOFTWARE OR THE USE OR OTHER
//  DEALINGS IN THE SOFTWARE.
//
//  Description:
//
//
////////////////////////////////////////////////////////////////////////////////
#ifndef NEKTAR_SPATIALDOMAINS_BOUNDARYCONDITIONS_H
#define NEKTAR_SPATIALDOMAINS_BOUNDARYCONDITIONS_H

#include <string>
#include <map>

#include <LibUtilities/BasicUtils/SessionReader.h>
#include <LibUtilities/BasicUtils/Equation.h>
#include <SpatialDomains/MeshGraph.h>


namespace Nektar
{
    struct OneD;
    
    namespace SpatialDomains
    {
        enum BoundaryConditionType
        {
            eDirichlet,
            eNeumann,
            eRobin,
            ePeriodic,
            eNotDefined
        };
<<<<<<< HEAD
        
        enum BndUserDefinedType
        {
            eI,
            eMG,
            eHigh,
            eHighOutflow,
            eWall_Forces,
            eWall,
            eWallViscous,
            eAdjointWall,
            eArtificialViscosity,
            eSymmetry,
            eRinglebFlow,
            eTimeDependent,
            eMovingBody,
            eRadiation,
            eIsentropicVortex,
            eCalcBC,
            eQinflow,
            eTerminal,
            eRterminal,
            eCRterminal,
            eRCRterminal,
            eRiemannInvariant,
            ePressureOutflowNonReflective,
            ePressureOutflow,
            ePressureOutflowFile,
            ePressureInflowFile,
            eExtrapOrder0,
            eNoUserDefined
        };
        
        const char* const BndUserDefinedTypeMap[] =
        {
            "I",
            "MG",
            "High",
            "HighOutflow",
            "Wall_Forces",
            "Wall",
            "WallViscous",
            "AdjointWall",
            "ArtificialVisc",
            "Symmetry",
            "RinglebFlow",
            "TimeDependent",
            "MovingBody",
            "Radiation",
            "IsentropicVortex",
            "CalcBC",
            "Qinflow",
            "Terminal",
            "Rterminal",
            "CRterminal",
            "RCRterminal",
            "RiemannInvariant",
            "PressureOutflowNonReflective",
            "PressureOutflow",
            "PressureOutflowFile",
            "PressureInflowFile",
            "ExtrapOrder0",
            "NoUserDefined"
        };
        
        struct BoundaryConditionBase
        {
            BoundaryConditionBase(
                                  BoundaryConditionType type,
                                  const std::string &userDefined = std::string("NoUserDefined")):
            m_boundaryConditionType(type)
            {

                std::map<const std::string, BndUserDefinedType> known_type;
                known_type["H"]                   = eHigh;
                known_type["HOutflow"]            = eHighOutflow;
                known_type["I"]                   = eI;
                known_type["MG"]                  = eMG;
                known_type["Wall"]                = eWall;
                known_type["WallViscous"]         = eWallViscous;
                known_type["AdjointWall"]         = eAdjointWall;
                known_type["ArtificialVisc"]      = eArtificialViscosity;
                known_type["Q-inflow"]            = eQinflow;
                known_type["Terminal"]            = eTerminal;
                known_type["R-terminal"]          = eRterminal;
                known_type["CR-terminal"]         = eCRterminal;
                known_type["RCR-terminal"]        = eRCRterminal;
                known_type["CalcBC"]              = eCalcBC;
                known_type["RinglebFlow"]         = eRinglebFlow;
                known_type["Symmetry"]            = eSymmetry;
                known_type["TimeDependent"]       = eTimeDependent;
                known_type["MovingBody"]          = eMovingBody;
                known_type["Radiation"]           = eRadiation;
                known_type["IsentropicVortex"]    = eIsentropicVortex;
                known_type["RiemannInvariant"]    = eRiemannInvariant;
                known_type["PressureOutflowNonReflective"] = ePressureOutflowNonReflective;
                known_type["PressureOutflow"]     = ePressureOutflow;
                known_type["PressureOutflowFile"] = ePressureOutflowFile;
                known_type["PressureInflowFile"]  = ePressureInflowFile;
                known_type["ExtrapOrder0"]        = eExtrapOrder0;
                known_type["NoUserDefined"]       = eNoUserDefined;
                std::map<const std::string, BndUserDefinedType>::
                const_iterator it = known_type.find(userDefined);
                if (it != known_type.end())
                {
                    m_userDefined = it->second;
                }
                else
                {
                    //ASSERTL0(false, std::string("Unknown boundary condition "
                    //"user defined type [") + userDefined + std::string("]"));
                    m_userDefined = eNoUserDefined;
                }
=======

        struct BoundaryConditionBase
        {
            BoundaryConditionBase(
                BoundaryConditionType type,
                const std::string &userDefined 
                         = std::string("NoUserDefined")):
                    m_boundaryConditionType(type),
                    m_userDefined(userDefined),
                    m_isTimeDependent(false)
            {
>>>>>>> 6c3be247
            }
            
            virtual ~BoundaryConditionBase()
            {};
            
            BoundaryConditionType GetBoundaryConditionType() const
            {
                return m_boundaryConditionType;
            }
            
            void SetBoundaryConditionType(BoundaryConditionType boundaryType)
            {
                m_boundaryConditionType = boundaryType;
            }
<<<<<<< HEAD
            
            void SetUserDefined(BndUserDefinedType type)
            {
                m_userDefined = type;
            }
            
            BndUserDefinedType GetUserDefined() const
            {
                return m_userDefined;
            }
            
            const std::string GetBndTypeAsString(BndUserDefinedType type)
=======

            void SetUserDefined(std::string &type)
            {
                m_userDefined = type;
            }

            const std::string GetUserDefined() const
            {
                return m_userDefined;
            }

            void SetIsTimeDependent(bool value)
            {
                m_isTimeDependent = value;
            }

            bool IsTimeDependent(void)
>>>>>>> 6c3be247
            {
                return m_isTimeDependent;
            }
            
        protected:
            BoundaryConditionType m_boundaryConditionType;
            std::string           m_userDefined;
            bool                  m_isTimeDependent;
        };
        
        
        struct DirichletBoundaryCondition : public BoundaryConditionBase
        {
            
            DirichletBoundaryCondition(
                                       const LibUtilities::SessionReaderSharedPtr &pSession,
                                       const std::string& eqn,
                                       const std::string& userDefined = std::string("NoUserDefined"),
                                       const std::string& filename=std::string("")):
            BoundaryConditionBase(eDirichlet, userDefined),
            m_dirichletCondition(pSession, eqn),
            m_filename(filename)
            {
            }
            
            LibUtilities::Equation m_dirichletCondition;
            std::string m_filename;
        };
        
        struct NeumannBoundaryCondition : public BoundaryConditionBase
        {
            NeumannBoundaryCondition(
                                     const LibUtilities::SessionReaderSharedPtr &pSession,
                                     const std::string& eqn,
                                     const std::string& userDefined = std::string("NoUserDefined"),
                                     const std::string& filename=std::string("")):
            BoundaryConditionBase(eNeumann, userDefined),
            m_neumannCondition(pSession, eqn),
            m_filename(filename)
            {
            }
            
            LibUtilities::Equation m_neumannCondition;
            std::string m_filename;
        };
        
        struct RobinBoundaryCondition : public BoundaryConditionBase
        {
            RobinBoundaryCondition(
                                   const LibUtilities::SessionReaderSharedPtr &pSession,
                                   const std::string &a,
                                   const std::string &b,
                                   const std::string &userDefined = std::string("NoUserDefined"),
                                   const std::string& filename=std::string("")):
            BoundaryConditionBase(eRobin, userDefined),
            m_robinFunction(pSession, a),
            m_robinPrimitiveCoeff(pSession, b),
            m_filename(filename)
            {
            }
            // \frac{\partial {u}}{\partial{n}} +
            // m_robinPrimativeCoeff(x,y,z)*u = m_robinFunction(x,y,z)
            LibUtilities::Equation m_robinFunction;
            LibUtilities::Equation m_robinPrimitiveCoeff;
            std::string m_filename;
        };
        
        
        struct PeriodicBoundaryCondition : public BoundaryConditionBase
        {
            PeriodicBoundaryCondition(const unsigned int n):
            BoundaryConditionBase(ePeriodic),
            m_connectedBoundaryRegion(n)
            {
            }
            
            unsigned int m_connectedBoundaryRegion;
        };
        
        struct NotDefinedBoundaryCondition : public BoundaryConditionBase
        {
            
            NotDefinedBoundaryCondition(
                                        const LibUtilities::SessionReaderSharedPtr &pSession,
                                        const std::string& eqn,
                                        const std::string& userDefined = std::string("NoUserDefined"),
                                        const std::string& filename=std::string("")):
            BoundaryConditionBase(eNotDefined, userDefined),
            m_notDefinedCondition(pSession, eqn),
            m_filename(filename)
            {
            }
            
            LibUtilities::Equation m_notDefinedCondition;
            std::string m_filename;
        };
        
        
        typedef std::map<int, Composite> BoundaryRegion;
        typedef boost::shared_ptr<BoundaryRegion> BoundaryRegionShPtr;
        typedef boost::shared_ptr<const BoundaryRegion> ConstBoundaryRegionShPtr;
        typedef std::map<int, BoundaryRegionShPtr> BoundaryRegionCollection;
        
        typedef boost::shared_ptr<BoundaryConditionBase> BoundaryConditionShPtr;
        typedef boost::shared_ptr<DirichletBoundaryCondition> DirichletBCShPtr;
        typedef boost::shared_ptr<NeumannBoundaryCondition>   NeumannBCShPtr;
        typedef boost::shared_ptr<RobinBoundaryCondition>     RobinBCShPtr;
        
        typedef std::map<std::string,BoundaryConditionShPtr>  BoundaryConditionMap;
        typedef boost::shared_ptr<BoundaryConditionMap>  BoundaryConditionMapShPtr;
        typedef std::map<int, BoundaryConditionMapShPtr> BoundaryConditionCollection;
        
        const static Array<OneD, BoundaryConditionShPtr> NullBoundaryConditionShPtrArray;
        
        class BoundaryConditions
        {
        public:
            SPATIAL_DOMAINS_EXPORT BoundaryConditions(const LibUtilities::SessionReaderSharedPtr &pSession, const MeshGraphSharedPtr &meshGraph);
            
            SPATIAL_DOMAINS_EXPORT BoundaryConditions(void);
            SPATIAL_DOMAINS_EXPORT ~BoundaryConditions(void);
            
            const BoundaryRegionCollection &GetBoundaryRegions(void) const
            {
                return m_boundaryRegions;
            }
            
            void AddBoundaryRegions(const int regionID, BoundaryRegionShPtr &bRegion)
            {
                m_boundaryRegions[regionID] = bRegion;
            }
            
            const BoundaryConditionCollection &GetBoundaryConditions(void) const
            {
                return m_boundaryConditions;
            }
            
            
            void AddBoundaryConditions(const int regionID, BoundaryConditionMapShPtr &bCond)
            {
                m_boundaryConditions[regionID] = bCond;
            }
            
            const std::string GetVariable(unsigned int indx)
            {
                return m_session->GetVariable(indx);
            }
            
        protected:
            /// The mesh graph to use for referencing geometry info.
            MeshGraphSharedPtr                      m_meshGraph;
            LibUtilities::SessionReaderSharedPtr    m_session;
            
            BoundaryRegionCollection                m_boundaryRegions;
            BoundaryConditionCollection             m_boundaryConditions;
            
        private:
            
            /// Read segments (and general MeshGraph) given TiXmlDocument.
            void Read(TiXmlElement *conditions);
            
            void ReadBoundaryRegions(TiXmlElement *regions);
            void ReadBoundaryConditions(TiXmlElement *conditions);
        };
        
        typedef boost::shared_ptr<BoundaryConditions> 
        BoundaryConditionsSharedPtr;
    }
}

#endif //NEKTAR_SPATIALDOMAINS_BOUNDARYCONDITIONS_H
<|MERGE_RESOLUTION|>--- conflicted
+++ resolved
@@ -58,121 +58,6 @@
             ePeriodic,
             eNotDefined
         };
-<<<<<<< HEAD
-        
-        enum BndUserDefinedType
-        {
-            eI,
-            eMG,
-            eHigh,
-            eHighOutflow,
-            eWall_Forces,
-            eWall,
-            eWallViscous,
-            eAdjointWall,
-            eArtificialViscosity,
-            eSymmetry,
-            eRinglebFlow,
-            eTimeDependent,
-            eMovingBody,
-            eRadiation,
-            eIsentropicVortex,
-            eCalcBC,
-            eQinflow,
-            eTerminal,
-            eRterminal,
-            eCRterminal,
-            eRCRterminal,
-            eRiemannInvariant,
-            ePressureOutflowNonReflective,
-            ePressureOutflow,
-            ePressureOutflowFile,
-            ePressureInflowFile,
-            eExtrapOrder0,
-            eNoUserDefined
-        };
-        
-        const char* const BndUserDefinedTypeMap[] =
-        {
-            "I",
-            "MG",
-            "High",
-            "HighOutflow",
-            "Wall_Forces",
-            "Wall",
-            "WallViscous",
-            "AdjointWall",
-            "ArtificialVisc",
-            "Symmetry",
-            "RinglebFlow",
-            "TimeDependent",
-            "MovingBody",
-            "Radiation",
-            "IsentropicVortex",
-            "CalcBC",
-            "Qinflow",
-            "Terminal",
-            "Rterminal",
-            "CRterminal",
-            "RCRterminal",
-            "RiemannInvariant",
-            "PressureOutflowNonReflective",
-            "PressureOutflow",
-            "PressureOutflowFile",
-            "PressureInflowFile",
-            "ExtrapOrder0",
-            "NoUserDefined"
-        };
-        
-        struct BoundaryConditionBase
-        {
-            BoundaryConditionBase(
-                                  BoundaryConditionType type,
-                                  const std::string &userDefined = std::string("NoUserDefined")):
-            m_boundaryConditionType(type)
-            {
-
-                std::map<const std::string, BndUserDefinedType> known_type;
-                known_type["H"]                   = eHigh;
-                known_type["HOutflow"]            = eHighOutflow;
-                known_type["I"]                   = eI;
-                known_type["MG"]                  = eMG;
-                known_type["Wall"]                = eWall;
-                known_type["WallViscous"]         = eWallViscous;
-                known_type["AdjointWall"]         = eAdjointWall;
-                known_type["ArtificialVisc"]      = eArtificialViscosity;
-                known_type["Q-inflow"]            = eQinflow;
-                known_type["Terminal"]            = eTerminal;
-                known_type["R-terminal"]          = eRterminal;
-                known_type["CR-terminal"]         = eCRterminal;
-                known_type["RCR-terminal"]        = eRCRterminal;
-                known_type["CalcBC"]              = eCalcBC;
-                known_type["RinglebFlow"]         = eRinglebFlow;
-                known_type["Symmetry"]            = eSymmetry;
-                known_type["TimeDependent"]       = eTimeDependent;
-                known_type["MovingBody"]          = eMovingBody;
-                known_type["Radiation"]           = eRadiation;
-                known_type["IsentropicVortex"]    = eIsentropicVortex;
-                known_type["RiemannInvariant"]    = eRiemannInvariant;
-                known_type["PressureOutflowNonReflective"] = ePressureOutflowNonReflective;
-                known_type["PressureOutflow"]     = ePressureOutflow;
-                known_type["PressureOutflowFile"] = ePressureOutflowFile;
-                known_type["PressureInflowFile"]  = ePressureInflowFile;
-                known_type["ExtrapOrder0"]        = eExtrapOrder0;
-                known_type["NoUserDefined"]       = eNoUserDefined;
-                std::map<const std::string, BndUserDefinedType>::
-                const_iterator it = known_type.find(userDefined);
-                if (it != known_type.end())
-                {
-                    m_userDefined = it->second;
-                }
-                else
-                {
-                    //ASSERTL0(false, std::string("Unknown boundary condition "
-                    //"user defined type [") + userDefined + std::string("]"));
-                    m_userDefined = eNoUserDefined;
-                }
-=======
 
         struct BoundaryConditionBase
         {
@@ -184,7 +69,7 @@
                     m_userDefined(userDefined),
                     m_isTimeDependent(false)
             {
->>>>>>> 6c3be247
+
             }
             
             virtual ~BoundaryConditionBase()
@@ -199,30 +84,16 @@
             {
                 m_boundaryConditionType = boundaryType;
             }
-<<<<<<< HEAD
-            
-            void SetUserDefined(BndUserDefinedType type)
+
+            void SetUserDefined(std::string &type)
             {
                 m_userDefined = type;
             }
-            
-            BndUserDefinedType GetUserDefined() const
+
+            const std::string GetUserDefined() const
             {
                 return m_userDefined;
             }
-            
-            const std::string GetBndTypeAsString(BndUserDefinedType type)
-=======
-
-            void SetUserDefined(std::string &type)
-            {
-                m_userDefined = type;
-            }
-
-            const std::string GetUserDefined() const
-            {
-                return m_userDefined;
-            }
 
             void SetIsTimeDependent(bool value)
             {
@@ -230,7 +101,6 @@
             }
 
             bool IsTimeDependent(void)
->>>>>>> 6c3be247
             {
                 return m_isTimeDependent;
             }
