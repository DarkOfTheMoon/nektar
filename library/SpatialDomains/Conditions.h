////////////////////////////////////////////////////////////////////////////////
//
//  File:  Conditions.h
//
//  For more information, please see: http://www.nektar.info/
//
//  The MIT License
//
//  Copyright (c) 2006 Division of Applied Mathematics, Brown University (USA),
//  Department of Aeronautics, Imperial College London (UK), and Scientific
//  Computing and Imaging Institute, University of Utah (USA).
//
//  License for the specific language governing rights and limitations under
//  Permission is hereby granted, free of charge, to any person obtaining a
//  copy of this software and associated documentation files (the "Software"),
//  to deal in the Software without restriction, including without limitation
//  the rights to use, copy, modify, merge, publish, distribute, sublicense,
//  and/or sell copies of the Software, and to permit persons to whom the
//  Software is furnished to do so, subject to the following conditions:
//
//  The above copyright notice and this permission notice shall be included
//  in all copies or substantial portions of the Software.
//
//  THE SOFTWARE IS PROVIDED "AS IS", WITHOUT WARRANTY OF ANY KIND, EXPRESS
//  OR IMPLIED, INCLUDING BUT NOT LIMITED TO THE WARRANTIES OF MERCHANTABILITY,
//  FITNESS FOR A PARTICULAR PURPOSE AND NONINFRINGEMENT. IN NO EVENT SHALL
//  THE AUTHORS OR COPYRIGHT HOLDERS BE LIABLE FOR ANY CLAIM, DAMAGES OR OTHER
//  LIABILITY, WHETHER IN AN ACTION OF CONTRACT, TORT OR OTHERWISE, ARISING
//  FROM, OUT OF OR IN CONNECTION WITH THE SOFTWARE OR THE USE OR OTHER
//  DEALINGS IN THE SOFTWARE.
//
//  Description:
//
//
////////////////////////////////////////////////////////////////////////////////
#ifndef NEKTAR_SPATIALDOMAINS_BOUNDARYCONDITIONS_H
#define NEKTAR_SPATIALDOMAINS_BOUNDARYCONDITIONS_H

#include <string>
#include <map>

#include <LibUtilities/BasicUtils/SessionReader.h>
#include <LibUtilities/BasicUtils/Equation.h>
#include <SpatialDomains/MeshGraph.h>


namespace Nektar
{
    struct OneD;

    namespace SpatialDomains
    {
        enum BoundaryConditionType
        {
            eDirichlet,
            eNeumann,
            eRobin,
            ePeriodic,
            eNotDefined
        };

        enum BndUserDefinedType
        {
            eI,
            eMG,
            eHigh,
            eHighOutflow,
            eWall_Forces,
            eWall,
            eAdjointWall,
            eWallViscous,
            eArtificialViscosity,
            eSymmetry,
            eRinglebFlow,
            eTimeDependent,
            eRadiation,
            eIsentropicVortex,
            eCalcBC,
            eQinflow,
            eTerminal,
            eRterminal,
            eCRterminal,
            eRCRterminal,
            eInflowCFS,
            eOutflowCFS,
            eRiemannInvariant,
            ePressureOutflowNonReflective,
            ePressureOutflow,
            eAdjointPressureOutflow,
            eExtrapOrder0,
            eNoUserDefined
        };

        const char* const BndUserDefinedTypeMap[] =
        {
            "I",
            "MG",
            "High",
            "HighOutflow",
            "Wall_Forces",
            "Wall",
            "WallViscous",
            "ArtificialVisc",
            "Symmetry",
            "RinglebFlow",
            "TimeDependent",
            "Radiation",
            "IsentropicVortex",
            "CalcBC",
            "Qinflow",
            "Terminal",
            "Rterminal",
            "CRterminal",
            "RCRterminal",
            "InflowCFS",
            "OutflowCFS",
            "RiemannInvariant",
            "ExtrapOrder0",
            "NoUserDefined"
        };

        struct BoundaryConditionBase
        {
            BoundaryConditionBase(
                BoundaryConditionType type,
                const std::string &userDefined = std::string("NoUserDefined")):
                    m_boundaryConditionType(type)
            {
<<<<<<< HEAD
                std::map<const std::string, BndUserDefinedType> known_type;
                known_type["H"]                = eHigh;
                known_type["I"]                = eI;
                known_type["W"]                = eWall_Forces;
                known_type["MG"]               = eMG;
                known_type["Wall"]             = eWall;
                known_type["AdjointWall"]      = eAdjointWall;
                known_type["WallViscous"]      = eWallViscous;
                known_type["Q-inflow"]         = eQinflow;
                known_type["Terminal"]         = eTerminal;
                known_type["R-terminal"]       = eRterminal;
                known_type["CR-terminal"]      = eCRterminal;
                known_type["RCR-terminal"]     = eRCRterminal;
                known_type["CalcBC"]           = eCalcBC;
                known_type["RinglebFlow"]      = eRinglebFlow;
                known_type["Symmetry"]         = eSymmetry;
                known_type["TimeDependent"]    = eTimeDependent;
                known_type["Radiation"]        = eRadiation;
=======
                std::map<const std::string, BndUserDefinedType>  known_type;
                known_type["H"] = eHigh;
                known_type["HOutflow"] = eHighOutflow;
                known_type["I"] = eI;
                known_type["MG"] = eMG;
                known_type["Wall"] = eWall;
                known_type["WallViscous"] = eWallViscous;
                known_type["ArtificialVisc"] = eArtificialViscosity;
                known_type["Q-inflow"] = eQinflow;
                known_type["Terminal"] = eTerminal;
                known_type["R-terminal"] = eRterminal;
                known_type["CR-terminal"] = eCRterminal;
                known_type["RCR-terminal"] = eRCRterminal;
                known_type["CalcBC"] = eCalcBC;
                known_type["RinglebFlow"] = eRinglebFlow;
                known_type["Symmetry"] = eSymmetry;
                known_type["TimeDependent"] = eTimeDependent;
                known_type["Radiation"] = eRadiation;
>>>>>>> 3b24f18e
                known_type["IsentropicVortex"] = eIsentropicVortex;
                known_type["RiemannInvariant"] = eRiemannInvariant;
                known_type["PressureOutflowNonReflective"] = ePressureOutflowNonReflective;
                known_type["PressureOutflow"]     = ePressureOutflow;
                known_type["AdjointPressureOutflow"] = eAdjointPressureOutflow;
                known_type["ExtrapOrder0"]     = eExtrapOrder0;
                known_type["NoUserDefined"]    = eNoUserDefined;

                std::map<const std::string, BndUserDefinedType>::
                    const_iterator it = known_type.find(userDefined);
                if (it != known_type.end())
                {
                    m_userDefined = it->second;
                }
                else
                {
                    //ASSERTL0(false, std::string("Unknown boundary condition "
                    //"user defined type [") + userDefined + std::string("]"));
                    m_userDefined = eNoUserDefined;
                }
            }

            virtual ~BoundaryConditionBase()
            {};

            BoundaryConditionType GetBoundaryConditionType() const
            {
                return m_boundaryConditionType;
            }

            void SetBoundaryConditionType(BoundaryConditionType boundaryType) 
            {
                m_boundaryConditionType = boundaryType;
            }

            void SetUserDefined(BndUserDefinedType type)
            {
                m_userDefined = type;
            }

            BndUserDefinedType GetUserDefined() const
            {
                return m_userDefined;
            }

            const std::string GetBndTypeAsString(BndUserDefinedType type)
            {
                return BndUserDefinedTypeMap[type];
            }

        protected:
            BoundaryConditionType m_boundaryConditionType;
            BndUserDefinedType    m_userDefined;
        };


        struct DirichletBoundaryCondition : public BoundaryConditionBase
        {

            DirichletBoundaryCondition(
                const LibUtilities::SessionReaderSharedPtr &pSession,
                const std::string& eqn,
                const std::string& userDefined = std::string("NoUserDefined"),
                const std::string& filename=std::string("")):
                    BoundaryConditionBase(eDirichlet, userDefined),
                    m_dirichletCondition(pSession, eqn),
                    m_filename(filename)
            {
            }

            LibUtilities::Equation m_dirichletCondition;
            std::string m_filename;
        };

        struct NeumannBoundaryCondition : public BoundaryConditionBase
        {
            NeumannBoundaryCondition(
                const LibUtilities::SessionReaderSharedPtr &pSession,
                const std::string& eqn,
                const std::string& userDefined = std::string("NoUserDefined"),
                const std::string& filename=std::string("")):
                    BoundaryConditionBase(eNeumann, userDefined),
                    m_neumannCondition(pSession, eqn),
                    m_filename(filename)
            {
            }

            LibUtilities::Equation m_neumannCondition;
            std::string m_filename;
        };

        struct RobinBoundaryCondition : public BoundaryConditionBase
        {
            RobinBoundaryCondition(
                const LibUtilities::SessionReaderSharedPtr &pSession,
                const std::string &a,
                const std::string &b,
                const std::string &userDefined = std::string("NoUserDefined"),
                const std::string& filename=std::string("")):
                    BoundaryConditionBase(eRobin, userDefined),
                    m_robinFunction(pSession, a),
                    m_robinPrimitiveCoeff(pSession, b),
                    m_filename(filename)
            {
            }
            // \frac{\partial {u}}{\partial{n}} +
            // m_robinPrimativeCoeff(x,y,z)*u = m_robinFunction(x,y,z)
            LibUtilities::Equation m_robinFunction;
            LibUtilities::Equation m_robinPrimitiveCoeff;
            std::string m_filename;
        };


        struct PeriodicBoundaryCondition : public BoundaryConditionBase
        {
            PeriodicBoundaryCondition(const unsigned int n):
                BoundaryConditionBase(ePeriodic),
                m_connectedBoundaryRegion(n)
            {
            }

            unsigned int m_connectedBoundaryRegion;
        };

        struct NotDefinedBoundaryCondition : public BoundaryConditionBase
        {
            
               NotDefinedBoundaryCondition(
                    const LibUtilities::SessionReaderSharedPtr &pSession,
                    const std::string& eqn,
                    const std::string& userDefined = std::string("NoUserDefined"),
                    const std::string& filename=std::string("")):
            BoundaryConditionBase(eNotDefined, userDefined),
                m_notDefinedCondition(pSession, eqn),
                m_filename(filename)
                {
                }

            LibUtilities::Equation m_notDefinedCondition;
            std::string m_filename;
        };


        typedef std::map<int, Composite> BoundaryRegion;
        typedef boost::shared_ptr<BoundaryRegion> BoundaryRegionShPtr;
        typedef boost::shared_ptr<const BoundaryRegion> ConstBoundaryRegionShPtr;
        typedef std::map<int, BoundaryRegionShPtr> BoundaryRegionCollection;

        typedef boost::shared_ptr<BoundaryConditionBase> BoundaryConditionShPtr;
        typedef boost::shared_ptr<DirichletBoundaryCondition> DirichletBCShPtr;
        typedef boost::shared_ptr<NeumannBoundaryCondition>   NeumannBCShPtr;
        typedef boost::shared_ptr<RobinBoundaryCondition>     RobinBCShPtr;

        typedef std::map<std::string,BoundaryConditionShPtr>  BoundaryConditionMap;
        typedef boost::shared_ptr<BoundaryConditionMap>  BoundaryConditionMapShPtr;
        typedef std::map<int, BoundaryConditionMapShPtr> BoundaryConditionCollection;

        const static Array<OneD, BoundaryConditionShPtr> NullBoundaryConditionShPtrArray;

        class BoundaryConditions
        {
        public:
            SPATIAL_DOMAINS_EXPORT BoundaryConditions(const LibUtilities::SessionReaderSharedPtr &pSession, const MeshGraphSharedPtr &meshGraph);

            SPATIAL_DOMAINS_EXPORT BoundaryConditions(void);
            SPATIAL_DOMAINS_EXPORT ~BoundaryConditions(void);

            const BoundaryRegionCollection &GetBoundaryRegions(void) const
            {
                return m_boundaryRegions;
            }

            void AddBoundaryRegions(const int regionID, BoundaryRegionShPtr &bRegion)
            {
                m_boundaryRegions[regionID] = bRegion;
            }

            const BoundaryConditionCollection &GetBoundaryConditions(void) const
            {
                return m_boundaryConditions;
            }


            void AddBoundaryConditions(const int regionID, BoundaryConditionMapShPtr &bCond)
            {
                m_boundaryConditions[regionID] = bCond; 
            }

            const std::string GetVariable(unsigned int indx)
            {
                return m_session->GetVariable(indx);
            }

        protected:
            /// The mesh graph to use for referencing geometry info.
            MeshGraphSharedPtr                      m_meshGraph;
            LibUtilities::SessionReaderSharedPtr    m_session;

            BoundaryRegionCollection                m_boundaryRegions;
            BoundaryConditionCollection             m_boundaryConditions;

        private:

            /// Read segments (and general MeshGraph) given TiXmlDocument.
            void Read(TiXmlElement *conditions);

            void ReadBoundaryRegions(TiXmlElement *regions);
            void ReadBoundaryConditions(TiXmlElement *conditions);
        };

        typedef boost::shared_ptr<BoundaryConditions> 
            BoundaryConditionsSharedPtr;
    }
}

#endif //NEKTAR_SPATIALDOMAINS_BOUNDARYCONDITIONS_H
<|MERGE_RESOLUTION|>--- conflicted
+++ resolved
@@ -47,7 +47,7 @@
 namespace Nektar
 {
     struct OneD;
-
+    
     namespace SpatialDomains
     {
         enum BoundaryConditionType
@@ -58,7 +58,7 @@
             ePeriodic,
             eNotDefined
         };
-
+        
         enum BndUserDefinedType
         {
             eI,
@@ -67,8 +67,8 @@
             eHighOutflow,
             eWall_Forces,
             eWall,
+            eWallViscous,
             eAdjointWall,
-            eWallViscous,
             eArtificialViscosity,
             eSymmetry,
             eRinglebFlow,
@@ -84,13 +84,10 @@
             eInflowCFS,
             eOutflowCFS,
             eRiemannInvariant,
-            ePressureOutflowNonReflective,
-            ePressureOutflow,
-            eAdjointPressureOutflow,
             eExtrapOrder0,
             eNoUserDefined
         };
-
+        
         const char* const BndUserDefinedTypeMap[] =
         {
             "I",
@@ -100,6 +97,7 @@
             "Wall_Forces",
             "Wall",
             "WallViscous",
+            "AdjointWall",
             "ArtificialVisc",
             "Symmetry",
             "RinglebFlow",
@@ -118,34 +116,14 @@
             "ExtrapOrder0",
             "NoUserDefined"
         };
-
+        
         struct BoundaryConditionBase
         {
             BoundaryConditionBase(
-                BoundaryConditionType type,
-                const std::string &userDefined = std::string("NoUserDefined")):
-                    m_boundaryConditionType(type)
-            {
-<<<<<<< HEAD
-                std::map<const std::string, BndUserDefinedType> known_type;
-                known_type["H"]                = eHigh;
-                known_type["I"]                = eI;
-                known_type["W"]                = eWall_Forces;
-                known_type["MG"]               = eMG;
-                known_type["Wall"]             = eWall;
-                known_type["AdjointWall"]      = eAdjointWall;
-                known_type["WallViscous"]      = eWallViscous;
-                known_type["Q-inflow"]         = eQinflow;
-                known_type["Terminal"]         = eTerminal;
-                known_type["R-terminal"]       = eRterminal;
-                known_type["CR-terminal"]      = eCRterminal;
-                known_type["RCR-terminal"]     = eRCRterminal;
-                known_type["CalcBC"]           = eCalcBC;
-                known_type["RinglebFlow"]      = eRinglebFlow;
-                known_type["Symmetry"]         = eSymmetry;
-                known_type["TimeDependent"]    = eTimeDependent;
-                known_type["Radiation"]        = eRadiation;
-=======
+                                  BoundaryConditionType type,
+                                  const std::string &userDefined = std::string("NoUserDefined")):
+            m_boundaryConditionType(type)
+            {
                 std::map<const std::string, BndUserDefinedType>  known_type;
                 known_type["H"] = eHigh;
                 known_type["HOutflow"] = eHighOutflow;
@@ -153,6 +131,7 @@
                 known_type["MG"] = eMG;
                 known_type["Wall"] = eWall;
                 known_type["WallViscous"] = eWallViscous;
+                known_type["AdjointWall"] = eAdjointWall;
                 known_type["ArtificialVisc"] = eArtificialViscosity;
                 known_type["Q-inflow"] = eQinflow;
                 known_type["Terminal"] = eTerminal;
@@ -164,17 +143,13 @@
                 known_type["Symmetry"] = eSymmetry;
                 known_type["TimeDependent"] = eTimeDependent;
                 known_type["Radiation"] = eRadiation;
->>>>>>> 3b24f18e
                 known_type["IsentropicVortex"] = eIsentropicVortex;
                 known_type["RiemannInvariant"] = eRiemannInvariant;
-                known_type["PressureOutflowNonReflective"] = ePressureOutflowNonReflective;
-                known_type["PressureOutflow"]     = ePressureOutflow;
-                known_type["AdjointPressureOutflow"] = eAdjointPressureOutflow;
                 known_type["ExtrapOrder0"]     = eExtrapOrder0;
                 known_type["NoUserDefined"]    = eNoUserDefined;
-
+                
                 std::map<const std::string, BndUserDefinedType>::
-                    const_iterator it = known_type.find(userDefined);
+                const_iterator it = known_type.find(userDefined);
                 if (it != known_type.end())
                 {
                     m_userDefined = it->second;
@@ -186,88 +161,88 @@
                     m_userDefined = eNoUserDefined;
                 }
             }
-
+            
             virtual ~BoundaryConditionBase()
             {};
-
+            
             BoundaryConditionType GetBoundaryConditionType() const
             {
                 return m_boundaryConditionType;
             }
-
-            void SetBoundaryConditionType(BoundaryConditionType boundaryType) 
+            
+            void SetBoundaryConditionType(BoundaryConditionType boundaryType)
             {
                 m_boundaryConditionType = boundaryType;
             }
-
+            
             void SetUserDefined(BndUserDefinedType type)
             {
                 m_userDefined = type;
             }
-
+            
             BndUserDefinedType GetUserDefined() const
             {
                 return m_userDefined;
             }
-
+            
             const std::string GetBndTypeAsString(BndUserDefinedType type)
             {
                 return BndUserDefinedTypeMap[type];
             }
-
+            
         protected:
             BoundaryConditionType m_boundaryConditionType;
             BndUserDefinedType    m_userDefined;
         };
-
-
+        
+        
         struct DirichletBoundaryCondition : public BoundaryConditionBase
         {
-
+            
             DirichletBoundaryCondition(
-                const LibUtilities::SessionReaderSharedPtr &pSession,
-                const std::string& eqn,
-                const std::string& userDefined = std::string("NoUserDefined"),
-                const std::string& filename=std::string("")):
-                    BoundaryConditionBase(eDirichlet, userDefined),
-                    m_dirichletCondition(pSession, eqn),
-                    m_filename(filename)
-            {
-            }
-
+                                       const LibUtilities::SessionReaderSharedPtr &pSession,
+                                       const std::string& eqn,
+                                       const std::string& userDefined = std::string("NoUserDefined"),
+                                       const std::string& filename=std::string("")):
+            BoundaryConditionBase(eDirichlet, userDefined),
+            m_dirichletCondition(pSession, eqn),
+            m_filename(filename)
+            {
+            }
+            
             LibUtilities::Equation m_dirichletCondition;
             std::string m_filename;
         };
-
+        
         struct NeumannBoundaryCondition : public BoundaryConditionBase
         {
             NeumannBoundaryCondition(
-                const LibUtilities::SessionReaderSharedPtr &pSession,
-                const std::string& eqn,
-                const std::string& userDefined = std::string("NoUserDefined"),
-                const std::string& filename=std::string("")):
-                    BoundaryConditionBase(eNeumann, userDefined),
-                    m_neumannCondition(pSession, eqn),
-                    m_filename(filename)
-            {
-            }
-
+                                     const LibUtilities::SessionReaderSharedPtr &pSession,
+                                     const std::string& eqn,
+                                     const std::string& userDefined = std::string("NoUserDefined"),
+                                     const std::string& filename=std::string("")):
+            BoundaryConditionBase(eNeumann, userDefined),
+            m_neumannCondition(pSession, eqn),
+            m_filename(filename)
+            {
+            }
+            
             LibUtilities::Equation m_neumannCondition;
             std::string m_filename;
         };
-
+        
         struct RobinBoundaryCondition : public BoundaryConditionBase
         {
             RobinBoundaryCondition(
-                const LibUtilities::SessionReaderSharedPtr &pSession,
-                const std::string &a,
-                const std::string &b,
-                const std::string &userDefined = std::string("NoUserDefined"),
-                const std::string& filename=std::string("")):
-                    BoundaryConditionBase(eRobin, userDefined),
-                    m_robinFunction(pSession, a),
-                    m_robinPrimitiveCoeff(pSession, b),
-                    m_filename(filename)
+                                   const LibUtilities::SessionReaderSharedPtr &pSession,
+                                   const std::string &a,
+                                   const std::string &b,
+                                   const std::string &userDefined = std::string("NoUserDefined"),
+                                   const std::string& filename=std::string("")):
+            BoundaryConditionBase(eRobin, userDefined),
+            m_robinFunction(pSession, a),
+            m_robinPrimitiveCoeff(pSession, b),
+            m_filename(filename)
             {
             }
             // \frac{\partial {u}}{\partial{n}} +
@@ -276,107 +251,107 @@
             LibUtilities::Equation m_robinPrimitiveCoeff;
             std::string m_filename;
         };
-
-
+        
+        
         struct PeriodicBoundaryCondition : public BoundaryConditionBase
         {
             PeriodicBoundaryCondition(const unsigned int n):
-                BoundaryConditionBase(ePeriodic),
-                m_connectedBoundaryRegion(n)
-            {
-            }
-
+            BoundaryConditionBase(ePeriodic),
+            m_connectedBoundaryRegion(n)
+            {
+            }
+            
             unsigned int m_connectedBoundaryRegion;
         };
-
+        
         struct NotDefinedBoundaryCondition : public BoundaryConditionBase
         {
             
-               NotDefinedBoundaryCondition(
-                    const LibUtilities::SessionReaderSharedPtr &pSession,
-                    const std::string& eqn,
-                    const std::string& userDefined = std::string("NoUserDefined"),
-                    const std::string& filename=std::string("")):
+            NotDefinedBoundaryCondition(
+                                        const LibUtilities::SessionReaderSharedPtr &pSession,
+                                        const std::string& eqn,
+                                        const std::string& userDefined = std::string("NoUserDefined"),
+                                        const std::string& filename=std::string("")):
             BoundaryConditionBase(eNotDefined, userDefined),
-                m_notDefinedCondition(pSession, eqn),
-                m_filename(filename)
-                {
-                }
-
+            m_notDefinedCondition(pSession, eqn),
+            m_filename(filename)
+            {
+            }
+            
             LibUtilities::Equation m_notDefinedCondition;
             std::string m_filename;
         };
-
-
+        
+        
         typedef std::map<int, Composite> BoundaryRegion;
         typedef boost::shared_ptr<BoundaryRegion> BoundaryRegionShPtr;
         typedef boost::shared_ptr<const BoundaryRegion> ConstBoundaryRegionShPtr;
         typedef std::map<int, BoundaryRegionShPtr> BoundaryRegionCollection;
-
+        
         typedef boost::shared_ptr<BoundaryConditionBase> BoundaryConditionShPtr;
         typedef boost::shared_ptr<DirichletBoundaryCondition> DirichletBCShPtr;
         typedef boost::shared_ptr<NeumannBoundaryCondition>   NeumannBCShPtr;
         typedef boost::shared_ptr<RobinBoundaryCondition>     RobinBCShPtr;
-
+        
         typedef std::map<std::string,BoundaryConditionShPtr>  BoundaryConditionMap;
         typedef boost::shared_ptr<BoundaryConditionMap>  BoundaryConditionMapShPtr;
         typedef std::map<int, BoundaryConditionMapShPtr> BoundaryConditionCollection;
-
+        
         const static Array<OneD, BoundaryConditionShPtr> NullBoundaryConditionShPtrArray;
-
+        
         class BoundaryConditions
         {
         public:
             SPATIAL_DOMAINS_EXPORT BoundaryConditions(const LibUtilities::SessionReaderSharedPtr &pSession, const MeshGraphSharedPtr &meshGraph);
-
+            
             SPATIAL_DOMAINS_EXPORT BoundaryConditions(void);
             SPATIAL_DOMAINS_EXPORT ~BoundaryConditions(void);
-
+            
             const BoundaryRegionCollection &GetBoundaryRegions(void) const
             {
                 return m_boundaryRegions;
             }
-
+            
             void AddBoundaryRegions(const int regionID, BoundaryRegionShPtr &bRegion)
             {
                 m_boundaryRegions[regionID] = bRegion;
             }
-
+            
             const BoundaryConditionCollection &GetBoundaryConditions(void) const
             {
                 return m_boundaryConditions;
             }
-
-
+            
+            
             void AddBoundaryConditions(const int regionID, BoundaryConditionMapShPtr &bCond)
             {
-                m_boundaryConditions[regionID] = bCond; 
-            }
-
+                m_boundaryConditions[regionID] = bCond;
+            }
+            
             const std::string GetVariable(unsigned int indx)
             {
                 return m_session->GetVariable(indx);
             }
-
+            
         protected:
             /// The mesh graph to use for referencing geometry info.
             MeshGraphSharedPtr                      m_meshGraph;
             LibUtilities::SessionReaderSharedPtr    m_session;
-
+            
             BoundaryRegionCollection                m_boundaryRegions;
             BoundaryConditionCollection             m_boundaryConditions;
-
+            
         private:
-
+            
             /// Read segments (and general MeshGraph) given TiXmlDocument.
             void Read(TiXmlElement *conditions);
-
+            
             void ReadBoundaryRegions(TiXmlElement *regions);
             void ReadBoundaryConditions(TiXmlElement *conditions);
         };
-
+        
         typedef boost::shared_ptr<BoundaryConditions> 
-            BoundaryConditionsSharedPtr;
+        BoundaryConditionsSharedPtr;
     }
 }
 
