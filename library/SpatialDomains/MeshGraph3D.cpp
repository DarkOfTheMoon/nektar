////////////////////////////////////////////////////////////////////////////////
//
//  File: MeshGraph3D.cpp
//
//  For more information, please see: http://www.nektar.info/
//
//  The MIT License
//
//  Copyright (c) 2006 Division of Applied Mathematics, Brown University (USA),
//  Department of Aeronautics, Imperial College London (UK), and Scientific
//  Computing and Imaging Institute, University of Utah (USA).
//
//  License for the specific language governing rights and limitations under
//  Permission is hereby granted, free of charge, to any person obtaining a
//  copy of this software and associated documentation files (the "Software"),
//  to deal in the Software without restriction, including without limitation
//  the rights to use, copy, modify, merge, publish, distribute, sublicense,
//  and/or sell copies of the Software, and to permit persons to whom the
//  Software is furnished to do so, subject to the following conditions:
//
//  The above copyright notice and this permission notice shall be included
//  in all copies or substantial portions of the Software.
//
//  THE SOFTWARE IS PROVIDED "AS IS", WITHOUT WARRANTY OF ANY KIND, EXPRESS
//  OR IMPLIED, INCLUDING BUT NOT LIMITED TO THE WARRANTIES OF MERCHANTABILITY,
//  FITNESS FOR A PARTICULAR PURPOSE AND NONINFRINGEMENT. IN NO EVENT SHALL
//  THE AUTHORS OR COPYRIGHT HOLDERS BE LIABLE FOR ANY CLAIM, DAMAGES OR OTHER
//  LIABILITY, WHETHER IN AN ACTION OF CONTRACT, TORT OR OTHERWISE, ARISING
//  FROM, OUT OF OR IN CONNECTION WITH THE SOFTWARE OR THE USE OR OTHER
//  DEALINGS IN THE SOFTWARE.
//
//  Description:
//
//
////////////////////////////////////////////////////////////////////////////////

#include <SpatialDomains/MeshGraph3D.h>
#include <SpatialDomains/TriGeom.h>
#include <LibUtilities/BasicUtils/ParseUtils.hpp>
#include <tinyxml.h>

namespace Nektar
{
    namespace SpatialDomains
    {
        MeshGraph3D::MeshGraph3D() : MeshGraph(3,3)
        {
        }

        MeshGraph3D::MeshGraph3D(const LibUtilities::SessionReaderSharedPtr &pSession, 
                                 const DomainRangeShPtr &rng)
            : MeshGraph(pSession,rng)
        {
            ReadGeometry(pSession->GetDocument());
            ReadExpansions(pSession->GetDocument());
        }

        MeshGraph3D::~MeshGraph3D()
        {
        }

        void MeshGraph3D::ReadGeometry(const std::string &infilename)
        {
            TiXmlDocument doc(infilename);
            bool loadOkay = doc.LoadFile();

            std::stringstream errstr;
            errstr << "Unable to load file: " << infilename << "\n";
            errstr << doc.ErrorDesc() << " (Line " << doc.ErrorRow()
                   << ", Column " << doc.ErrorCol() << ")";
            ASSERTL0(loadOkay, errstr.str());

            ReadGeometry(doc);
        }

        // \brief Read segments (and general MeshGraph) given TiXmlDocument.
        void MeshGraph3D::ReadGeometry(TiXmlDocument &doc)
        {
            // Read mesh first
            MeshGraph::ReadGeometry(doc);
            TiXmlHandle docHandle(&doc);

            TiXmlElement* mesh = NULL;

            /// Look for all geometry related data in GEOMETRY block.
            mesh = docHandle.FirstChildElement("NEKTAR").FirstChildElement("GEOMETRY").Element();

            ASSERTL0(mesh, "Unable to find GEOMETRY tag in file.");

            ReadCurves(doc);
            ReadEdges(doc);
            ReadFaces(doc);
            ReadElements(doc);
            ReadComposites(doc);
            ReadDomain(doc);
        }

        void MeshGraph3D::ReadEdges(TiXmlDocument &doc)
        {
            /// We know we have it since we made it this far.
            TiXmlHandle docHandle(&doc);
            TiXmlElement* mesh = docHandle.FirstChildElement("NEKTAR").FirstChildElement("GEOMETRY").Element();
            TiXmlElement* field = NULL;

            CurveMap::iterator it;

            /// Look for elements in ELEMENT block.
            field = mesh->FirstChildElement("EDGE");

            ASSERTL0(field, "Unable to find EDGE tag in file.");

            string IsCompressed;
            field->QueryStringAttribute("COMPRESSED",&IsCompressed); 

            if(IsCompressed.size()) 
            {
                ASSERTL0(boost::iequals(IsCompressed,
                            LibUtilities::CompressData::GetCompressString()),
                         "Compressed formats do not match. Expected :"
                         + LibUtilities::CompressData::GetCompressString()
                         + " but got " + std::string(IsCompressed));
                // Extract the edge body
                TiXmlNode* edgeChild = field->FirstChild();
                ASSERTL0(edgeChild, "Unable to extract the data from "
                         "the compressed edge tag.");

                std::string edgeStr;
                if (edgeChild->Type() == TiXmlNode::TINYXML_TEXT)
                {
                    edgeStr += edgeChild->ToText()->ValueStr();
                }

                std::vector<LibUtilities::MeshEdge> edgeData;
                LibUtilities::CompressData::ZlibDecodeFromBase64Str(edgeStr,
                                                                    edgeData);

                int indx;
                for(int i = 0; i < edgeData.size(); ++i)
                {
                    indx = edgeData[i].id;
                    PointGeomSharedPtr vertices[2] = {
                        GetVertex(edgeData[i].v0),
                        GetVertex(edgeData[i].v1)
                    };
                    SegGeomSharedPtr edge;

                    it = m_curvedEdges.find(indx);
                    if (it == m_curvedEdges.end())
                    {
                        edge = MemoryManager<SegGeom>::AllocateSharedPtr(
                                            indx, m_spaceDimension, vertices);
                    }
                    else
                    {
                        edge = MemoryManager<SegGeom>::AllocateSharedPtr(
                                            indx, m_spaceDimension, vertices,
                                            it->second);
                    }
                    m_segGeoms[indx] = edge;
                }
            }
            else
            {

                /// All elements are of the form: "<E ID="#"> ... </E>", with
                /// ? being the element type.
                /// Read the ID field first.
                TiXmlElement *edge = field->FirstChildElement("E");
                
                /// Since all edge data is one big text block, we need to accumulate
                /// all TINYXML_TEXT data and then parse it.  This approach effectively skips
                /// all comments or other node types since we only care about the
                /// edge list.  We cannot handle missing edge numbers as we could
                /// with missing element numbers due to the text block format.
                std::string edgeStr;
                int indx;
                
                while(edge)
                {
                    int err = edge->QueryIntAttribute("ID",&indx);
                    ASSERTL0(err == TIXML_SUCCESS, "Unable to read edge attribute ID.");
                    
                    TiXmlNode *child = edge->FirstChild();
                    edgeStr.clear();
                    if (child->Type() == TiXmlNode::TINYXML_TEXT)
                    {
                        edgeStr += child->ToText()->ValueStr();
                    }
                    
                    /// Now parse out the edges, three fields at a time.
                    int vertex1, vertex2;
                    std::istringstream edgeDataStrm(edgeStr.c_str());
                    
                    try
                    {
                        while (!edgeDataStrm.fail())
                        {
                            edgeDataStrm >> vertex1 >> vertex2;
                            
                            // Must check after the read because we
                            // may be at the end and not know it.  If
                            // we are at the end we will add a
                            // duplicate of the last entry if we don't
                            // check here.
                            if (!edgeDataStrm.fail())
                            {
                                PointGeomSharedPtr vertices[2] = {GetVertex(vertex1), GetVertex(vertex2)};
                                SegGeomSharedPtr edge;
                                it = m_curvedEdges.find(indx);
                                
                                if (it == m_curvedEdges.end())
                                {
                                    edge = MemoryManager<SegGeom>::AllocateSharedPtr(indx, m_spaceDimension, vertices);
                                }
                                else
                                {
                                    edge = MemoryManager<SegGeom>::AllocateSharedPtr(indx, m_spaceDimension, vertices, it->second);
                                }
                                
                                m_segGeoms[indx] = edge;
                            }
                        }
                    }
                    catch(...)
                    {
                        NEKERROR(ErrorUtil::efatal, (std::string("Unable to read edge data: ") + edgeStr).c_str());
                    }
                    
                    edge = edge->NextSiblingElement("E");
                }
            }
        }

        void MeshGraph3D::ReadFaces(TiXmlDocument &doc)
        {
            /// We know we have it since we made it this far.
            TiXmlHandle docHandle(&doc);
            TiXmlElement* mesh = docHandle.FirstChildElement("NEKTAR").FirstChildElement("GEOMETRY").Element();
            TiXmlElement* field = NULL;

            /// Look for elements in FACE block.
            field = mesh->FirstChildElement("FACE");

            ASSERTL0(field, "Unable to find FACE tag in file.");

            /// All faces are of the form: "<? ID="#"> ... </?>", with
            /// ? being an element type (either Q or T).
            /// They might be in compressed format and so then need upacking. 

            TiXmlElement *element = field->FirstChildElement();
            CurveMap::iterator it;

            while (element)
            {
                std::string elementType(element->ValueStr());

                ASSERTL0(elementType == "Q" || elementType == "T",
                    (std::string("Unknown 3D face type: ") + elementType).c_str());


                string IsCompressed;
                element->QueryStringAttribute("COMPRESSED",&IsCompressed); 
                
                if(IsCompressed.size()) 
                {
                    ASSERTL0(boost::iequals(IsCompressed,
                            LibUtilities::CompressData:: GetCompressString()),
                            "Compressed formats do not match. Expected :"
                            + LibUtilities::CompressData::GetCompressString()
                            + " but got "+ std::string(IsCompressed));

                    // Extract the face body
                    TiXmlNode* faceChild = element->FirstChild();
                    ASSERTL0(faceChild, "Unable to extract the data from "
                                        "the compressed face tag.");

                    std::string faceStr;
                    if (faceChild->Type() == TiXmlNode::TINYXML_TEXT)
                    {
                        faceStr += faceChild->ToText()->ValueStr();
                    }

                    int indx;
                    if(elementType == "T")
                    {
                        std::vector<LibUtilities::MeshTri> faceData;
                        LibUtilities::CompressData::ZlibDecodeFromBase64Str(
                                                            faceStr,faceData);

                        for(int i = 0; i < faceData.size(); ++i)
                        {
                            indx = faceData[i].id;

                            /// See if this face has curves.
                            it = m_curvedFaces.find(indx);

                            /// Create a TriGeom to hold the new definition.
                            SegGeomSharedPtr edges[TriGeom::kNedges] =
                            {
                                GetSegGeom(faceData[i].e[0]),
                                GetSegGeom(faceData[i].e[1]),
                                GetSegGeom(faceData[i].e[2])
                            };

                            StdRegions::Orientation edgeorient[TriGeom::kNedges] =
                            {
                                SegGeom::GetEdgeOrientation(*edges[0], *edges[1]),
                                SegGeom::GetEdgeOrientation(*edges[1], *edges[2]),
                                SegGeom::GetEdgeOrientation(*edges[2], *edges[0])
                            };

                            TriGeomSharedPtr trigeom;
                            if (it == m_curvedFaces.end())
                            {
                                trigeom =
                                    MemoryManager<TriGeom>::AllocateSharedPtr(
                                                    indx, edges, edgeorient);
                            }
                            else
                            {
                                trigeom =
                                    MemoryManager<TriGeom>::AllocateSharedPtr(
                                                    indx, edges, edgeorient,
                                                    it->second);
                            }
                            trigeom->SetGlobalID(indx);
                            m_triGeoms[indx] = trigeom;
                        }
                    }
                    else if (elementType == "Q")
                    {
                        std::vector<LibUtilities::MeshQuad> faceData;
                        LibUtilities::CompressData::ZlibDecodeFromBase64Str(
                                                            faceStr,faceData);

                        for(int i = 0; i < faceData.size(); ++i)
                        {
                            indx = faceData[i].id;

                            /// See if this face has curves.
                            it = m_curvedFaces.find(indx);

                            /// Create a QuadGeom to hold the new definition.
                            SegGeomSharedPtr edges[QuadGeom::kNedges] = {
                                GetSegGeom(faceData[i].e[0]),
                                GetSegGeom(faceData[i].e[1]),
                                GetSegGeom(faceData[i].e[2]),
                                GetSegGeom(faceData[i].e[3])
                            };

                            StdRegions::Orientation edgeorient[QuadGeom::kNedges] =
                            {
                                SegGeom::GetEdgeOrientation(*edges[0], *edges[1]),
                                SegGeom::GetEdgeOrientation(*edges[1], *edges[2]),
                                SegGeom::GetEdgeOrientation(*edges[2], *edges[3]),
                                SegGeom::GetEdgeOrientation(*edges[3], *edges[0])
                            };

                            QuadGeomSharedPtr quadgeom;
                            if (it == m_curvedEdges.end())
                            {
                                quadgeom =
                                    MemoryManager<QuadGeom>::AllocateSharedPtr(
                                                    indx, edges, edgeorient);
                            }
                            else
                            {
                                quadgeom =
                                    MemoryManager<QuadGeom>::AllocateSharedPtr(
                                                    indx, edges, edgeorient,
                                                    it->second);
                            }
                            quadgeom->SetGlobalID(indx);
                            m_quadGeoms[indx] = quadgeom;
                        }
                    }
                }
                else
                {
                    /// Read id attribute.
                    int indx;
                    int err = element->QueryIntAttribute("ID", &indx);
                    ASSERTL0(err == TIXML_SUCCESS, "Unable to read face attribute ID.");
                    
                    /// See if this face has curves.
                    it = m_curvedFaces.find(indx);
                    
                    /// Read text element description.
                    TiXmlNode* elementChild = element->FirstChild();
                    std::string elementStr;
                    while(elementChild)
                    {
                        if (elementChild->Type() == TiXmlNode::TINYXML_TEXT)
                        {
                            elementStr += elementChild->ToText()->ValueStr();
                        }
                        elementChild = elementChild->NextSibling();
                    }
                    
                    ASSERTL0(!elementStr.empty(), "Unable to read face description body.");
                    
                    /// Parse out the element components corresponding to type of element.
                    if (elementType == "T")
                    {
                        // Read three edge numbers
                        int edge1, edge2, edge3;
                        std::istringstream elementDataStrm(elementStr.c_str());
                        
                        try
                        {
                            elementDataStrm >> edge1;
                            elementDataStrm >> edge2;
                            elementDataStrm >> edge3;
                            
                            ASSERTL0(!elementDataStrm.fail(), (std::string("Unable to read face data for TRIANGLE: ") + elementStr).c_str());
                            
                            /// Create a TriGeom to hold the new definition.
                            SegGeomSharedPtr edges[TriGeom::kNedges] =
                                {
                                    GetSegGeom(edge1),
                                    GetSegGeom(edge2),
                                    GetSegGeom(edge3)
                                };
                            
                            StdRegions::Orientation edgeorient[TriGeom::kNedges] =
                                {
                                    SegGeom::GetEdgeOrientation(*edges[0], *edges[1]),
                                    SegGeom::GetEdgeOrientation(*edges[1], *edges[2]),
                                    SegGeom::GetEdgeOrientation(*edges[2], *edges[0])
                                };
                            
                            TriGeomSharedPtr trigeom;
                            
                            if (it == m_curvedFaces.end())
                            {
                                trigeom = MemoryManager<TriGeom>::AllocateSharedPtr(indx, edges, edgeorient);
                            }
                            else
                            {
                                trigeom = MemoryManager<TriGeom>::AllocateSharedPtr(indx, edges, edgeorient, it->second);
                            }
                            
                            trigeom->SetGlobalID(indx);
                            
                            m_triGeoms[indx] = trigeom;
                        }
                        catch(...)
                        {
                            NEKERROR(ErrorUtil::efatal,
                                     (std::string("Unable to read face data for TRIANGLE: ") + elementStr).c_str());
                        }
                    }
                    else if (elementType == "Q")
                    {
                        // Read four edge numbers
                        int edge1, edge2, edge3, edge4;
                        std::istringstream elementDataStrm(elementStr.c_str());
                        
                        try
                        {
                            elementDataStrm >> edge1;
                            elementDataStrm >> edge2;
                            elementDataStrm >> edge3;
                            elementDataStrm >> edge4;
                            
                            ASSERTL0(!elementDataStrm.fail(), (std::string("Unable to read face data for QUAD: ") + elementStr).c_str());
                            
                            /// Create a QuadGeom to hold the new definition.
                            SegGeomSharedPtr edges[QuadGeom::kNedges] =
                                {GetSegGeom(edge1),GetSegGeom(edge2),
                                 GetSegGeom(edge3),GetSegGeom(edge4)};
                            
                            StdRegions::Orientation edgeorient[QuadGeom::kNedges] =
                                {
                                    SegGeom::GetEdgeOrientation(*edges[0], *edges[1]),
                                    SegGeom::GetEdgeOrientation(*edges[1], *edges[2]),
                                    SegGeom::GetEdgeOrientation(*edges[2], *edges[3]),
                                    SegGeom::GetEdgeOrientation(*edges[3], *edges[0])
                                };
                            
                            QuadGeomSharedPtr quadgeom;
                            
                            if (it == m_curvedEdges.end())
                            {
                                quadgeom = MemoryManager<QuadGeom>::AllocateSharedPtr(indx, edges, edgeorient);
                            }
                            else
                            {
                                quadgeom = MemoryManager<QuadGeom>::AllocateSharedPtr(indx, edges, edgeorient, it->second);
                            }
                            quadgeom->SetGlobalID(indx);
                            
                            m_quadGeoms[indx] = quadgeom;
                            
                        }
                        catch(...)
                        {
                            NEKERROR(ErrorUtil::efatal,(std::string("Unable to read face data for QUAD: ") + elementStr).c_str());
                        }
                    }
                }
                /// Keep looking
                element = element->NextSiblingElement();
            }
        }

        void MeshGraph3D::ReadElements(TiXmlDocument &doc)
        {
            /// We know we have it since we made it this far.
            TiXmlHandle docHandle(&doc);
            TiXmlElement* mesh = docHandle.FirstChildElement("NEKTAR").FirstChildElement("GEOMETRY").Element();
            TiXmlElement* field = NULL;

            /// Look for elements in ELEMENT block.
            field = mesh->FirstChildElement("ELEMENT");
            
            ASSERTL0(field, "Unable to find ELEMENT tag in file.");

            /// All elements are of the form: "<? ID="#"> ... </?>", with
            /// ? being the element type.

            TiXmlElement *element = field->FirstChildElement();

            while (element)
            {
                std::string elementType(element->ValueStr());

                //A - tet, P - pyramid, R - prism, H - hex
                ASSERTL0(elementType == "A" || elementType == "P" || elementType == "R" || elementType == "H",
                    (std::string("Unknown 3D element type: ") + elementType).c_str());

                
                string IsCompressed;
                element->QueryStringAttribute("COMPRESSED",&IsCompressed); 
                
                if(IsCompressed.size()) 
                {
                    ASSERTL0(boost::iequals(IsCompressed,
                             LibUtilities::CompressData:: GetCompressString()),
                             "Compressed formats do not match. Expected :"
                             + LibUtilities::CompressData::GetCompressString()
                             + " but got " + std::string(IsCompressed));

                    // Extract the face body
                    TiXmlNode* child = element->FirstChild();
                    ASSERTL0(child, "Unable to extract the data from "
                             "the compressed face tag.");

                    std::string str;
                    if (child->Type() == TiXmlNode::TINYXML_TEXT)
                    {
                        str += child->ToText()->ValueStr();
                    }

                    int indx;
                    if(elementType == "A")
                    {
                        std::vector<LibUtilities::MeshTet> data;
                        LibUtilities::CompressData::ZlibDecodeFromBase64Str(
                                                                    str,data);
                        TriGeomSharedPtr tfaces[4];
                        for(int i = 0; i < data.size(); ++i)
                        {
                            indx = data[i].id;
                            for(int j = 0; j < 4; ++j)
                            {
                                Geometry2DSharedPtr face =
                                    GetGeometry2D(data[i].f[j]);
                                tfaces[j] =
                                    boost::static_pointer_cast<TriGeom>(face);
                            }

                            TetGeomSharedPtr tetgeom(MemoryManager<TetGeom>
                                                ::AllocateSharedPtr(tfaces));
                            tetgeom->SetGlobalID(indx);
                            m_tetGeoms[indx] = tetgeom;
                            PopulateFaceToElMap(tetgeom, 4);
                        }
                    }
                    else if (elementType == "P")
                    {
                        std::vector<LibUtilities::MeshPyr> data;
                        LibUtilities::CompressData::ZlibDecodeFromBase64Str(
                                                                    str,data);
                        Geometry2DSharedPtr faces[5];
                        for(int i = 0; i < data.size(); ++i)
                        {
                            indx = data[i].id;
                            int Ntfaces = 0;
                            int Nqfaces = 0;
                            for(int j = 0; j < 5; ++j)
                            {
                                Geometry2DSharedPtr face =
                                    GetGeometry2D(data[i].f[j]);

                                if (face == Geometry2DSharedPtr() ||
                                    (face->GetShapeType() !=
                                        LibUtilities::eTriangle &&
                                     face->GetShapeType() !=
                                        LibUtilities::eQuadrilateral))
                                {
                                    std::stringstream errorstring;
                                    errorstring << "Element " << indx
                                                << " has invalid face: " << j;
                                    ASSERTL0(false, errorstring.str().c_str());
                                }
                                else if (face->GetShapeType() ==
                                            LibUtilities::eTriangle)
                                {
                                    faces[j] = boost
                                        ::static_pointer_cast<TriGeom>(face);
                                    Ntfaces++;
                                }
                                else if (face->GetShapeType() ==
                                            LibUtilities::eQuadrilateral)
                                {
                                    faces[j] = boost
                                        ::static_pointer_cast<QuadGeom>(face);
                                    Nqfaces++;
                                }
                            }
                            ASSERTL0((Ntfaces == 4) && (Nqfaces = 1),
                                     "Did not identify the correct number of "
                                     "triangular and quadrilateral faces for a "
                                     "pyramid");

                            PyrGeomSharedPtr pyrgeom(MemoryManager<PyrGeom>
                                                ::AllocateSharedPtr(faces));
                            pyrgeom->SetGlobalID(indx);
                            m_pyrGeoms[indx] = pyrgeom;
                            PopulateFaceToElMap(pyrgeom, 5);
                        }
                    }
                    else if (elementType == "R")
                    {
                        std::vector<LibUtilities::MeshPrism> data;
                        LibUtilities::CompressData::ZlibDecodeFromBase64Str(
                                                                    str,data);
                        Geometry2DSharedPtr faces[5];
                        for(int i = 0; i < data.size(); ++i)
                        {
                            indx = data[i].id;
                            int Ntfaces = 0;
                            int Nqfaces = 0;
                            for(int j = 0; j < 5; ++j)
                            {
                                Geometry2DSharedPtr face =
                                        GetGeometry2D(data[i].f[j]);
                                if (face == Geometry2DSharedPtr() ||
                                    (face->GetShapeType() !=
                                            LibUtilities::eTriangle &&
                                     face->GetShapeType() !=
                                            LibUtilities::eQuadrilateral))
                                {
                                    std::stringstream errorstring;
                                    errorstring << "Element " << indx
                                                << " has invalid face: " << j;
                                    ASSERTL0(false, errorstring.str().c_str());
                                }
                                else if (face->GetShapeType() ==
                                                LibUtilities::eTriangle)
                                {
                                    faces[j] = boost
                                        ::static_pointer_cast<TriGeom>(face);
                                    Ntfaces++;
                                }
                                else if (face->GetShapeType() ==
                                                LibUtilities::eQuadrilateral)
                                {
                                    faces[j] = boost
                                        ::static_pointer_cast<QuadGeom>(face);
                                    Nqfaces++;
                                }
                            }
                            ASSERTL0((Ntfaces == 2) && (Nqfaces = 3),
                                     "Did not identify the correct number of "
                                     "triangular and quadrilateral faces for a "
                                     "prism");

                            PrismGeomSharedPtr prismgeom(
                                    MemoryManager<PrismGeom>
                                            ::AllocateSharedPtr(faces));
                            prismgeom->SetGlobalID(indx);
                            m_prismGeoms[indx] = prismgeom;
                            PopulateFaceToElMap(prismgeom, 5);
                        }
                    }
                    else if (elementType == "H")
                    {
                        std::vector<LibUtilities::MeshHex> data;
                        LibUtilities::CompressData::ZlibDecodeFromBase64Str(
                                                                    str,data);

                        QuadGeomSharedPtr faces[6];
                        for(int i = 0; i < data.size(); ++i)
                        {
                            indx = data[i].id;
                            for(int j = 0; j < 6; ++j)
                            {
                                Geometry2DSharedPtr face =
                                        GetGeometry2D(data[i].f[j]);
                                faces[j] = boost
                                        ::static_pointer_cast<QuadGeom>(face);
                            }

                            HexGeomSharedPtr hexgeom(MemoryManager<HexGeom>
                                                    ::AllocateSharedPtr(faces));
                            hexgeom->SetGlobalID(indx);
                            m_hexGeoms[indx] = hexgeom;
                            PopulateFaceToElMap(hexgeom, 6);
                        }
                    }
                }
                else
                {
                    /// Read id attribute.
                    int indx;
                    int err = element->QueryIntAttribute("ID", &indx);
                    ASSERTL0(err == TIXML_SUCCESS, "Unable to read element attribute ID.");
                    
                    /// Read text element description.
                    TiXmlNode* elementChild = element->FirstChild();
                    std::string elementStr;
                    while(elementChild)
                    {
                        if (elementChild->Type() == TiXmlNode::TINYXML_TEXT)
                        {
                            elementStr += elementChild->ToText()->ValueStr();
                        }
                        elementChild = elementChild->NextSibling();
                    }
                    
                    ASSERTL0(!elementStr.empty(), "Unable to read element description body.");
                    
                    std::istringstream elementDataStrm(elementStr.c_str());
                    
                    /// Parse out the element components corresponding to type of element.
                    
                    // Tetrahedral
                    if (elementType == "A")
                    {
                        try
                        {
                            /// Create arrays for the tri and quad faces.
                            const int kNfaces = TetGeom::kNfaces;
                            const int kNtfaces = TetGeom::kNtfaces;
                            const int kNqfaces = TetGeom::kNqfaces;
                            TriGeomSharedPtr tfaces[kNtfaces];
                            int Ntfaces = 0;
                            int Nqfaces = 0;
                            
                            /// Fill the arrays and make sure there aren't too many faces.
                            std::stringstream errorstring;
                            errorstring << "Element " << indx << " must have " << kNtfaces << " triangle face(s), and " << kNqfaces << " quadrilateral face(s).";
                            for (int i = 0; i < kNfaces; i++)
                            {
                                int faceID;
                                elementDataStrm >> faceID;
                                Geometry2DSharedPtr face = GetGeometry2D(faceID);
                                if (face == Geometry2DSharedPtr() ||
                                    (face->GetShapeType() != LibUtilities::eTriangle && face->GetShapeType() != LibUtilities::eQuadrilateral))
                                {
                                    std::stringstream errorstring;
                                    errorstring << "Element " << indx << " has invalid face: " << faceID;
                                    ASSERTL0(false, errorstring.str().c_str());
                                }
                                else if (face->GetShapeType() == LibUtilities::eTriangle)
                                {
                                    ASSERTL0(Ntfaces < kNtfaces, errorstring.str().c_str());
                                    tfaces[Ntfaces++] = boost::static_pointer_cast<TriGeom>(face);
                                }
                                else if (face->GetShapeType() == LibUtilities::eQuadrilateral)
                                {
                                    ASSERTL0(Nqfaces < kNqfaces, errorstring.str().c_str());
                                }
                            }
                            
                            /// Make sure all of the face indicies could be read, and that there weren't too few.
                            ASSERTL0(!elementDataStrm.fail(), (std::string("Unable to read element data for TETRAHEDRON: ") + elementStr).c_str());
                            ASSERTL0(Ntfaces == kNtfaces, errorstring.str().c_str());
                            ASSERTL0(Nqfaces == kNqfaces, errorstring.str().c_str());
                            
                            TetGeomSharedPtr tetgeom(MemoryManager<TetGeom>::AllocateSharedPtr(tfaces));
                            tetgeom->SetGlobalID(indx);
                            
                            m_tetGeoms[indx] = tetgeom;
                            PopulateFaceToElMap(tetgeom, kNfaces);
                        }
                        catch(...)
                        {
                            NEKERROR(ErrorUtil::efatal,
                                     (std::string("Unable to read element data for TETRAHEDRON: ") + elementStr).c_str());
                        }
                    }
                    // Pyramid
                    else if (elementType == "P")
                    {
                        try
                        {
                            /// Create arrays for the tri and quad faces.
                            const int kNfaces = PyrGeom::kNfaces;
                            const int kNtfaces = PyrGeom::kNtfaces;
                            const int kNqfaces = PyrGeom::kNqfaces;
                            Geometry2DSharedPtr faces[kNfaces];
                            int Nfaces  = 0;
                            int Ntfaces = 0;
                            int Nqfaces = 0;
                            
                            /// Fill the arrays and make sure there aren't too many faces.
                            std::stringstream errorstring;
                            errorstring << "Element " << indx << " must have " << kNtfaces << " triangle face(s), and " << kNqfaces << " quadrilateral face(s).";
                            for (int i = 0; i < kNfaces; i++)
                            {
                                int faceID;
                                elementDataStrm >> faceID;
                                Geometry2DSharedPtr face = GetGeometry2D(faceID);
                                if (face == Geometry2DSharedPtr() ||
                                    (face->GetShapeType() != LibUtilities::eTriangle && face->GetShapeType() != LibUtilities::eQuadrilateral))
                                {
                                    std::stringstream errorstring;
                                    errorstring << "Element " << indx << " has invalid face: " << faceID;
                                    ASSERTL0(false, errorstring.str().c_str());
                                }
                                else if (face->GetShapeType() == LibUtilities::eTriangle)
                                {
                                    ASSERTL0(Ntfaces < kNtfaces, errorstring.str().c_str());
                                    faces[Nfaces++] = boost::static_pointer_cast<TriGeom>(face);
                                    Ntfaces++;
                                }
                                else if (face->GetShapeType() == LibUtilities::eQuadrilateral)
                                {
                                    ASSERTL0(Nqfaces < kNqfaces, errorstring.str().c_str());
                                    faces[Nfaces++] = boost::static_pointer_cast<QuadGeom>(face);
                                    Nqfaces++;
                                }
                            }
                            
                            /// Make sure all of the face indicies could be read, and that there weren't too few.
                            ASSERTL0(!elementDataStrm.fail(), (std::string("Unable to read element data for PYRAMID: ") + elementStr).c_str());
                            ASSERTL0(Ntfaces == kNtfaces, errorstring.str().c_str());
                            ASSERTL0(Nqfaces == kNqfaces, errorstring.str().c_str());
                            
                            PyrGeomSharedPtr pyrgeom(MemoryManager<PyrGeom>::AllocateSharedPtr(faces));
                            pyrgeom->SetGlobalID(indx);
                            
                            m_pyrGeoms[indx] = pyrgeom;
                            PopulateFaceToElMap(pyrgeom, kNfaces);
                        }
                        catch(...)
                        {
                            NEKERROR(ErrorUtil::efatal,
                                     (std::string("Unable to read element data for PYRAMID: ") + elementStr).c_str());
                        }
                    }
                    // Prism
                    else if (elementType == "R")
                    {
                        try
                        {
                            /// Create arrays for the tri and quad faces.
                            const int kNfaces = PrismGeom::kNfaces;
                            const int kNtfaces = PrismGeom::kNtfaces;
                            const int kNqfaces = PrismGeom::kNqfaces;
                            Geometry2DSharedPtr faces[kNfaces];
                            int Ntfaces = 0;
                            int Nqfaces = 0;
                            int Nfaces  = 0;
                            
                            /// Fill the arrays and make sure there aren't too many faces.
                            std::stringstream errorstring;
                            errorstring << "Element " << indx << " must have " 
                                        << kNtfaces << " triangle face(s), and " 
                                        << kNqfaces << " quadrilateral face(s).";
                            
                            for (int i = 0; i < kNfaces; i++)
                            {
                                int faceID;
                                elementDataStrm >> faceID;
                                Geometry2DSharedPtr face = GetGeometry2D(faceID);
                                if (face == Geometry2DSharedPtr() ||
                                    (face->GetShapeType() != LibUtilities::eTriangle && face->GetShapeType() != LibUtilities::eQuadrilateral))
                                {
                                    std::stringstream errorstring;
                                    errorstring << "Element " << indx << " has invalid face: " << faceID;
                                    ASSERTL0(false, errorstring.str().c_str());
                                }
                                else if (face->GetShapeType() == LibUtilities::eTriangle)
                                {
                                    ASSERTL0(Ntfaces < kNtfaces, errorstring.str().c_str());
                                    faces[Nfaces++] = boost::static_pointer_cast<TriGeom>(face);
                                    Ntfaces++;
                                }
                                else if (face->GetShapeType() == LibUtilities::eQuadrilateral)
                                {
                                    ASSERTL0(Nqfaces < kNqfaces, errorstring.str().c_str());
                                    faces[Nfaces++] = boost::static_pointer_cast<QuadGeom>(face);
                                    Nqfaces++;
                                }
                            }
                            
                            /// Make sure all of the face indicies could be read, and that there weren't too few.
                            ASSERTL0(!elementDataStrm.fail(), (std::string("Unable to read element data for PRISM: ") + elementStr).c_str());
                            ASSERTL0(Ntfaces == kNtfaces, errorstring.str().c_str());
                            ASSERTL0(Nqfaces == kNqfaces, errorstring.str().c_str());
                            
                            PrismGeomSharedPtr prismgeom(MemoryManager<PrismGeom>::AllocateSharedPtr(faces));
                            prismgeom->SetGlobalID(indx);
                            
                            m_prismGeoms[indx] = prismgeom;
                            PopulateFaceToElMap(prismgeom, kNfaces);
                        }
                        catch(...)
                        {
                            NEKERROR(ErrorUtil::efatal,
                                     (std::string("Unable to read element data for PRISM: ") + elementStr).c_str());
                        }
                    }
                    // Hexahedral
                    else if (elementType == "H")
                    {
                        try
                        {
                            /// Create arrays for the tri and quad faces.
                            const int kNfaces = HexGeom::kNfaces;
                            const int kNtfaces = HexGeom::kNtfaces;
                            const int kNqfaces = HexGeom::kNqfaces;
                            //TriGeomSharedPtr tfaces[kNtfaces];
                            QuadGeomSharedPtr qfaces[kNqfaces];
                            int Ntfaces = 0;
                            int Nqfaces = 0;
                            
                            /// Fill the arrays and make sure there aren't too many faces.
                            std::stringstream errorstring;
                            errorstring << "Element " << indx << " must have " << kNtfaces << " triangle face(s), and " << kNqfaces << " quadrilateral face(s).";
                            for (int i = 0; i < kNfaces; i++)
                            {
                                int faceID;
                                elementDataStrm >> faceID;
                                Geometry2DSharedPtr face = GetGeometry2D(faceID);
                                if (face == Geometry2DSharedPtr() ||
                                    (face->GetShapeType() != LibUtilities::eTriangle && face->GetShapeType() != LibUtilities::eQuadrilateral))
                                {
                                    std::stringstream errorstring;
                                    errorstring << "Element " << indx << " has invalid face: " << faceID;
                                    ASSERTL0(false, errorstring.str().c_str());
                                }
                                else if (face->GetShapeType() == LibUtilities::eTriangle)
                                {
                                    ASSERTL0(Ntfaces < kNtfaces, errorstring.str().c_str());
                                    //tfaces[Ntfaces++] = boost::static_pointer_cast<TriGeom>(face);
                                }
                                else if (face->GetShapeType() == LibUtilities::eQuadrilateral)
                                {
                                    ASSERTL0(Nqfaces < kNqfaces, errorstring.str().c_str());
                                    qfaces[Nqfaces++] = boost::static_pointer_cast<QuadGeom>(face);
                                }
                            }
                            
                            /// Make sure all of the face indicies could be read, and that there weren't too few.
                            ASSERTL0(!elementDataStrm.fail(), (std::string("Unable to read element data for HEXAHEDRAL: ") + elementStr).c_str());
                            ASSERTL0(Ntfaces == kNtfaces, errorstring.str().c_str());
                            ASSERTL0(Nqfaces == kNqfaces, errorstring.str().c_str());
                            
                            HexGeomSharedPtr hexgeom(MemoryManager<HexGeom>::AllocateSharedPtr(qfaces));
                            hexgeom->SetGlobalID(indx);
                            
                            m_hexGeoms[indx] = hexgeom;
                            PopulateFaceToElMap(hexgeom, kNfaces);
                        }
                        catch(...)
                        {
                            NEKERROR(ErrorUtil::efatal,
                                     (std::string("Unable to read element data for HEXAHEDRAL: ") + elementStr).c_str());
                        }
                    }
                }
                /// Keep looking
                element = element->NextSiblingElement();
            }
        }

        void MeshGraph3D::ReadComposites(TiXmlDocument &doc)
        {
            TiXmlHandle docHandle(&doc);

            /// We know we have it since we made it this far.
            TiXmlElement* mesh = docHandle.FirstChildElement("NEKTAR").FirstChildElement("GEOMETRY").Element();
            TiXmlElement* field = NULL;

            ASSERTL0(mesh, "Unable to find GEOMETRY tag in file.");

            /// Look for elements in ELEMENT block.
            field = mesh->FirstChildElement("COMPOSITE");

            ASSERTL0(field, "Unable to find COMPOSITE tag in file.");

            int nextCompositeNumber = -1;

            /// All elements are of the form: "<C ID = "N"> ... </C>".

            /// Read the ID field first.
            TiXmlElement *composite = field->FirstChildElement("C");

            while (composite)
            {
                nextCompositeNumber++;

                int indx;
                int err = composite->QueryIntAttribute("ID", &indx);
                ASSERTL0(err == TIXML_SUCCESS, "Unable to read attribute ID.");

                // read and store label if they exist
                string labelstr;
                err = composite->QueryStringAttribute("LABEL", &labelstr);
                if(err == TIXML_SUCCESS)
                {
                    m_compositesLabels[indx] = labelstr;
                }
<<<<<<< HEAD


=======
                
>>>>>>> e7511e07
                TiXmlNode* compositeChild = composite->FirstChild();
                // This is primarily to skip comments that may be present.
                // Comments appear as nodes just like elements.
                // We are specifically looking for text in the body
                // of the definition.
                while(compositeChild && compositeChild->Type() != TiXmlNode::TINYXML_TEXT)
                {
                    compositeChild = compositeChild->NextSibling();
                }

                ASSERTL0(compositeChild, "Unable to read composite definition body.");
                std::string compositeStr = compositeChild->ToText()->ValueStr();

                /// Parse out the element components corresponding to type of element.

                std::istringstream compositeDataStrm(compositeStr.c_str());

                try
                {
                    bool first = true;
                    std::string prevCompositeElementStr;

                    while (!compositeDataStrm.fail())
                    {
                        std::string compositeElementStr;
                        compositeDataStrm >> compositeElementStr;

                        if (!compositeDataStrm.fail())
                        {
                            if (first)
                            {
                                first = false;

                                Composite curVector(MemoryManager<GeometryVector>::AllocateSharedPtr());
                                m_meshComposites[indx] = curVector;
                            }

                            if (compositeElementStr.length() > 0)
                            {
                                ResolveGeomRef(prevCompositeElementStr, compositeElementStr, m_meshComposites[indx]);
                            }
                            prevCompositeElementStr = compositeElementStr;
                        }
                    }
                }
                catch(...)
                {
                    NEKERROR(ErrorUtil::efatal,
                        (std::string("Unable to read COMPOSITE data for composite: ") + compositeStr).c_str());
                }

                /// Keep looking
                composite = composite->NextSiblingElement("C");
            }
        }


        SegGeomSharedPtr MeshGraph3D::GetSegGeom(int eID)
        {
            SegGeomSharedPtr returnval;
            SegGeomMap::iterator x = m_segGeoms.find(eID);
            ASSERTL0(x != m_segGeoms.end(), "Segment "
                     + boost::lexical_cast<string>(eID) + " not found.");
            return x->second;
        };

        Geometry2DSharedPtr MeshGraph3D::GetGeometry2D(int gID)
        {
            TriGeomMapIter it1;
            QuadGeomMapIter it2;
            
            it1 = m_triGeoms.find(gID);
            if (it1 != m_triGeoms.end())
                return it1->second;
            
            it2 = m_quadGeoms.find(gID);
            if (it2 != m_quadGeoms.end())
                return it2->second;
            
            return Geometry2DSharedPtr();
        };

        // Take the string that is the composite reference and find the
        // pointer to the Geometry object corresponding to it.

        // The only allowable combinations of previous and current items
        // are V (0D); E (1D); and T and Q (2D); A (Tet, 3D), P (Pyramid, 3D), R (Prism, 3D), H (Hex, 3D).
        // Only elements of the same dimension are allowed to be grouped.
        void MeshGraph3D::ResolveGeomRef(const std::string &prevToken, const std::string &token,
                Composite& composite)
        {
            try
            {
                std::istringstream tokenStream(token);
                std::istringstream prevTokenStream(prevToken);

                char type;
                char prevType;

                tokenStream >> type;

                std::string::size_type indxBeg = token.find_first_of('[') + 1;
                std::string::size_type indxEnd = token.find_last_of(']') - 1;

                ASSERTL0(indxBeg <= indxEnd, (std::string("Error reading index definition:") + token).c_str());

                std::string indxStr = token.substr(indxBeg, indxEnd - indxBeg + 1);

                std::vector<unsigned int> seqVector;
                std::vector<unsigned int>::iterator seqIter;

                bool err = ParseUtils::GenerateSeqVector(indxStr.c_str(), seqVector);

                ASSERTL0(err, (std::string("Error reading composite elements: ") + indxStr).c_str());

                prevTokenStream >> prevType;

                // All composites must be of the same dimension.  This map makes things clean to compare.
                map<char, int> typeMap;
                typeMap['V'] = 1; // Vertex
                typeMap['E'] = 1; // Edge
                typeMap['T'] = 2; // Triangle
                typeMap['Q'] = 2; // Quad
                typeMap['A'] = 3; // Tet
                typeMap['P'] = 3; // Pyramid
                typeMap['R'] = 3; // Prism
                typeMap['H'] = 3; // Hex

                // Make sure only geoms of the same dimension are combined.
                bool validSequence = (prevToken.empty() || (typeMap[type] == typeMap[prevType]));

                ASSERTL0(validSequence, (std::string("Invalid combination of composite items: ")
                    + type + " and " + prevType + ".").c_str());

                switch(type)
                {
                case 'V':   // Vertex
                    for (seqIter = seqVector.begin(); seqIter != seqVector.end(); ++seqIter)
                    {
                        if (m_vertSet.find(*seqIter) == m_vertSet.end())
                        {
                            char errStr[16] = "";
                            ::sprintf(errStr, "%d", *seqIter);
                            NEKERROR(ErrorUtil::ewarning, (std::string("Unknown vertex index: ") + errStr).c_str());
                        }
                        else
                        {
                            composite->push_back(m_vertSet[*seqIter]);
                        }
                    }
                    break;

                case 'E':   // Edge
                    for (seqIter = seqVector.begin(); seqIter != seqVector.end(); ++seqIter)
                    {
                        if (m_segGeoms.find(*seqIter) == m_segGeoms.end())
                        {
                            char errStr[16] = "";
                            ::sprintf(errStr, "%d", *seqIter);
                            NEKERROR(ErrorUtil::ewarning, (std::string("Unknown edge index: ") + errStr).c_str());
                        }
                        else
                        {
                            composite->push_back(m_segGeoms[*seqIter]);
                        }
                    }
                    break;

                case 'F':   // Face
                    for (seqIter = seqVector.begin(); seqIter != seqVector.end(); ++seqIter)
                    {
                        Geometry2DSharedPtr face = GetGeometry2D(*seqIter);
                        if (face == Geometry2DSharedPtr())
                        {
                            char errStr[16] = "";
                            ::sprintf(errStr, "%d", *seqIter);
                            NEKERROR(ErrorUtil::ewarning, (std::string("Unknown face index: ") + errStr).c_str());
                        }
                        else
                        {
                            if(CheckRange(*face))
                            {
                                composite->push_back(face);
                            }
                        }
                    }
                    break;

                case 'T':   // Triangle
                    for (seqIter = seqVector.begin(); seqIter != seqVector.end(); ++seqIter)
                    {
                        if (m_triGeoms.find(*seqIter) == m_triGeoms.end())
                        {
                            char errStr[16] = "";
                            ::sprintf(errStr, "%d", *seqIter);
                            NEKERROR(ErrorUtil::ewarning, (std::string("Unknown triangle index: ") + errStr).c_str());
                        }
                        else
                        {
                            if(CheckRange(*m_triGeoms[*seqIter]))
                            {
                                composite->push_back(m_triGeoms[*seqIter]);
                            }
                        }
                    }
                    break;

                case 'Q':   // Quad
                    for (seqIter = seqVector.begin(); seqIter != seqVector.end(); ++seqIter)
                    {
                        if (m_quadGeoms.find(*seqIter) == m_quadGeoms.end())
                        {
                            char errStr[16] = "";
                            ::sprintf(errStr, "%d", *seqIter);
                            NEKERROR(ErrorUtil::ewarning, (std::string("Unknown quad index: ") + errStr).c_str());
                        }
                        else
                        {
                            if(CheckRange(*m_quadGeoms[*seqIter]))
                            {
                                composite->push_back(m_quadGeoms[*seqIter]);
                            }
                        }
                    }
                    break;

                // Tetrahedron
                case 'A':
                    for (seqIter = seqVector.begin(); seqIter != seqVector.end(); ++seqIter)
                    {
                        if (m_tetGeoms.find(*seqIter) == m_tetGeoms.end())
                        {
                            char errStr[16] = "";
                            ::sprintf(errStr, "%d", *seqIter);
                            NEKERROR(ErrorUtil::ewarning, (std::string("Unknown tet index: ") + errStr).c_str());
                        }
                        else
                        {
                            if(CheckRange(*m_tetGeoms[*seqIter]))
                            {
                                composite->push_back(m_tetGeoms[*seqIter]);
                            }
                        }
                    }
                    break;

                // Pyramid
                case 'P':
                    for (seqIter = seqVector.begin(); seqIter != seqVector.end(); ++seqIter)
                    {
                        if (m_pyrGeoms.find(*seqIter) == m_pyrGeoms.end())
                        {
                            char errStr[16] = "";
                            ::sprintf(errStr, "%d", *seqIter);
                            NEKERROR(ErrorUtil::ewarning, (std::string("Unknown pyramid index: ") + errStr).c_str());
                        }
                        else
                        {
                            if(CheckRange(*m_pyrGeoms[*seqIter]))
                            {
                                composite->push_back(m_pyrGeoms[*seqIter]);
                            }
                        }
                    }
                    break;

                // Prism
                case 'R':
                    for (seqIter = seqVector.begin(); seqIter != seqVector.end(); ++seqIter)
                    {
                        if (m_prismGeoms.find(*seqIter) == m_prismGeoms.end())
                        {
                            char errStr[16] = "";
                            ::sprintf(errStr, "%d", *seqIter);
                            NEKERROR(ErrorUtil::ewarning, (std::string("Unknown prism index: ") + errStr).c_str());
                        }
                        else
                        {
                            if(CheckRange(*m_prismGeoms[*seqIter]))
                            {
                                composite->push_back(m_prismGeoms[*seqIter]);
                            }
                        }
                    }
                    break;

                // Hex
                case 'H':
                    for (seqIter = seqVector.begin(); seqIter != seqVector.end(); ++seqIter)
                    {
                        if (m_hexGeoms.find(*seqIter) == m_hexGeoms.end())
                        {
                            char errStr[16] = "";
                            ::sprintf(errStr, "%d", *seqIter);
                            NEKERROR(ErrorUtil::ewarning, (std::string("Unknown hex index: ") + errStr).c_str());
                        }
                        else
                        {
                            if(CheckRange(*m_hexGeoms[*seqIter]))
                            {
                                composite->push_back(m_hexGeoms[*seqIter]);
                            }
                        }
                    }
                    break;

                default:
                    NEKERROR(ErrorUtil::efatal, (std::string("Unrecognized composite token: ") + token).c_str());
                }
            }
            catch(...)
            {
                NEKERROR(ErrorUtil::efatal, (std::string("Problem processing composite token: ") + token).c_str());
            }

            return;
        }


        ElementFaceVectorSharedPtr MeshGraph3D::GetElementsFromFace(Geometry2DSharedPtr face)
        {
            boost::unordered_map<int, ElementFaceVectorSharedPtr>::iterator it = 
                m_faceToElMap.find(face->GetGlobalID());

            ASSERTL0(it != m_faceToElMap.end(), "Unable to find corresponding face!");
            
            return it->second;
        }

        
        /**
         * Retrieve the basis key for a given face direction.
         */
        LibUtilities::BasisKey MeshGraph3D:: GetFaceBasisKey(
                    Geometry2DSharedPtr face,
                    const int           facedir,
                    const std::string   variable)
        {
            // Retrieve the list of elements and the associated face index
            // to which the face geometry belongs.
            ElementFaceVectorSharedPtr elements = GetElementsFromFace(face);

            ASSERTL0(elements->size() > 0, "No elements for the given face."
            		" Check all elements belong to the domain composite.");

            // Perhaps, a check should be done here to ensure that in case
            // elements->size!=1, all elements to which the edge belongs have
            // the same type and order of expansion such that no confusion can
            // arise.

            // Get the Expansion structure detailing the basis keys used for
            // this element.
            ExpansionShPtr expansion = GetExpansion((*elements)[0]->m_Element,
                                                    variable);

            ASSERTL0(expansion, "Could not find expansion connected to face "+
                     boost::lexical_cast<string>(face->GetGlobalID()));

            // Retrieve the geometry object of the element as a Geometry3D.
            Geometry3DSharedPtr geom3d =
                    boost::dynamic_pointer_cast<SpatialDomains::Geometry3D>(
                            expansion->m_geomShPtr);

            // Use the geometry of the element to calculate the coordinate
            // direction of the element which corresponds to the requested
            // coordinate direction of the given face.
            int dir = geom3d->GetDir((*elements)[0]->m_FaceIndx, facedir);

            if(face->GetNumVerts() == 3)
            {
                return StdRegions::EvaluateTriFaceBasisKey(facedir,
                          expansion->m_basisKeyVector[dir].GetBasisType(),
                          expansion->m_basisKeyVector[dir].GetNumPoints(),
                          expansion->m_basisKeyVector[dir].GetNumModes());
            }
            else
            {
                return StdRegions::EvaluateQuadFaceBasisKey(facedir,
                          expansion->m_basisKeyVector[dir].GetBasisType(),
                          expansion->m_basisKeyVector[dir].GetNumPoints(),
                          expansion->m_basisKeyVector[dir].GetNumModes());
            }
            
            // Keep things happy by returning a value.
            return LibUtilities::NullBasisKey; 
        }


        /**
         * @brief Given a 3D geometry object #element, populate the face to
         * element map #m_faceToElMap which maps faces to their corresponding
         * element(s).
         * 
         * @param element  Element to process.
         * @param kNfaces  Number of faces of #element. Should be removed and
         * put into Geometry3D as a virtual member function.
         */
        void MeshGraph3D::PopulateFaceToElMap(Geometry3DSharedPtr element, int kNfaces)
        {
            // Set up face -> element map
            for (int i = 0; i < kNfaces; ++i)
            {
                int                  faceId = element->GetFace(i)->GetGlobalID();
                ElementFaceSharedPtr elementFace = 
                    MemoryManager<ElementFace>::AllocateSharedPtr();
                
                elementFace->m_Element  = element;
                elementFace->m_FaceIndx = i;
                
                // Search map to see if face already exists.
                boost::unordered_map<int, ElementFaceVectorSharedPtr>::iterator it = 
                    m_faceToElMap.find(faceId);
                
                if (it == m_faceToElMap.end())
                {
                    ElementFaceVectorSharedPtr tmp = 
                        MemoryManager<ElementFaceVector>::AllocateSharedPtr();
                    tmp->push_back(elementFace);
                    m_faceToElMap[faceId] = tmp;
                }
                else
                {
                    ElementFaceVectorSharedPtr tmp = it->second;
                    tmp->push_back(elementFace);
                }
            }
        }
    }; //end of namespace
}; //end of namespace<|MERGE_RESOLUTION|>--- conflicted
+++ resolved
@@ -1016,12 +1016,7 @@
                 {
                     m_compositesLabels[indx] = labelstr;
                 }
-<<<<<<< HEAD
-
-
-=======
                 
->>>>>>> e7511e07
                 TiXmlNode* compositeChild = composite->FirstChild();
                 // This is primarily to skip comments that may be present.
                 // Comments appear as nodes just like elements.
