////////////////////////////////////////////////////////////////////////////////
//
//  File:  SegGeom.cpp
//
//  For more information, please see: http://www.nektar.info/
//
//  The MIT License
//
//  Copyright (c) 2006 Division of Applied Mathematics, Brown University (USA),
//  Department of Aeronautics, Imperial College London (UK), and Scientific
//  Computing and Imaging Institute, University of Utah (USA).
//
//  License for the specific language governing rights and limitations under
//  Permission is hereby granted, free of charge, to any person obtaining a
//  copy of this software and associated documentation files (the "Software"),
//  to deal in the Software without restriction, including without limitation
//  the rights to use, copy, modify, merge, publish, distribute, sublicense,
//  and/or sell copies of the Software, and to permit persons to whom the
//  Software is furnished to do so, subject to the following conditions:
//
//  The above copyright notice and this permission notice shall be included
//  in all copies or substantial portions of the Software.
//
//  THE SOFTWARE IS PROVIDED "AS IS", WITHOUT WARRANTY OF ANY KIND, EXPRESS
//  OR IMPLIED, INCLUDING BUT NOT LIMITED TO THE WARRANTIES OF MERCHANTABILITY,
//  FITNESS FOR A PARTICULAR PURPOSE AND NONINFRINGEMENT. IN NO EVENT SHALL
//  THE AUTHORS OR COPYRIGHT HOLDERS BE LIABLE FOR ANY CLAIM, DAMAGES OR OTHER
//  LIABILITY, WHETHER IN AN ACTION OF CONTRACT, TORT OR OTHERWISE, ARISING
//  FROM, OUT OF OR IN CONNECTION WITH THE SOFTWARE OR THE USE OR OTHER
//  DEALINGS IN THE SOFTWARE.
//
//  Description:
//
//
////////////////////////////////////////////////////////////////////////////////

#include <SpatialDomains/SegGeom.h>
#include <SpatialDomains/GeomFactors1D.h>

#include <StdRegions/StdRegions.hpp>
#include <StdRegions/StdSegExp.h>
#include <LibUtilities/Foundations/ManagerAccess.h>  // for PointsManager, etc

namespace Nektar
{
    namespace SpatialDomains
    {
        SegGeom::SegGeom()
        {
            m_shapeType = LibUtilities::eSegment;
        }

        SegGeom::SegGeom(int id, const int coordim):
            Geometry1D(coordim),
            m_xmap(coordim)
        {
            const LibUtilities::BasisKey B(LibUtilities::eModified_A, 2,
                                           LibUtilities::PointsKey(3,
                                              LibUtilities::eGaussLobattoLegendre
                                           )
                                          );
            m_shapeType = LibUtilities::eSegment;
            m_eid = id;
            m_globalID = id;
            
            for(int i = 0; i < m_coordim; ++i)
            {
                m_xmap[i] = MemoryManager<StdRegions::StdSegExp>::AllocateSharedPtr(B);
            }
        }

        SegGeom::SegGeom(
                int id,
                const int coordim,
                const PointGeomSharedPtr vertex[]):
            Geometry1D(coordim)
        {
            m_shapeType = LibUtilities::eSegment;
            m_eid   = id;
            m_globalID = id;
            m_state = eNotFilled;

            if (coordim > 0)
            {
                const LibUtilities::BasisKey B(LibUtilities::eModified_A, 2,
                                               LibUtilities::PointsKey(3,
                                                  LibUtilities::eGaussLobattoLegendre
                                               )
                                              );

                m_xmap = Array<OneD, StdRegions::StdExpansion1DSharedPtr>(m_coordim);

                for(int i = 0; i < m_coordim; ++i)
                {
                    m_xmap[i] = MemoryManager<StdRegions::StdSegExp>::AllocateSharedPtr(B);
                }
            }

            m_verts[0] = vertex[0];
            m_verts[1] = vertex[1];
        }

        SegGeom::SegGeom(
                int id,
                const int coordim,
                const PointGeomSharedPtr vertex[],
                const CurveSharedPtr& curve):
            Geometry1D(coordim)
        {
            m_shapeType = LibUtilities::eSegment;
            m_eid = id;
            m_globalID = id; 
            m_state = eNotFilled;

            if (coordim > 0)
            {
                int npts = curve->m_points.size();
                LibUtilities::PointsKey pkey(npts+1,LibUtilities::eGaussLobattoLegendre);
                const LibUtilities::BasisKey B(LibUtilities::eModified_A, npts, pkey);

                m_xmap = Array<OneD, StdRegions::StdExpansion1DSharedPtr>(m_coordim);

                Array<OneD,NekDouble> tmp(npts);


                if(vertex[0]->dist(*(curve->m_points[0])) > NekConstants::kVertexTheSameDouble)
                { 
                    cout<<"edge="<<id<<endl;                    
                    std::string err = "Vertex 0 is separated from first point by more than ";
                    std::stringstream strstrm;
                    strstrm << NekConstants::kVertexTheSameDouble;
                    err += strstrm.str();
                    NEKERROR(ErrorUtil::ewarning, err.c_str());
                }

                if(vertex[1]->dist(*(curve->m_points[npts-1])) > NekConstants::kVertexTheSameDouble)
                {
                    cout<<"edge="<<id<<endl;      
                    std::string err = "Vertex 1 is separated from last point by more than ";
                    std::stringstream strstrm;
                    strstrm << NekConstants::kVertexTheSameDouble;
                    err += strstrm.str();
                    NEKERROR(ErrorUtil::ewarning, err.c_str());
                }


                for(int i = 0; i < m_coordim; ++i)
                {
                    m_xmap[i] = MemoryManager<StdRegions::StdSegExp>::AllocateSharedPtr(B);

                    // Load up coordinate values into tmp
                    for(int j = 0; j < npts; ++j)
                    {
                        tmp[j] = (curve->m_points[j]->GetPtr())[i];
                    }

                    // Interpolate to GLL points
                    DNekMatSharedPtr I0;

                    LibUtilities::PointsKey fkey(npts,curve->m_ptype);
                    I0 = LibUtilities::PointsManager()[fkey]->GetI(pkey);

                    NekVector<NekDouble> in(npts,tmp,eWrapper);
                    NekVector<NekDouble>       out(npts+1,m_xmap[i]->UpdatePhys(),eWrapper);
                    out  = (*I0)*in;

                    m_xmap[i]->FwdTrans(m_xmap[i]->GetPhys(),m_xmap[i]->UpdateCoeffs());
                }
            }

            m_verts[0] = vertex[0];
            m_verts[1] = vertex[1];
        }


        SegGeom::SegGeom(
                const int id,
                const PointGeomSharedPtr& vert1,
                const PointGeomSharedPtr& vert2):
            Geometry1D(vert1->GetCoordim()), m_xmap(vert1->GetCoordim())
        {
            m_shapeType = LibUtilities::eSegment;

            m_verts[0] = vert1;
            m_verts[1] = vert2;

            m_state = eNotFilled;

            const LibUtilities::BasisKey B(LibUtilities::eModified_A, 2,
                                           LibUtilities::PointsKey(3,
                                              LibUtilities::eGaussLobattoLegendre
                                           )
                                          );
            m_eid = id;
            m_globalID = id;
            for(int i = 0; i < m_coordim; ++i)
            {
                m_xmap[i] = MemoryManager<StdRegions::StdSegExp>::AllocateSharedPtr(B);
            }
        }

        SegGeom::SegGeom(const SegGeom &in)
        {
            // From Geometry class
            m_shapeType = in.m_shapeType;

            // info from EdgeComponent class
            m_eid     = in.m_eid;
            m_globalID = in.m_globalID;

            std::list<CompToElmt>::const_iterator def;
            for(def = in.m_elmtMap.begin(); def != in.m_elmtMap.end(); def++)
            {
                m_elmtMap.push_back(*def);
            }
            m_xmap = in.m_xmap;

            // info from SegGeom class
            m_coordim  = in.m_coordim;
            m_verts[0] = in.m_verts[0];
            m_verts[1] = in.m_verts[1];

            m_state = in.m_state;
        }


        /** \brief Generate a one dimensional space segment geometry where
            the vert[0] has the same x value and vert[1] is set to
            vert[0] plus the length of the original segment  
            
        **/
        SegGeomSharedPtr SegGeom::GenerateOneSpaceDimGeom(void)
        {
            SegGeomSharedPtr returnval = MemoryManager<SegGeom>::AllocateSharedPtr();
            
            // info about numbering 
            returnval->m_eid       = m_eid;
            returnval->m_globalID  = m_globalID;
            returnval->m_elmtMap   = m_elmtMap; 
            

            // geometric information. 
            returnval->m_coordim = 1;
            NekDouble x0 = (*m_verts[0])[0];
            VertexComponentSharedPtr vert0 = MemoryManager<VertexComponent>::AllocateSharedPtr(1,m_verts[0]->GetVid(),x0,0.0,0.0);
            vert0->SetGlobalID(vert0->GetVid());

            returnval->m_verts[0] = vert0;
            
            // Get information to calculate length. 
            const Array<OneD, const LibUtilities::BasisSharedPtr> base =  m_xmap[0]->GetBase();
            v_GenGeomFactors(base);

            const Array<OneD, const NekDouble> jac = m_geomFactors->GetJac();
            
            NekDouble len;
            if(jac.num_elements() == 1)
            {
                len = jac[0]*2.0;
            }
            else
            {
                Array<OneD, const NekDouble> w0 = base[0]->GetW();

                for(int i = 0; i < jac.num_elements(); ++i)
                {
                    len += jac[i]*w0[i];
                }
            }
            // Set up second vertex. 
            VertexComponentSharedPtr vert1 = MemoryManager<VertexComponent>::AllocateSharedPtr(1,m_verts[1]->GetVid(),x0+len,0.0,0.0);
            vert0->SetGlobalID(vert1->GetVid());

            returnval->m_verts[1] = vert1;
            
            // at present just use previous m_xmap[0]; 
            returnval->m_xmap    = Array<OneD, StdRegions::StdExpansion1DSharedPtr>(1);
            returnval->m_xmap[0] = m_xmap[0];
            returnval->m_state   = eNotFilled;

            return returnval;
        }


        SegGeom::~SegGeom()
        {
        }




        /** given local collapsed coordinate Lcoord return the value of
            physical coordinate in direction i **/
        NekDouble SegGeom::v_GetCoord(
                const int i,
                const Array<OneD, const NekDouble>& Lcoord)
        {

            ASSERTL1(m_state == ePtsFilled, "Goemetry is not in physical space");

            return m_xmap[i]->PhysEvaluate(Lcoord);
        }

        void SegGeom::v_AddElmtConnected(int gvo_id, int locid)
        {
            CompToElmt ee(gvo_id,locid);
            m_elmtMap.push_back(ee);
        }

        int SegGeom::v_NumElmtConnected() const
        {
            return int(m_elmtMap.size());
        }

        bool SegGeom::v_IsElmtConnected(int gvo_id, int locid) const
        {
            std::list<CompToElmt>::const_iterator def;
            CompToElmt ee(gvo_id,locid);

            def = find(m_elmtMap.begin(),m_elmtMap.end(),ee);

            // Found the element connectivity object in the list
            if(def != m_elmtMap.end())
            {
                return(true);
            }

            return(false);
        }



        ///  \brief Get the orientation of edge1.
        ///
        ///  If edge1 is connected to edge2 in the same direction as
        ///  the points comprising edge1 then it is forward, otherwise
        ///  it is backward.
        ///
        ///  For example, assume edge1 is comprised of points 1 and 2,
        ///  and edge2 is comprised of points 2 and 3, then edge1 is
        ///  forward.
        ///
        ///  If edge1 is comprised of points 2 and 1 and edge2 is
        ///  comprised of points 3 and 2, then edge1 is backward.
        ///
        ///  Since both edges are passed, it does
        ///  not need any information from the EdgeComponent instance.
        StdRegions::Orientation SegGeom::GetEdgeOrientation(
                const SegGeom& edge1,
                const SegGeom& edge2)
        {
            StdRegions::Orientation returnval = StdRegions::eForwards;

            /// Backward direction.  Vertex 0 is connected to edge 2.
            if ((*edge1.GetVertex(0) == *edge2.GetVertex(0)) ||
                (*edge1.GetVertex(0) == *edge2.GetVertex(1)))
            {
                returnval = StdRegions::eBackwards;
            }
            // Not forward either, then we have a problem.
            else if ((*edge1.GetVertex(1) != *edge2.GetVertex(0)) &&
                (*edge1.GetVertex(1) != *edge2.GetVertex(1)))
            {
                std::ostringstream errstrm;
                errstrm << "Connected edges do not share a vertex. Edges ";
                errstrm << edge1.GetEid() << ", " << edge2.GetEid();
                ASSERTL0(false, errstrm.str());
            }

            return returnval;
        }

        ///  Set up GeoFac for this geometry using Coord quadrature distribution
        void SegGeom::v_GenGeomFactors(
                const Array<OneD, const LibUtilities::BasisSharedPtr>& tbasis)
        {
            if (m_geomFactorsState != ePtsFilled)
            {
                SpatialDomains::GeomType gType = eRegular;

                SegGeom::v_FillGeom();

                if(m_xmap[0]->GetBasisNumModes(0)!=2)
                {
                    gType = eDeformed;
                }

                m_geomFactors = MemoryManager<GeomFactors1D>::AllocateSharedPtr(
                    gType, m_coordim, m_xmap, tbasis);

                m_geomFactorsState = ePtsFilled;
            }
        }


        ///  \brief put all quadrature information into edge structure and
        ///    backward transform
        void SegGeom::v_FillGeom()
        {
            if(m_state != ePtsFilled)
            {
                int i;

                for(i = 0; i < m_coordim; ++i){
                    m_xmap[i]->SetCoeff(0,(*m_verts[0])[i]);
                    m_xmap[i]->SetCoeff(1,(*m_verts[1])[i]);
                    m_xmap[i]->BwdTrans(m_xmap[i]->GetCoeffs(),m_xmap[i]->UpdatePhys());
                }
                m_state = ePtsFilled;
            }
        }

        void SegGeom::v_GetLocCoords(
                const Array<OneD, const NekDouble>& coords,
                      Array<OneD,NekDouble>& Lcoords)
        {
            int i;

            SegGeom::v_FillGeom();

            // calculate local coordinate for coord
            if(GetMetricInfo()->GetGtype() == eRegular)
            {
                Array<OneD, const NekDouble> pts;
                NekDouble len = 0.0;
                NekDouble xi  = 0.0;
                int nq;

                // get points;
                //find end points
                for(i = 0; i < m_coordim; ++i)
                {
                    nq   = m_xmap[i]->GetNumPoints(0);
                    pts  = m_xmap[i]->GetPhys();
                    len  += (pts[nq-1]-pts[0])*(pts[nq-1]-pts[0]);
                    xi   += (coords[i]-pts[0])*(coords[i]-pts[0]);
                }

                len = sqrt(len);
                xi  = sqrt(xi);

                Lcoords[0] =  2*xi/len-1.0;
            }
            else
            {
                NEKERROR(ErrorUtil::efatal,
                         "inverse mapping must be set up to use this call");
            }
        }

        void SegGeom::v_WriteToFile(std::ofstream &outfile, const int dumpVar)
        {

            int i,j;
            int  nquad = m_xmap[0]->GetNumPoints(0);
            NekDouble *coords[3];

            SegGeom::v_FillGeom();

            for(i = 0; i < m_coordim; ++i)
            {
                coords[i] = &(m_xmap[i]->UpdatePhys())[0];
            }

            if(dumpVar)
            {
                outfile << "Variables = x";
                if(m_coordim == 2)
                {
                    outfile << ", y";
                }
                else if (m_coordim == 3)
                {
                    outfile << ", y, z";
                }
                outfile << std::endl;
            }

            outfile << "Zone, I=" << nquad << ", F=Point\n";
            for(i = 0; i < nquad; ++i)
            {
                for(j = 0; j < m_coordim; ++j)
                {
                    outfile << coords[j][i] << " ";
                }
                outfile << std::endl;
            }
        }

        /**
         * @brief Determines if a point specified in global coordinates is
         * located within this tetrahedral geometry.
         */
        bool SegGeom::v_ContainsPoint(
            const Array<OneD, const NekDouble> &gloCoord, NekDouble tol)
        {
            Array<OneD,NekDouble> locCoord(GetCoordim(),0.0);
            return v_ContainsPoint(gloCoord,locCoord,tol);

        }

        bool SegGeom::v_ContainsPoint(
                const Array<OneD, const NekDouble>& gloCoord,
                Array<OneD, NekDouble> &stdCoord,
                NekDouble tol)
        {
            GetLocCoords(gloCoord, stdCoord);
            if (stdCoord[0] >= -(1+tol) && stdCoord[0] <= 1+tol)
            {
                return true;
            }
            return false;
        }

        int SegGeom::v_GetVid(int i) const
        {
            ASSERTL2((i >=0) && (i <= 1),"Verted id must be between 0 and 1");
            return m_verts[i]->GetVid();
        }

<<<<<<< HEAD
        const VertexComponentSharedPtr SegGeom::v_GetVertex(const int i) const
=======
        PointGeomSharedPtr SegGeom::v_GetVertex(const int i) const
>>>>>>> c6280ab0
        {
            PointGeomSharedPtr returnval;

            if (i >= 0 && i < kNverts)
            {
                returnval = m_verts[i];
            }

            return returnval;
        }

        int SegGeom::v_GetEid() const
        {
            return m_eid;
        }

        const LibUtilities::BasisSharedPtr SegGeom::v_GetBasis(
                const int i,
                const int j)
        {
            return m_xmap[i]->GetBasis(j);
        }

        StdRegions::StdExpansion1DSharedPtr SegGeom::operator[](const int i) const
        {
            if((i>=0)&& (i<m_coordim))
            {
                return m_xmap[i];
            }

            NEKERROR(ErrorUtil::efatal, "Invalid Index used in [] operator");
            return m_xmap[0]; //should never be reached
        }

        const StdRegions::StdExpansion1DSharedPtr& SegGeom::v_GetXmap(const int i)
        {
            return m_xmap[i];
        }

        void SegGeom::v_SetOwnData()
        {
            m_ownData = true;
        }

        Nektar::Array<OneD, NekDouble>& SegGeom::v_UpdatePhys(const int i)
        {
            return m_xmap[i]->UpdatePhys();
        }

        StdRegions::Orientation SegGeom::v_GetPorient(const int i) const
        {
            //cout << "StdRegions::PointOrientation GetPorient"<<endl;
            ASSERTL2((i >=0) && (i <= 1),"Point id must be between 0 and 1");

            if (i%2==0)
            {
                return StdRegions::eBwd;
            }
            else 
            {
                return StdRegions::eFwd;
            }

            //return m_porient[i];
        }


        LibUtilities::ShapeType SegGeom::v_DetShapeType() const
        {
            return  LibUtilities::eSegment;
        }

        int SegGeom::v_GetNumVerts() const
        {
            return kNverts;
        }

        int SegGeom::v_GetNumEdges() const
        {
            return kNedges;
        }


    }; //end of namespace
}; //end of namespace
<|MERGE_RESOLUTION|>--- conflicted
+++ resolved
@@ -518,11 +518,7 @@
             return m_verts[i]->GetVid();
         }
 
-<<<<<<< HEAD
-        const VertexComponentSharedPtr SegGeom::v_GetVertex(const int i) const
-=======
-        PointGeomSharedPtr SegGeom::v_GetVertex(const int i) const
->>>>>>> c6280ab0
+        const PointGeomSharedPtr SegGeom::v_GetVertex(const int i) const
         {
             PointGeomSharedPtr returnval;
 
