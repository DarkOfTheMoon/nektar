///////////////////////////////////////////////////////////////////////////////
//
// File EquationSystem.h
//
// For more information, please see: http://www.nektar.info
//
// The MIT License
//
// Copyright (c) 2006 Division of Applied Mathematics, Brown University (USA),
// Department of Aeronautics, Imperial College London (UK), and Scientific
// Computing and Imaging Institute, University of Utah (USA).
//
// License for the specific language governing rights and limitations under
// Permission is hereby granted, free of charge, to any person obtaining a
// copy of this software and associated documentation files (the "Software"),
// to deal in the Software without restriction, including without limitation
// the rights to use, copy, modify, merge, publish, distribute, sublicense,
// and/or sell copies of the Software, and to permit persons to whom the
// Software is furnished to do so, subject to the following conditions:
//
// The above copyright notice and this permission notice shall be included
// in all copies or substantial portions of the Software.
//
// THE SOFTWARE IS PROVIDED "AS IS", WITHOUT WARRANTY OF ANY KIND, EXPRESS
// OR IMPLIED, INCLUDING BUT NOT LIMITED TO THE WARRANTIES OF MERCHANTABILITY,
// FITNESS FOR A PARTICULAR PURPOSE AND NONINFRINGEMENT. IN NO EVENT SHALL
// THE AUTHORS OR COPYRIGHT HOLDERS BE LIABLE FOR ANY CLAIM, DAMAGES OR OTHER
// LIABILITY, WHETHER IN AN ACTION OF CONTRACT, TORT OR OTHERWISE, ARISING
// FROM, OUT OF OR IN CONNECTION WITH THE SOFTWARE OR THE USE OR OTHER
// DEALINGS IN THE SOFTWARE.
//
// Description: Base class for individual solvers.
//
///////////////////////////////////////////////////////////////////////////////

#ifndef NEKTAR_SOLVERUTILS_EQUATIONSYSTEM_H
#define NEKTAR_SOLVERUTILS_EQUATIONSYSTEM_H

#include <LibUtilities/Communication/Comm.h>
#include <LibUtilities/BasicUtils/SessionReader.h>
#include <LibUtilities/BasicUtils/NekFactory.hpp>
#include <LibUtilities/BasicUtils/SharedArray.hpp>
#include <LibUtilities/BasicUtils/FileSystem.h>
#include <LibUtilities/BasicUtils/FieldIO.h>
#include <LibUtilities/BasicUtils/Progressbar.hpp>
#include <LibUtilities/BasicUtils/PtsField.h>
#include <LibUtilities/BasicUtils/PtsIO.h>
#include <MultiRegions/ExpList.h>
#include <SolverUtils/Interpolator.h>
#include <SolverUtils/SolverUtilsDeclspec.h>
#include <SolverUtils/Core/Misc.h>

namespace Nektar
{
    namespace SolverUtils
    {
        class EquationSystem;
        
        /// A shared pointer to an EquationSystem object
        typedef boost::shared_ptr<EquationSystem> EquationSystemSharedPtr;
        /// Datatype of the NekFactory used to instantiate classes derived from
        /// the EquationSystem class.
        typedef LibUtilities::NekFactory<
        std::string, EquationSystem,
        const LibUtilities::SessionReaderSharedPtr&
        > EquationSystemFactory;
        SOLVER_UTILS_EXPORT EquationSystemFactory& GetEquationSystemFactory();

        /// A base class for describing how to solve specific equations.
        class EquationSystem : public boost::enable_shared_from_this<EquationSystem>
        {
        public:
            /// Destructor
            SOLVER_UTILS_EXPORT virtual ~EquationSystem();
            
            // Set up trace normals if required
            SOLVER_UTILS_EXPORT void SetUpTraceNormals(void);
            
            /// Initialises the members of this object.
            SOLVER_UTILS_EXPORT inline void InitObject();
            
            /// Perform any initialisation necessary before solving the problem.
            SOLVER_UTILS_EXPORT inline void DoInitialise();
            
            /// Solve the problem.
            SOLVER_UTILS_EXPORT inline void DoSolve();
            
            /// Transform from coefficient to physical space.
            SOLVER_UTILS_EXPORT inline void TransCoeffToPhys();
            
            /// Transform from physical to coefficient space.
            SOLVER_UTILS_EXPORT inline void TransPhysToCoeff();
            
            /// Perform output operations after solve.
            SOLVER_UTILS_EXPORT inline void Output();
            
            /// Linf error computation
            SOLVER_UTILS_EXPORT inline NekDouble LinfError(unsigned int field, const Array<OneD,NekDouble> &exactsoln = NullNekDouble1DArray);
            
            /// Get Session name
            SOLVER_UTILS_EXPORT std::string GetSessionName()
            {
                return m_sessionName;
            }

            template<class T>
            boost::shared_ptr<T> as()
            {
#if defined __INTEL_COMPILER && BOOST_VERSION > 105200
                typedef typename boost::shared_ptr<T>::element_type E;
                E * p = dynamic_cast< E* >( shared_from_this().get() );
                ASSERTL1(p, "Cannot perform cast");
                return boost::shared_ptr<T>( shared_from_this(), p );
#else
                return boost::dynamic_pointer_cast<T>( shared_from_this() );
#endif
            }

            /// Reset Session name
            SOLVER_UTILS_EXPORT void ResetSessionName(std::string newname)
            {
                m_sessionName = newname;
            }
            
            /// Get Session name
            SOLVER_UTILS_EXPORT LibUtilities::SessionReaderSharedPtr GetSession()
            {
                return m_session;
            }
            
            /// Get pressure field if available
            SOLVER_UTILS_EXPORT MultiRegions::ExpListSharedPtr GetPressure(); 
            
            /// Print a summary of parameters and solver characteristics.
            SOLVER_UTILS_EXPORT inline void PrintSummary(std::ostream &out);
            
            /// Set parameter m_lambda
            SOLVER_UTILS_EXPORT inline void SetLambda(NekDouble lambda);
            
            /// Evaluates a function as specified in the session file.
            SOLVER_UTILS_EXPORT void EvaluateFunction(
                Array<OneD, Array<OneD, NekDouble> >& pArray,
                std::string pFunctionName,
                const NekDouble pTime = 0.0,
                const int domain = 0);
            
            /// Populate given fields with the function from session.
            SOLVER_UTILS_EXPORT void EvaluateFunction(
                std::vector<std::string> pFieldNames,
                Array<OneD, Array<OneD, NekDouble> > &pFields,
                const std::string& pName,
                const NekDouble& pTime = 0.0,
                const int domain = 0);
            
            /// Populate given fields with the function from session.
            SOLVER_UTILS_EXPORT void EvaluateFunction(
                std::vector<std::string> pFieldNames,
                Array<OneD, MultiRegions::ExpListSharedPtr> &pFields,
                const std::string& pName,
                const NekDouble& pTime = 0.0,
                const int domain = 0);
            
            // Populate an array with a function variable from session.
            SOLVER_UTILS_EXPORT void EvaluateFunction(
                std::string pFieldName,
                Array<OneD, NekDouble>& pArray,
                const std::string& pFunctionName,
                const NekDouble& pTime = 0.0,
                const int domain = 0);
            
            // Describe a function.
            SOLVER_UTILS_EXPORT std::string DescribeFunction(
                std::string pFieldName,
                const std::string &pFunctionName,
                const int domain);
            
            /// Perform initialisation of the base flow.
            SOLVER_UTILS_EXPORT void InitialiseBaseFlow(
                Array<OneD, Array<OneD, NekDouble> > &base);
            
            /// Initialise the data in the dependent fields.
            SOLVER_UTILS_EXPORT inline void SetInitialConditions(
                NekDouble initialtime = 0.0,
                bool dumpInitialConditions = true,
                const int domain = 0);
            
            /// Evaluates an exact solution
            SOLVER_UTILS_EXPORT inline void EvaluateExactSolution(
                int                     field,
                Array<OneD, NekDouble> &outfield,
                const NekDouble         time);
            
            /// Compute the L2 error between fields and a given exact
            /// solution.
            SOLVER_UTILS_EXPORT NekDouble L2Error(
                unsigned int                 field,
                const Array<OneD,NekDouble> &exactsoln,
                bool                         Normalised = false);
            
            /// Compute the L2 error of the fields
            SOLVER_UTILS_EXPORT inline NekDouble L2Error(
                unsigned int field, 
                bool         Normalised = false)
            {
                return L2Error(field,NullNekDouble1DArray,Normalised);
            }
            
            /// Compute error (L2 and L_inf) over an larger set of quadrature
            /// points return [L2 Linf]
            SOLVER_UTILS_EXPORT Array<OneD,NekDouble> ErrorExtraPoints(
                unsigned int field);
            
            /// Compute the inner product \f$ (\nabla \phi \cdot F) \f$.
            SOLVER_UTILS_EXPORT void WeakAdvectionGreensDivergenceForm(
                const Array<OneD, Array<OneD, NekDouble> > &F,
                Array<OneD,             NekDouble>   &outarray);
            
            /// Compute the inner product \f$ (\phi, \nabla \cdot F) \f$.
            SOLVER_UTILS_EXPORT void WeakAdvectionDivergenceForm(
                const Array<OneD, Array<OneD, NekDouble> > &F,
                Array<OneD,             NekDouble>   &outarray);
            
            /// Compute the inner product \f$ (\phi, V\cdot \nabla u) \f$.
            SOLVER_UTILS_EXPORT void WeakAdvectionNonConservativeForm(
                const Array<OneD, Array<OneD, NekDouble> > &V,
                const Array<OneD,       const NekDouble>   &u,
                Array<OneD,             NekDouble>   &outarray,
                bool UseContCoeffs = false);
            
            /// Compute the non-conservative advection \f$ (V \cdot \nabla u)
            /// \f$.
            SOLVER_UTILS_EXPORT void AdvectionNonConservativeForm(
                const Array<OneD, Array<OneD, NekDouble> > &V,
                const Array<OneD, const NekDouble> &u,
                Array<OneD,       NekDouble> &outarray,
                Array<OneD,       NekDouble> &wk = NullNekDouble1DArray);
            
            /// Calculate the weak discontinuous Galerkin advection.
            SOLVER_UTILS_EXPORT void WeakDGAdvection(
                const Array<OneD, Array<OneD, NekDouble> >& InField,
                Array<OneD, Array<OneD, NekDouble> >& OutField,
                bool NumericalFluxIncludesNormal = true,
                bool InFieldIsInPhysSpace = false,
                int nvariables = 0);
            
            /// Calculate weak DG Diffusion in the LDG form.
            SOLVER_UTILS_EXPORT void WeakDGDiffusion(
                const Array<OneD, Array<OneD, NekDouble> >& InField,
                Array<OneD, Array<OneD, NekDouble> >& OutField,
                bool NumericalFluxIncludesNormal = true,
                bool InFieldIsInPhysSpace = false);
            
            /// Write checkpoint file of #m_fields.
            SOLVER_UTILS_EXPORT void Checkpoint_Output(const int n);
            
            /// Write checkpoint file of custom data fields.
            SOLVER_UTILS_EXPORT void Checkpoint_Output(
                const int n,
                MultiRegions::ExpListSharedPtr &field,
                std::vector<Array<OneD, NekDouble> > &fieldcoeffs,
                std::vector<std::string> &variables);
        
            /// Write base flow file of #m_fields.
            SOLVER_UTILS_EXPORT void Checkpoint_BaseFlow(const int n);

            /// Write field data to the given filename.
            SOLVER_UTILS_EXPORT void WriteFld(const std::string &outname);
            
            /// Write input fields to the given filename.
            SOLVER_UTILS_EXPORT void WriteFld(
                const std::string &outname,
                MultiRegions::ExpListSharedPtr &field,
                std::vector<Array<OneD, NekDouble> > &fieldcoeffs,
                std::vector<std::string> &variables);
            
            /// Input field data from the given file.
            SOLVER_UTILS_EXPORT void ImportFld(
                const std::string &infile,
                Array<OneD, MultiRegions::ExpListSharedPtr> &pFields);
            
            /// Input field data from the given file to multiple domains
            SOLVER_UTILS_EXPORT void ImportFldToMultiDomains(
                                      const std::string &infile, 
                                      Array<OneD, MultiRegions::ExpListSharedPtr> &pFields,
                                      const int ndomains);
            
            /// Output a field.
            /// Input field data into array from the given file.
            SOLVER_UTILS_EXPORT void ImportFld(
                const std::string &infile, 
                std::vector<std::string> &fieldStr, 
                Array<OneD, Array<OneD, NekDouble> > &coeffs);
            
            /// Output a field.
            /// Input field data into ExpList from the given file.
            SOLVER_UTILS_EXPORT void ImportFld(
                const std::string &infile, 
                MultiRegions::ExpListSharedPtr &pField, 
                std::string &pFieldName);
            
            /// Builds map of which element holds each history point.
            SOLVER_UTILS_EXPORT void ScanForHistoryPoints();
            
            /// Probe each history point and write to file.
            SOLVER_UTILS_EXPORT void WriteHistoryData (std::ostream &out);
            
            /// Write out a session summary.
            SOLVER_UTILS_EXPORT void SessionSummary   (SummaryList& vSummary);
            
            SOLVER_UTILS_EXPORT inline Array<
            OneD, MultiRegions::ExpListSharedPtr> &UpdateFields();
            

            /// Get hold of FieldInfoMap so it can be updated
            SOLVER_UTILS_EXPORT inline LibUtilities::FieldMetaDataMap 
                &UpdateFieldMetaDataMap();

            /// Return final time
            SOLVER_UTILS_EXPORT inline NekDouble GetFinalTime();
            
            SOLVER_UTILS_EXPORT inline int GetNcoeffs();
            
            SOLVER_UTILS_EXPORT inline int GetNcoeffs(const int eid);
            
            SOLVER_UTILS_EXPORT inline int GetNumExpModes();
            
            SOLVER_UTILS_EXPORT inline const Array<OneD,int> 
            GetNumExpModesPerExp();
            
            SOLVER_UTILS_EXPORT inline int GetNvariables();
            
            SOLVER_UTILS_EXPORT inline const std::string 
            GetVariable(unsigned int i);
            
            SOLVER_UTILS_EXPORT inline int GetTraceTotPoints();
            
            SOLVER_UTILS_EXPORT inline int GetTraceNpoints();
            
            SOLVER_UTILS_EXPORT inline int GetExpSize();
            
            SOLVER_UTILS_EXPORT inline int GetPhys_Offset(int n);
            
            SOLVER_UTILS_EXPORT inline int GetCoeff_Offset(int n);
            
            SOLVER_UTILS_EXPORT inline int GetTotPoints();
            
            SOLVER_UTILS_EXPORT inline int GetTotPoints(int n);
            
            SOLVER_UTILS_EXPORT inline int GetNpoints();
            
            SOLVER_UTILS_EXPORT inline int GetNumElmVelocity();
            
            SOLVER_UTILS_EXPORT inline int GetSteps();
            
            SOLVER_UTILS_EXPORT inline NekDouble GetTimeStep();
            
            SOLVER_UTILS_EXPORT inline void CopyFromPhysField(const int i,
                                                              Array<OneD, NekDouble> &output);
            
            SOLVER_UTILS_EXPORT inline void CopyToPhysField(const int i,
                                                            Array<OneD, NekDouble> &output);
            
            SOLVER_UTILS_EXPORT inline void SetSteps(const int steps);
            
            SOLVER_UTILS_EXPORT void ZeroPhysFields();
            
            SOLVER_UTILS_EXPORT void FwdTransFields();
            
            SOLVER_UTILS_EXPORT inline void GetFluxVector(
                const int i,
                Array<OneD, Array<OneD, NekDouble> >&physfield,
                Array<OneD, Array<OneD, NekDouble> >&flux);
            
            SOLVER_UTILS_EXPORT inline void GetFluxVector(
                const int i,
                Array<OneD, Array<OneD, NekDouble> >&physfield,
                Array<OneD, Array<OneD, NekDouble> >&fluxX,
                Array<OneD, Array<OneD, NekDouble> > &fluxY);
            
            SOLVER_UTILS_EXPORT inline void GetFluxVector(
                const int i, 
                const int j,
                Array<OneD, Array<OneD, NekDouble> > &physfield,
                Array<OneD, Array<OneD, NekDouble> > &flux);
            
            SOLVER_UTILS_EXPORT inline void NumericalFlux(
                Array<OneD, Array<OneD, NekDouble> > &physfield,
                Array<OneD, Array<OneD, NekDouble> > &numflux);
            
            SOLVER_UTILS_EXPORT inline void NumericalFlux(
                Array<OneD, Array<OneD, NekDouble> > &physfield,
                Array<OneD, Array<OneD, NekDouble> > &numfluxX,
                Array<OneD, Array<OneD, NekDouble> > &numfluxY);
            
            SOLVER_UTILS_EXPORT inline void NumFluxforScalar(
                const Array<OneD, Array<OneD, NekDouble> >         &ufield,
                Array<OneD, Array<OneD, Array<OneD, NekDouble> > > &uflux);
            
            SOLVER_UTILS_EXPORT inline void NumFluxforVector(
                const Array<OneD, Array<OneD, NekDouble> >         &ufield,
                Array<OneD, Array<OneD, Array<OneD, NekDouble> > > &qfield,
                Array<OneD, Array<OneD, NekDouble> >               &qflux);
            
            SOLVER_UTILS_EXPORT inline void SetModifiedBasis(
                const bool modbasis);
            
            /// Perform a case-insensitive string comparison.
            SOLVER_UTILS_EXPORT int NoCaseStringCompare(
                const std::string & s1, const std::string& s2) ;

            SOLVER_UTILS_EXPORT int GetCheckpointNumber()
            {
                return m_nchk;
            }

            SOLVER_UTILS_EXPORT void SetCheckpointNumber(int num)
            {
                m_nchk = num;
            }

            SOLVER_UTILS_EXPORT int GetCheckpointSteps()
            {
                return m_checksteps;
            }

            SOLVER_UTILS_EXPORT void SetCheckpointSteps(int num)
            {
                m_checksteps = num;
            }

            SOLVER_UTILS_EXPORT void SetTime(
                const NekDouble time)
            {
                m_time = time;
            }
            
            SOLVER_UTILS_EXPORT void SetInitialStep(
                const int step)
            {
                m_initialStep = step;
            }
            
            /// Evaluates the boundary conditions at the given time.
            SOLVER_UTILS_EXPORT void SetBoundaryConditions(NekDouble time);
                
            /// Virtual function to identify if operator is negated in DoSolve
            SOLVER_UTILS_EXPORT virtual bool v_NegatedOp();

        protected:
            /// Communicator
            LibUtilities::CommSharedPtr                 m_comm;
            /// The session reader
            LibUtilities::SessionReaderSharedPtr        m_session;
            /// Field input/output
            LibUtilities::FieldIOSharedPtr              m_fld;
            /// Map of the interpolation weights for a specific filename.
<<<<<<< HEAD
            map<std::string, Interpolator > m_interpolators;
=======
            std::map<std::string, Array<OneD, Array<OneD,  float> > > m_interpWeights;
            /// Map of the interpolation indices for a specific filename.
            std::map<std::string, Array<OneD, Array<OneD,  unsigned int> > > m_interpInds;
>>>>>>> d0373bd6
            /// Array holding all dependent variables.
            Array<OneD, MultiRegions::ExpListSharedPtr> m_fields;
            /// Base fields.
            Array<OneD, MultiRegions::ExpListSharedPtr> m_base;
            /// Array holding all dependent variables.
            Array<OneD, MultiRegions::ExpListSharedPtr> m_derivedfields;
            /// Pointer to boundary conditions object.
            SpatialDomains::BoundaryConditionsSharedPtr m_boundaryConditions;
            /// Pointer to graph defining mesh.
            SpatialDomains::MeshGraphSharedPtr          m_graph;
            /// Name of the session.
            std::string                                 m_sessionName;
            /// Current time of simulation.
            NekDouble                                   m_time;
            /// Number of the step where the simulation should begin
            int                                         m_initialStep;
            /// Finish time of the simulation.
            NekDouble                                   m_fintime;
            /// Time step size
            NekDouble                                   m_timestep;
            /// Lambda constant in real system if one required.
            NekDouble                                   m_lambda;

            std::set<std::string>                       m_loadedFields;
            /// Time between checkpoints.
            NekDouble                                   m_checktime;
            /// Number of checkpoints written so far
            int                                         m_nchk;
            /// Number of steps to take.
            int                                         m_steps;
            /// Number of steps between checkpoints.
            int                                         m_checksteps;
            /// Spatial dimension (>= expansion dim).
            int                                         m_spacedim;
            /// Expansion dimension.
            int                                         m_expdim;
            /// Flag to determine if single homogeneous mode is used.
            bool                                        m_singleMode;
            /// Flag to determine if half homogeneous mode is used.
            bool                                        m_halfMode;
            /// Flag to determine if use multiple homogenenous modes are used.
            bool                                        m_multipleModes;
            /// Flag to determine if FFT is used for homogeneous transform.
            bool                                        m_useFFT;
            /**
             * \brief Flag to determine if dealiasing is used for
             * homogeneous simulations.
             */
            bool m_homogen_dealiasing;
            /**
             * \brief Flag to determine if dealisising is usde for the
             * Spectral/hp element discretisation.
             */
            bool                                        m_specHP_dealiasing;
            /// Type of projection; e.g continuous or discontinuous.
            enum MultiRegions::ProjectionType           m_projectionType;
            /// Array holding trace normals for DG simulations in the forwards direction.
            Array<OneD, Array<OneD, NekDouble> >        m_traceNormals;
            /// 1 x nvariable x nq
            Array<OneD, Array<OneD, Array<OneD,NekDouble> > > m_gradtan;
            /// 2 x m_spacedim x nq
            Array<OneD, Array<OneD, Array<OneD,NekDouble> > > m_tanbasis;
            /// Flag to indicate if the fields should be checked for singularity.
            Array<OneD, bool>                           m_checkIfSystemSingular;
            /// Map to identify relevant solver info to dump in output fields
            LibUtilities::FieldMetaDataMap              m_fieldMetaDataMap;

            /// Number of Quadrature points used to work out the error
            int  m_NumQuadPointsError;
            
            /// Parameter for homogeneous expansions
            enum HomogeneousType
            {
                eHomogeneous1D,
                eHomogeneous2D,
                eHomogeneous3D,
                eNotHomogeneous
            };
            
            
            
            enum HomogeneousType m_HomogeneousType;
            
            NekDouble m_LhomX;  ///< physical length in X direction (if homogeneous)
            NekDouble m_LhomY;  ///< physical length in Y direction (if homogeneous)
            NekDouble m_LhomZ;  ///< physical length in Z direction (if homogeneous)
            
            int m_npointsX;     ///< number of points in X direction (if homogeneous)
            int m_npointsY;     ///< number of points in Y direction (if homogeneous)
            int m_npointsZ;     ///< number of points in Z direction (if homogeneous)
            
            int m_HomoDirec;    ///< number of homogenous directions
            
            int m_NumMode;      ///< Mode to use in case of single mode analysis
            
            
            /// Initialises EquationSystem class members.
            SOLVER_UTILS_EXPORT EquationSystem( const LibUtilities::SessionReaderSharedPtr& pSession);
            
            // Here for consistency purposes with old version
            int nocase_cmp(const std::string & s1, const std::string& s2)
            {
                return NoCaseStringCompare(s1,s2);
            }
            
            SOLVER_UTILS_EXPORT virtual void v_InitObject();
            
            /// Virtual function for initialisation implementation.
            SOLVER_UTILS_EXPORT virtual void v_DoInitialise();
            
            /// Virtual function for solve implementation.
            SOLVER_UTILS_EXPORT virtual void v_DoSolve();
            
            
            /// Virtual function for the L_inf error computation between fields and a given exact solution.
            SOLVER_UTILS_EXPORT virtual NekDouble v_LinfError(
                unsigned int field,
                const Array<OneD, NekDouble> &exactsoln = NullNekDouble1DArray);
            
            /// Virtual function for the L_2 error computation between fields and a given exact solution.
            SOLVER_UTILS_EXPORT virtual NekDouble v_L2Error(
                unsigned int field, 
                const Array<OneD, NekDouble> &exactsoln = NullNekDouble1DArray, 
                bool Normalised = false);
            
            /// Virtual function for transformation to physical space.
            SOLVER_UTILS_EXPORT virtual void v_TransCoeffToPhys();
            
            /// Virtual function for transformation to coefficient space.
            SOLVER_UTILS_EXPORT virtual void v_TransPhysToCoeff();
            
            /// Virtual function for generating summary information.
            SOLVER_UTILS_EXPORT virtual void v_GenerateSummary(SummaryList& l);

            SOLVER_UTILS_EXPORT virtual void v_SetInitialConditions(
                NekDouble initialtime = 0.0,
                bool dumpInitialConditions = true,
                const int domain = 0);
            
            SOLVER_UTILS_EXPORT virtual void v_EvaluateExactSolution(
                unsigned int field,
                Array<OneD, NekDouble> &outfield,
                const NekDouble time);
            
            //Initialise m_base in order to store the base flow from a file 
            SOLVER_UTILS_EXPORT void SetUpBaseFields(SpatialDomains::MeshGraphSharedPtr &mesh);
            
            // Fill m_base with the values stored in a fld file
            SOLVER_UTILS_EXPORT void ImportFldBase(
                std::string pInfile, 
                SpatialDomains::MeshGraphSharedPtr pGraph);
            
            // Ouptut field information
            SOLVER_UTILS_EXPORT virtual void v_Output(void);
            
            // Get pressure field if available
            SOLVER_UTILS_EXPORT virtual MultiRegions::ExpListSharedPtr v_GetPressure(void); 

            SOLVER_UTILS_EXPORT virtual void v_ExtraFldOutput(
                std::vector<Array<OneD, NekDouble> > &fieldcoeffs,
                std::vector<std::string>             &variables);
            
        private:
            
            SOLVER_UTILS_EXPORT virtual Array<OneD, bool> v_GetSystemSingularChecks();
            SOLVER_UTILS_EXPORT virtual void v_GetFluxVector(
                const int i, Array<OneD,
                Array<OneD, NekDouble> >&physfield,
                Array<OneD, Array<OneD, NekDouble> >&flux);
            
            SOLVER_UTILS_EXPORT virtual void v_GetFluxVector(
                const int i, const int j,
                Array<OneD, Array<OneD, NekDouble> >&physfield,
                Array<OneD, Array<OneD, NekDouble> >&flux);
            
            SOLVER_UTILS_EXPORT virtual void v_GetFluxVector(
                const int i, Array<OneD,
                Array<OneD, NekDouble> >&physfield,
                Array<OneD, Array<OneD, NekDouble> >&fluxX,
                Array<OneD, Array<OneD, NekDouble> > &fluxY);
            
            SOLVER_UTILS_EXPORT virtual void v_NumericalFlux(
                Array<OneD, Array<OneD, NekDouble> > &physfield,
                Array<OneD, Array<OneD, NekDouble> > &numflux);
            
            SOLVER_UTILS_EXPORT virtual void v_NumericalFlux(
                Array<OneD, Array<OneD, NekDouble> > &physfield,
                Array<OneD, Array<OneD, NekDouble> > &numfluxX,
                Array<OneD, Array<OneD, NekDouble> > &numfluxY);
            
            SOLVER_UTILS_EXPORT virtual void v_NumFluxforScalar(
                const Array<OneD, Array<OneD, NekDouble> >         &ufield,
                Array<OneD, Array<OneD, Array<OneD, NekDouble> > > &uflux);
            
            SOLVER_UTILS_EXPORT virtual void v_NumFluxforVector(
                const Array<OneD, Array<OneD, NekDouble> >         &ufield,
                Array<OneD, Array<OneD, Array<OneD, NekDouble> > > &qfield,
                Array<OneD, Array<OneD, NekDouble > >              &qflux);

            SOLVER_UTILS_EXPORT void PrintProgressbar(const int position,
                                                      const int goal) const
            {
                LibUtilities::PrintProgressbar(position, goal, "Interpolating");
            }
        };
        
        
        /**
         * This is the second part of the two-phase initialisation process.
         * Calls to virtual functions will correctly resolve to the derived class
         * during this phase of the construction.
         */
        inline void EquationSystem::InitObject()
        {
            v_InitObject();
        }
        
        
        /**
         * This allows initialisation of the solver which cannot be completed
         * during object construction (such as setting of initial conditions).
         *
         * Public interface routine to virtual function implementation.
         */
        inline void EquationSystem::DoInitialise()
        {
            v_DoInitialise();
        }
        
        
        /**
         * Performs the transformation from coefficient to physical space.
         *
         * Public interface routine to virtual function implementation.
         */
        inline void EquationSystem::TransCoeffToPhys(void)
        {
            v_TransCoeffToPhys();
        }
        
        /**
         * Performs the transformation from physical to coefficient space.
         *
         * Public interface routine to virtual function implementation.
         */
        inline void EquationSystem::TransPhysToCoeff(void)
        {
            v_TransPhysToCoeff();
        }
        
        
        /**
         * Performs the actual solve.
         *
         * Public interface routine to virtual function implementation.
         */
        inline void EquationSystem::DoSolve(void)
        {
            v_DoSolve();
        }
        
        
        /**
         * Perform output operations after solve.
         */
        inline void EquationSystem::Output(void)
        {
            v_Output();
        }
        
        /**
         * L_inf Error computation
         * Public interface routine to virtual function implementation.
         */
        inline NekDouble EquationSystem::LinfError(unsigned int field, const Array<OneD,NekDouble> &exactsoln)
        {
            return v_LinfError(field, exactsoln);
        }
        
        /**
         * L_2 Error computation
         * Public interface routine to virtual function implementation.
         */
        inline NekDouble EquationSystem::L2Error(unsigned int field, const Array<OneD,NekDouble> &exactsoln, bool Normalised)
        {
            return v_L2Error(field, exactsoln, Normalised);
        }
        
        /**
         * Get Pressure field if available
         */
        inline  MultiRegions::ExpListSharedPtr EquationSystem::GetPressure(void)
        {
            return v_GetPressure();
        }
        
        /**
         * Prints a summary of variables and problem parameters.
         *
         * Public interface routine to virtual function implementation.
         *
         * @param   out             The ostream object to write to.
         */
        inline void EquationSystem::PrintSummary(std::ostream &out)
        {
            if (m_session->GetComm()->GetRank() == 0)
            {
                std::vector<std::pair<std::string, std::string> > vSummary;
                v_GenerateSummary(vSummary);

                out << "=======================================================================" << std::endl;
                SummaryList::const_iterator x;
                for (x = vSummary.begin(); x != vSummary.end(); ++x)
                {
                    out << "\t";
                    out.width(20);
                    out << x->first << ": " << x->second << std::endl;
                }
                out << "=======================================================================" << std::endl;
            }
        }
        
        inline void EquationSystem::SetLambda(NekDouble lambda)
        {
            m_lambda = lambda;
        }
        
        inline void EquationSystem::SetInitialConditions(NekDouble initialtime,
                                                         bool dumpInitialConditions,
                                                         const int domain)
        {
            v_SetInitialConditions(initialtime,dumpInitialConditions,domain);
        }
        
        /// Evaluates an exact solution
        inline void EquationSystem::EvaluateExactSolution(int field,
                                                          Array<OneD, NekDouble> &outfield,
                                                          const NekDouble time)
        {
            v_EvaluateExactSolution(field, outfield, time);
        }
        
        inline Array<OneD, MultiRegions::ExpListSharedPtr> &EquationSystem::UpdateFields(void)
        {
            return m_fields;
        }
        
        /// Return final time
        inline NekDouble EquationSystem::GetFinalTime()
        {
            return m_time;
        }
        
        inline int EquationSystem::GetNcoeffs(void)
        {
            return m_fields[0]->GetNcoeffs();
        }
        
        inline int EquationSystem::GetNcoeffs(const int eid)
        {
            return m_fields[0]->GetNcoeffs(eid);
        }
        
        inline int EquationSystem::GetNumExpModes(void)
        {
            return m_graph->GetExpansions().begin()->second->m_basisKeyVector[0]
            .GetNumModes();
        }
        
        inline const Array<OneD,int> EquationSystem::GetNumExpModesPerExp(void)
        {
            return m_fields[0]->EvalBasisNumModesMaxPerExp();
        }
        
        inline int EquationSystem::GetNvariables(void)
        {
            return m_session->GetVariables().size();
        }
        
        inline const std::string EquationSystem::GetVariable(unsigned int i)
        {
            return m_session->GetVariable(i);
        }
        
        inline int EquationSystem::GetTraceTotPoints(void)
        {
            return GetTraceNpoints();
        }
        
        inline int EquationSystem::GetTraceNpoints(void)
        {
            return m_fields[0]->GetTrace()->GetNpoints();
        }
        
        inline int EquationSystem::GetExpSize(void)
        {
            return m_fields[0]->GetExpSize();
        }
        
        inline int EquationSystem::GetPhys_Offset(int n)
        {
            return m_fields[0]->GetPhys_Offset(n);
        }
        
        inline int EquationSystem::GetCoeff_Offset(int n)
        {
            return m_fields[0]->GetCoeff_Offset(n);
        }
        
        inline int EquationSystem::GetTotPoints(void)
        {
            return m_fields[0]->GetNpoints();
        }
        
        inline int EquationSystem::GetTotPoints(int n)
        {
            return m_fields[0]->GetTotPoints(n);
        }
        
        inline int EquationSystem::GetNpoints(void)
        {
            return m_fields[0]->GetNpoints();
        }
        
        inline int EquationSystem::GetNumElmVelocity(void)
        {
            return (m_fields.num_elements() - 1);
        }
        
        inline int EquationSystem::GetSteps(void)
        {
            return m_steps;
        }
        
        inline NekDouble EquationSystem::GetTimeStep(void)
        {
            return m_timestep;
        }
        
        inline void EquationSystem::SetSteps(const int steps)
        {
            m_steps = steps;
        }
        
        inline void EquationSystem::CopyFromPhysField(const int i,
                                                      Array<OneD, NekDouble> &output)
        {
            Vmath::Vcopy(output.num_elements(), m_fields[i]->GetPhys(), 1, output, 1 );
        }
        
        inline void EquationSystem::CopyToPhysField(const int i,
                                                    Array<OneD, NekDouble> &output)
        {
            Vmath::Vcopy(output.num_elements(), output, 1, m_fields[i]->UpdatePhys(), 1 );
        }
        
        inline void EquationSystem::GetFluxVector(const int i,
                                                  Array<OneD, Array<OneD, NekDouble> >&physfield,
                                                  Array<OneD, Array<OneD, NekDouble> >&flux)
        {
            v_GetFluxVector(i,physfield, flux);
        }
        
        inline void EquationSystem::GetFluxVector(const int i,
                                                  Array<OneD, Array<OneD, NekDouble> >&physfield,
                                                  Array<OneD, Array<OneD, NekDouble> >&fluxX,
                                                  Array<OneD, Array<OneD, NekDouble> > &fluxY)
        {
            v_GetFluxVector(i,physfield, fluxX, fluxY);
        }
        
        inline void EquationSystem::GetFluxVector(const int i, const int j,
                                                  Array<OneD, Array<OneD, NekDouble> > &physfield,
                                                  Array<OneD, Array<OneD, NekDouble> > &flux)
        {
            v_GetFluxVector(i,j,physfield,flux);
        }
        
        inline void EquationSystem::NumericalFlux(Array<OneD, Array<OneD, NekDouble> > &physfield,
                                                  Array<OneD, Array<OneD, NekDouble> > &numflux)
        {
            v_NumericalFlux(physfield, numflux);
        }
        
        inline void EquationSystem::NumericalFlux(Array<OneD, Array<OneD, NekDouble> > &physfield,
                                                  Array<OneD, Array<OneD, NekDouble> > &numfluxX,
                                                  Array<OneD, Array<OneD, NekDouble> > &numfluxY)
        {
            v_NumericalFlux(physfield, numfluxX, numfluxY);
        }
        
        inline void EquationSystem::NumFluxforScalar(
            const Array<OneD, Array<OneD, NekDouble> >   &ufield,
            Array<OneD, Array<OneD, Array<OneD, NekDouble> > > &uflux)
        {
            v_NumFluxforScalar(ufield, uflux);
        }
        
        inline void EquationSystem::NumFluxforVector(            
            const Array<OneD, Array<OneD, NekDouble> >               &ufield,
                  Array<OneD, Array<OneD, Array<OneD, NekDouble> > > &qfield,
                  Array<OneD, Array<OneD, NekDouble> >               &qflux)
        {
            v_NumFluxforVector(ufield, qfield, qflux);
        }
    }
}

#endif<|MERGE_RESOLUTION|>--- conflicted
+++ resolved
@@ -453,14 +453,8 @@
             LibUtilities::SessionReaderSharedPtr        m_session;
             /// Field input/output
             LibUtilities::FieldIOSharedPtr              m_fld;
-            /// Map of the interpolation weights for a specific filename.
-<<<<<<< HEAD
-            map<std::string, Interpolator > m_interpolators;
-=======
-            std::map<std::string, Array<OneD, Array<OneD,  float> > > m_interpWeights;
-            /// Map of the interpolation indices for a specific filename.
-            std::map<std::string, Array<OneD, Array<OneD,  unsigned int> > > m_interpInds;
->>>>>>> d0373bd6
+            /// Map of interpolator objects
+            std::map<std::string, Interpolator >        m_interpolators;
             /// Array holding all dependent variables.
             Array<OneD, MultiRegions::ExpListSharedPtr> m_fields;
             /// Base fields.
