///////////////////////////////////////////////////////////////////////////////
//
// File: DiffusionLDG.cpp
//
// For more information, please see: http://www.nektar.info
//
// The MIT License
//
// Copyright (c) 2006 Division of Applied Mathematics, Brown University (USA),
// Department of Aeronautics, Imperial College London (UK), and Scientific
// Computing and Imaging Institute, University of Utah (USA).
//
// License for the specific language governing rights and limitations under
// Permission is hereby granted, free of charge, to any person obtaining a
// copy of this software and associated documentation files (the "Software"),
// to deal in the Software without restriction, including without limitation
// the rights to use, copy, modify, merge, publish, distribute, sublicense,
// and/or sell copies of the Software, and to permit persons to whom the
// Software is furnished to do so, subject to the following conditions:
//
// The above copyright notice and this permission notice shall be included
// in all copies or substantial portions of the Software.
//
// THE SOFTWARE IS PROVIDED "AS IS", WITHOUT WARRANTY OF ANY KIND, EXPRESS
// OR IMPLIED, INCLUDING BUT NOT LIMITED TO THE WARRANTIES OF MERCHANTABILITY,
// FITNESS FOR A PARTICULAR PURPOSE AND NONINFRINGEMENT. IN NO EVENT SHALL
// THE AUTHORS OR COPYRIGHT HOLDERS BE LIABLE FOR ANY CLAIM, DAMAGES OR OTHER
// LIABILITY, WHETHER IN AN ACTION OF CONTRACT, TORT OR OTHERWISE, ARISING
// FROM, OUT OF OR IN CONNECTION WITH THE SOFTWARE OR THE USE OR OTHER
// DEALINGS IN THE SOFTWARE.
//
// Description: LDG diffusion class.
//
///////////////////////////////////////////////////////////////////////////////

#include <SolverUtils/Diffusion/DiffusionLDG.h>
#include <iostream>
#include <iomanip>

namespace Nektar
{
    namespace SolverUtils
    {
        std::string DiffusionLDG::type = GetDiffusionFactory().
            RegisterCreatorFunction("LDG", DiffusionLDG::create);
        
        DiffusionLDG::DiffusionLDG()
        {
        }
        
        void DiffusionLDG::v_InitObject(
            LibUtilities::SessionReaderSharedPtr        pSession,
            Array<OneD, MultiRegions::ExpListSharedPtr> pFields)
        {
            m_session = pSession;
            
<<<<<<< HEAD
            m_EqTypeStr = pSession->GetSolverInfo("EQTYPE");
            // Setting up the normals
=======
	    m_session->LoadSolverInfo("ShockCaptureType",
                                  m_shockCaptureType,    "Off");		
            
	    // Setting up the normals
>>>>>>> 3b24f18e
            int i;
            int nDim = pFields[0]->GetCoordim(0);
            int nTracePts = pFields[0]->GetTrace()->GetTotPoints();
            
            m_traceNormals = Array<OneD, Array<OneD, NekDouble> >(nDim);
            for(i = 0; i < nDim; ++i)
            {
                m_traceNormals[i] = Array<OneD, NekDouble> (nTracePts);
            }
            pFields[0]->GetTrace()->GetNormals(m_traceNormals);
        }
        
        void DiffusionLDG::v_Diffuse(
            const int                                         nConvectiveFields,
            const Array<OneD, MultiRegions::ExpListSharedPtr> &fields,
            const Array<OneD, Array<OneD, NekDouble> >        &inarray,
                  Array<OneD, Array<OneD, NekDouble> >        &outarray)
        {
            int nBndEdgePts, i, j, k;
            int nDim      = fields[0]->GetCoordim(0);
            int nPts      = fields[0]->GetTotPoints();
            int nCoeffs   = fields[0]->GetNcoeffs();
            int nTracePts = fields[0]->GetTrace()->GetTotPoints();
            
            Array<OneD, NekDouble>  qcoeffs(nCoeffs);
            Array<OneD, NekDouble>  temp   (nCoeffs);

            Array<OneD, Array<OneD, NekDouble> > fluxvector(nDim);

            Array<OneD, Array<OneD, NekDouble> > tmp(nConvectiveFields);

            Array<OneD, Array<OneD, Array<OneD, NekDouble> > > flux  (nDim);
            Array<OneD, Array<OneD, Array<OneD, NekDouble> > > qfield(nDim);
            Array<OneD, Array<OneD, Array<OneD, NekDouble> > > qfieldStd(nDim);

            for (j = 0; j < nDim; ++j)
            {
                qfield[j] = 
                    Array<OneD, Array<OneD, NekDouble> >(nConvectiveFields);
                qfieldStd[j] = 
                Array<OneD, Array<OneD, NekDouble> >(nConvectiveFields);
                flux[j]   = 
                    Array<OneD, Array<OneD, NekDouble> >(nConvectiveFields);
                
                for (i = 0; i < nConvectiveFields; ++i)
                {
                    qfield[j][i] = Array<OneD, NekDouble>(nPts, 0.0);
                    qfieldStd[j][i] = Array<OneD, NekDouble>(nPts, 0.0);
                    flux[j][i]   = Array<OneD, NekDouble>(nTracePts, 0.0);
                }
            }
            
            for (k = 0; k < nDim; ++k)
            {
                fluxvector[k] = Array<OneD, NekDouble>(nPts, 0.0);
            }
                        
            // Compute q_{\eta} and q_{\xi}
            // Obtain numerical fluxes

            v_NumFluxforScalar(fields, inarray, flux);

            for (j = 0; j < nDim; ++j)
            {
                for (i = 0; i < nConvectiveFields; ++i)
                {
                    fields[i]->IProductWRTDerivBase(j, inarray[i], qcoeffs);
                    Vmath::Neg                      (nCoeffs, qcoeffs, 1);
                    fields[i]->AddTraceIntegral     (flux[j][i], qcoeffs);
                    fields[i]->SetPhysState         (false);
                    fields[i]->MultiplyByElmtInvMass(qcoeffs, qcoeffs);
                    fields[i]->BwdTrans             (qcoeffs, qfield[j][i]);
                }
            }
            // Compute u from q_{\eta} and q_{\xi}
            // Obtain numerical fluxes
            v_NumFluxforVector(fields, inarray, qfield, flux[0]);

<<<<<<< HEAD
            if (m_EqTypeStr == "EulerADCFE")
            {
                Array<OneD, NekDouble> muvar(nPts, 0.0);
                
                m_ArtificialDiffusionVector(inarray, muvar);
                
                for (j = 0; j < nDim; ++j)
                {
                    for (i = 0; i < nConvectiveFields; ++i)
=======
            if (m_ArtificialDiffusionVector)
            {
                Array<OneD, NekDouble> muvar(nPts, 0.0);
                m_ArtificialDiffusionVector(inarray, muvar);
	        
	        int numConvFields = nConvectiveFields;
                
                if (m_shockCaptureType == "Smooth")
                {
                    numConvFields = nConvectiveFields - 1;
                }
	
                for (j = 0; j < nDim; ++j)
                {
                    for (i = 0; i < numConvFields; ++i)
>>>>>>> 3b24f18e
                    {
                        Vmath::Vmul(nPts,qfield[j][i],1,muvar,1,qfield[j][i],1);
                    }
                }
<<<<<<< HEAD
                
                Array<OneD, NekDouble > FwdMuVar(nTracePts,0.0);
                Array<OneD, NekDouble > BwdMuVar(nTracePts,0.0);
                
                fields[0]->GetFwdBwdTracePhys(muvar,FwdMuVar,BwdMuVar);
                
                NekDouble DiffBwd = Vmath::Vmax(nTracePts, BwdMuVar, 1);
                NekDouble DiffFwd = Vmath::Vmax(nTracePts, FwdMuVar, 1);
                
                int nBndRegions = fields[0]->GetBndCondExpansions().num_elements();
                //cout << "nBndRegions = " << nBndRegions << endl;
                int cnt = 0;
=======

                Array<OneD, NekDouble> FwdMuVar(nTracePts, 0.0);
                Array<OneD, NekDouble> BwdMuVar(nTracePts, 0.0);

                fields[0]->GetFwdBwdTracePhys(muvar,FwdMuVar,BwdMuVar);

                int nBndRegions = fields[0]->GetBndCondExpansions().
                    num_elements();
                int cnt = 0;

>>>>>>> 3b24f18e
                for (int i = 0; i < nBndRegions; ++i)
                {
                    // Number of boundary expansion related to that region
                    int nBndEdges = fields[0]->
<<<<<<< HEAD
                    GetBndCondExpansions()[i]->GetExpSize();
                    //cout << "nBndEdges = " << nBndEdges << endl;
                    // Weakly impose boundary conditions by modifying flux values
                    for (int e = 0; e < nBndEdges; ++e)
                    {
                        nBndEdgePts = 0;
                        // Number of points on the expansion
                        if (nDim == 2)
                        {
                            nBndEdgePts = fields[0]->
                            GetBndCondExpansions()[i]->GetExp(e)->GetNumPoints(0);
                        }
                        if (nDim == 3)
                        {
                            int nBndEdgePts1 = fields[0]->
                            GetBndCondExpansions()[i]->GetExp(e)->GetNumPoints(0);
                            int nBndEdgePts2 = fields[0]->
                            GetBndCondExpansions()[i]->GetExp(e)->GetNumPoints(1);
                            
                            nBndEdgePts = nBndEdgePts1*nBndEdgePts2;
                        }
                        
                        int id1 = fields[0]->
                        GetBndCondExpansions()[i]->GetPhys_Offset(e);
                        
                        int id2 = fields[0]->GetTrace()->
                        GetPhys_Offset(fields[0]->GetTraceMap()->
                                       GetBndCondTraceToGlobalTraceMap(cnt++));
                        
                        for (int k = 0; k < nBndEdgePts; ++k)
                        {
                          BwdMuVar[id2+k] = 0.0;
                        }
                    }
                }
                
                for(i = 0; i < nConvectiveFields; ++i)
                {
                    for(int k=0; k<nTracePts; ++k)
                    {
                        flux[0][i][k] = 0.5*(FwdMuVar[k]+BwdMuVar[k])*flux[0][i][k];
                    }
                }
                
=======
                        GetBndCondExpansions()[i]->GetExpSize();

                    // Weakly impose boundary conditions by modifying flux
                    // values
                    for (int e = 0; e < nBndEdges ; ++e)
                    {
                        nBndEdgePts = fields[0]->GetBndCondExpansions()[i]
                            ->GetExp(e)->GetTotPoints();

                        int id2 = fields[0]->GetTrace()->GetPhys_Offset(
                            fields[0]->GetTraceMap()
                                ->GetBndCondTraceToGlobalTraceMap(cnt++));

                        for (int k = 0; k < nBndEdgePts; ++k)
                        {
                            BwdMuVar[id2+k] = 0.0;
                        }
                    }
                }

                for(i = 0; i < numConvFields; ++i)
                {
                    for(int k = 0; k < nTracePts; ++k)
                    {
                        flux[0][i][k] =
                            0.5 * (FwdMuVar[k] + BwdMuVar[k]) * flux[0][i][k];
                    }
                }
>>>>>>> 3b24f18e
            }

            for (i = 0; i < nConvectiveFields; ++i)
            {
                tmp[i] = Array<OneD, NekDouble>(nCoeffs, 0.0);
                
                for (j = 0; j < nDim; ++j)
                {
                    Vmath::Vcopy(nPts, qfield[j][i], 1, fluxvector[j], 1);
                    fields[i]->IProductWRTDerivBase(j, fluxvector[j], qcoeffs);
                    Vmath::Vadd(nCoeffs, qcoeffs, 1, tmp[i], 1, tmp[i], 1);
                }

                // Evaulate  <\phi, \hat{F}\cdot n> - outarray[i]
                Vmath::Neg                      (nCoeffs, tmp[i], 1);
                fields[i]->AddTraceIntegral     (flux[0][i], tmp[i]);
                fields[i]->SetPhysState         (false);
                fields[i]->MultiplyByElmtInvMass(tmp[i], tmp[i]);
                fields[i]->BwdTrans             (tmp[i], outarray[i]);
            }
        }
        
        void DiffusionLDG::v_NumFluxforScalar(
            const Array<OneD, MultiRegions::ExpListSharedPtr>        &fields,
            const Array<OneD, Array<OneD, NekDouble> >               &ufield,
                  Array<OneD, Array<OneD, Array<OneD, NekDouble> > > &uflux)
        {
            int i, j;
            int nTracePts  = fields[0]->GetTrace()->GetTotPoints();
            int nvariables = fields.num_elements();
            int nDim       = uflux.num_elements();
            
            Array<OneD, NekDouble > Fwd     (nTracePts);
            Array<OneD, NekDouble > Bwd     (nTracePts);
            Array<OneD, NekDouble > Vn      (nTracePts, 0.0);
            Array<OneD, NekDouble > fluxtemp(nTracePts, 0.0);

            // Get the normal velocity Vn
            for(i = 0; i < nDim; ++i)
            {
                Vmath::Svtvp(nTracePts, 1.0, m_traceNormals[i], 1, 
                             Vn, 1, Vn, 1);
            }
            
            // Get the sign of (v \cdot n), v = an arbitrary vector
            // Evaluate upwind flux:
            // uflux = \hat{u} \phi \cdot u = u^{(+,-)} n
            for (j = 0; j < nDim; ++j)
            {
                for (i = 0; i < nvariables ; ++i)
                {
                    // Compute Fwd and Bwd value of ufield of i direction
                    fields[i]->GetFwdBwdTracePhys(ufield[i], Fwd, Bwd);
                    
                    // if Vn >= 0, flux = uFwd, i.e.,
                    // edge::eForward, if V*n>=0 <=> V*n_F>=0, pick uflux = uFwd
                    // edge::eBackward, if V*n>=0 <=> V*n_B<0, pick uflux = uFwd
                    
                    // else if Vn < 0, flux = uBwd, i.e.,
                    // edge::eForward, if V*n<0 <=> V*n_F<0, pick uflux = uBwd
                    // edge::eBackward, if V*n<0 <=> V*n_B>=0, pick uflux = uBwd
                    
                    fields[i]->GetTrace()->Upwind(/*m_traceNormals[j]*/Vn, 
                                                    Fwd, Bwd, fluxtemp);
                    
                    // Imposing weak boundary condition with flux
                    // if Vn >= 0, uflux = uBwd at Neumann, i.e.,
                    // edge::eForward, if V*n>=0 <=> V*n_F>=0, pick uflux = uBwd
                    // edge::eBackward, if V*n>=0 <=> V*n_B<0, pick uflux = uBwd
                    
                    // if Vn >= 0, uflux = uFwd at Neumann, i.e.,
                    // edge::eForward, if V*n<0 <=> V*n_F<0, pick uflux = uFwd
                    // edge::eBackward, if V*n<0 <=> V*n_B>=0, pick uflux = uFwd
                    
                    if(fields[0]->GetBndCondExpansions().num_elements())
                    {
                        v_WeakPenaltyforScalar(fields, i, ufield[i], fluxtemp);
                    }
                    
                    // if Vn >= 0, flux = uFwd*(tan_{\xi}^- \cdot \vec{n}), 
                    // i.e,
                    // edge::eForward, uFwd \(\tan_{\xi}^Fwd \cdot \vec{n})
                    // edge::eBackward, uFwd \(\tan_{\xi}^Bwd \cdot \vec{n})
                    
                    // else if Vn < 0, flux = uBwd*(tan_{\xi}^- \cdot \vec{n}), 
                    // i.e,
                    // edge::eForward, uBwd \(\tan_{\xi}^Fwd \cdot \vec{n})
                    // edge::eBackward, uBwd \(\tan_{\xi}^Bwd \cdot \vec{n})
                    
                    Vmath::Vmul(nTracePts, 
                                m_traceNormals[j], 1, 
                                fluxtemp, 1, 
                                uflux[j][i], 1);
                }
            }
        }
        
        
        
        void DiffusionLDG::v_WeakPenaltyforScalar(
            const Array<OneD, MultiRegions::ExpListSharedPtr> &fields,
            const int                                          var,
            const Array<OneD, const NekDouble>                &ufield,
                  Array<OneD,       NekDouble>                &penaltyflux)
        {
            int i, e, id1, id2;
            
            // Number of boundary regions
            int nBndEdgePts, nBndEdges;
            int cnt         = 0;
            int nBndRegions = fields[var]->GetBndCondExpansions().num_elements();
            int nTracePts   = fields[0]->GetTrace()->GetTotPoints();
            Array<OneD, NekDouble > uplus(nTracePts);
            
            fields[var]->ExtractTracePhys(ufield, uplus);
            for (i = 0; i < nBndRegions; ++i)
            {
                // Number of boundary expansion related to that region
                nBndEdges = fields[var]->
                GetBndCondExpansions()[i]->GetExpSize();
                                                                                
                // Weakly impose boundary conditions by modifying flux values
                for (e = 0; e < nBndEdges ; ++e)
                {
                    nBndEdgePts = fields[var]->
                    GetBndCondExpansions()[i]->GetExp(e)->GetTotPoints();
                    
                    id1 = fields[var]->
                    GetBndCondExpansions()[i]->GetPhys_Offset(e);
                    
                    id2 = fields[0]->GetTrace()->
                    GetPhys_Offset(fields[0]->GetTraceMap()->
                                   GetBndCondTraceToGlobalTraceMap(cnt++));

                    // For Dirichlet boundary condition: uflux = g_D
                    if (fields[var]->GetBndConditions()[i]->
                        GetBoundaryConditionType() == SpatialDomains::eDirichlet)
                    {
                        Vmath::Vcopy(nBndEdgePts, 
                                     &(fields[var]->
                                       GetBndCondExpansions()[i]->
                                       GetPhys())[id1], 1, 
                                     &penaltyflux[id2], 1);
                    }
                    // For Neumann boundary condition: uflux = u+
                    else if ((fields[var]->GetBndConditions()[i])->
                        GetBoundaryConditionType() == SpatialDomains::eNeumann)
                    {
                        Vmath::Vcopy(nBndEdgePts, 
                                     &uplus[id2], 1, 
                                     &penaltyflux[id2], 1);
                    }
                }
            }
        }
        
        
        
        void DiffusionLDG::v_NumFluxforVector(
            const Array<OneD, MultiRegions::ExpListSharedPtr>        &fields,
            const Array<OneD, Array<OneD, NekDouble> >               &ufield,
                  Array<OneD, Array<OneD, Array<OneD, NekDouble> > > &qfield,
                  Array<OneD, Array<OneD, NekDouble> >               &qflux)
        {
            int i, j;
            int nTracePts  = fields[0]->GetTrace()->GetTotPoints();
            int nvariables = fields.num_elements();
            int nDim       = qfield.num_elements();
            
            NekDouble C11 = 0.0;
            Array<OneD, NekDouble > Fwd(nTracePts);
            Array<OneD, NekDouble > Bwd(nTracePts);
            Array<OneD, NekDouble > Vn (nTracePts, 0.0);
            
            Array<OneD, NekDouble > qFwd     (nTracePts);
            Array<OneD, NekDouble > qBwd     (nTracePts);
            Array<OneD, NekDouble > qfluxtemp(nTracePts, 0.0);
            
            Array<OneD, NekDouble > uterm(nTracePts);
            
            /*
            // Setting up the normals
            m_traceNormals = Array<OneD, Array<OneD, NekDouble> >(nDim);
            for(i = 0; i < nDim; ++i)
            {
                m_traceNormals[i] = Array<OneD, NekDouble> (nTracePts);
            }
            fields[0]->GetTrace()->GetNormals(m_traceNormals);
            */
            
            // Get the normal velocity Vn
            for(i = 0; i < nDim; ++i)
            {
                Vmath::Svtvp(nTracePts, 1.0, m_traceNormals[i], 1, 
                             Vn, 1, Vn, 1);
            }
            
            // Evaulate upwind flux:
            // qflux = \hat{q} \cdot u = q \cdot n - C_(11)*(u^+ - u^-)
            for (i = 0; i < nvariables; ++i)
            {
                qflux[i] = Array<OneD, NekDouble> (nTracePts, 0.0);
                for (j = 0; j < nDim; ++j)
                {
                    //  Compute Fwd and Bwd value of ufield of jth direction
                    fields[i]->GetFwdBwdTracePhys(qfield[j][i], qFwd, qBwd);
                    
                    // if Vn >= 0, flux = uFwd, i.e.,
                    // edge::eForward, if V*n>=0 <=> V*n_F>=0, pick 
                    // qflux = qBwd = q+
                    // edge::eBackward, if V*n>=0 <=> V*n_B<0, pick 
                    // qflux = qBwd = q-
                    
                    // else if Vn < 0, flux = uBwd, i.e.,
                    // edge::eForward, if V*n<0 <=> V*n_F<0, pick 
                    // qflux = qFwd = q-
                    // edge::eBackward, if V*n<0 <=> V*n_B>=0, pick 
                    // qflux = qFwd = q+
                    
                    fields[i]->GetTrace()->Upwind(/*m_traceNormals[j]*/Vn, 
                                                  qBwd, qFwd, 
                                                  qfluxtemp);
                    
                    Vmath::Vmul(nTracePts, 
                                m_traceNormals[j], 1, 
                                qfluxtemp, 1, 
                                qfluxtemp, 1);
                    
                    // Generate Stability term = - C11 ( u- - u+ )
                    fields[i]->GetFwdBwdTracePhys(ufield[i], Fwd, Bwd);
                    
                    Vmath::Vsub(nTracePts, 
                                Fwd, 1, Bwd, 1, 
                                uterm, 1);
                    
                    Vmath::Smul(nTracePts, 
                                -1.0 * C11, uterm, 1, 
                                uterm, 1);
                    
                    // Flux = {Fwd, Bwd} * (nx, ny, nz) + uterm * (nx, ny)
                    Vmath::Vadd(nTracePts, 
                                uterm, 1, 
                                qfluxtemp, 1, 
                                qfluxtemp, 1);
                    
                    // Imposing weak boundary condition with flux
                    if (fields[0]->GetBndCondExpansions().num_elements())
                    {
                        v_WeakPenaltyforVector(fields, i, j, 
                                               qfield[j][i], 
                                               qfluxtemp, C11);
                    }
                    
                    // q_hat \cdot n = (q_xi \cdot n_xi) or (q_eta \cdot n_eta)
                    // n_xi = n_x * tan_xi_x + n_y * tan_xi_y + n_z * tan_xi_z
                    // n_xi = n_x * tan_eta_x + n_y * tan_eta_y + n_z*tan_eta_z
                    Vmath::Vadd(nTracePts, 
                                qfluxtemp, 1, 
                                qflux[i], 1, 
                                qflux[i], 1);
                }
            }
        }
         
        
        
        /**
         * Diffusion: Imposing weak boundary condition for q with flux
         *  uflux = g_D  on Dirichlet boundary condition
         *  uflux = u_Fwd  on Neumann boundary condition
         */
        void DiffusionLDG::v_WeakPenaltyforVector(
            const Array<OneD, MultiRegions::ExpListSharedPtr> &fields,
            const int                                          var,
            const int                                          dir,
            const Array<OneD, const NekDouble>                &qfield,
                  Array<OneD,       NekDouble>                &penaltyflux,
            NekDouble                                          C11)
        {
            int i, e, id1, id2;
            int nBndEdges, nBndEdgePts;
            int nBndRegions = fields[var]->GetBndCondExpansions().num_elements();
            int nTracePts   = fields[0]->GetTrace()->GetTotPoints();
            
            Array<OneD, NekDouble > uterm(nTracePts);
            Array<OneD, NekDouble > qtemp(nTracePts);
            int cnt = 0;
            
            /*
            // Setting up the normals
            m_traceNormals = Array<OneD, Array<OneD, NekDouble> >(nDim);
            for(i = 0; i < nDim; ++i)
            {
                m_traceNormals[i] = Array<OneD, NekDouble> (nTracePts);
            }
            fields[0]->GetTrace()->GetNormals(m_traceNormals);
            */
            
            fields[var]->ExtractTracePhys(qfield, qtemp);
            
            for (i = 0; i < nBndRegions; ++i)
            {
                nBndEdges = fields[var]->
                    GetBndCondExpansions()[i]->GetExpSize();
                                
                // Weakly impose boundary conditions by modifying flux values
                for (e = 0; e < nBndEdges ; ++e)
                {
                    nBndEdgePts = fields[var]->
                    GetBndCondExpansions()[i]->GetExp(e)->GetTotPoints();
                    
                    id1 = fields[var]->
                    GetBndCondExpansions()[i]->GetPhys_Offset(e);
                    
                    id2 = fields[0]->GetTrace()->
                    GetPhys_Offset(fields[0]->GetTraceMap()->
                                   GetBndCondTraceToGlobalTraceMap(cnt++));
                    
                    // For Dirichlet boundary condition: 
                    //qflux = q+ - C_11 (u+ -    g_D) (nx, ny)
                    if(fields[var]->GetBndConditions()[i]->
                    GetBoundaryConditionType() == SpatialDomains::eDirichlet)
                    {
                        Vmath::Vmul(nBndEdgePts, 
                                    &m_traceNormals[dir][id2], 1, 
                                    &qtemp[id2], 1, 
                                    &penaltyflux[id2], 1);
                    }
                    // For Neumann boundary condition: qflux = g_N
                    else if((fields[var]->GetBndConditions()[i])->
                    GetBoundaryConditionType() == SpatialDomains::eNeumann)
                    {
                        Vmath::Vmul(nBndEdgePts,
                                    &m_traceNormals[dir][id2], 1, 
                                    &(fields[var]->
                                      GetBndCondExpansions()[i]->
                                      GetPhys())[id1], 1, 
                                    &penaltyflux[id2], 1);
                    }
                }
            }
        }
        
    }
}<|MERGE_RESOLUTION|>--- conflicted
+++ resolved
@@ -54,15 +54,12 @@
         {
             m_session = pSession;
             
-<<<<<<< HEAD
             m_EqTypeStr = pSession->GetSolverInfo("EQTYPE");
             // Setting up the normals
-=======
 	    m_session->LoadSolverInfo("ShockCaptureType",
                                   m_shockCaptureType,    "Off");		
             
 	    // Setting up the normals
->>>>>>> 3b24f18e
             int i;
             int nDim = pFields[0]->GetCoordim(0);
             int nTracePts = pFields[0]->GetTrace()->GetTotPoints();
@@ -141,17 +138,6 @@
             // Obtain numerical fluxes
             v_NumFluxforVector(fields, inarray, qfield, flux[0]);
 
-<<<<<<< HEAD
-            if (m_EqTypeStr == "EulerADCFE")
-            {
-                Array<OneD, NekDouble> muvar(nPts, 0.0);
-                
-                m_ArtificialDiffusionVector(inarray, muvar);
-                
-                for (j = 0; j < nDim; ++j)
-                {
-                    for (i = 0; i < nConvectiveFields; ++i)
-=======
             if (m_ArtificialDiffusionVector)
             {
                 Array<OneD, NekDouble> muvar(nPts, 0.0);
@@ -167,25 +153,10 @@
                 for (j = 0; j < nDim; ++j)
                 {
                     for (i = 0; i < numConvFields; ++i)
->>>>>>> 3b24f18e
                     {
                         Vmath::Vmul(nPts,qfield[j][i],1,muvar,1,qfield[j][i],1);
                     }
                 }
-<<<<<<< HEAD
-                
-                Array<OneD, NekDouble > FwdMuVar(nTracePts,0.0);
-                Array<OneD, NekDouble > BwdMuVar(nTracePts,0.0);
-                
-                fields[0]->GetFwdBwdTracePhys(muvar,FwdMuVar,BwdMuVar);
-                
-                NekDouble DiffBwd = Vmath::Vmax(nTracePts, BwdMuVar, 1);
-                NekDouble DiffFwd = Vmath::Vmax(nTracePts, FwdMuVar, 1);
-                
-                int nBndRegions = fields[0]->GetBndCondExpansions().num_elements();
-                //cout << "nBndRegions = " << nBndRegions << endl;
-                int cnt = 0;
-=======
 
                 Array<OneD, NekDouble> FwdMuVar(nTracePts, 0.0);
                 Array<OneD, NekDouble> BwdMuVar(nTracePts, 0.0);
@@ -196,57 +167,10 @@
                     num_elements();
                 int cnt = 0;
 
->>>>>>> 3b24f18e
                 for (int i = 0; i < nBndRegions; ++i)
                 {
                     // Number of boundary expansion related to that region
                     int nBndEdges = fields[0]->
-<<<<<<< HEAD
-                    GetBndCondExpansions()[i]->GetExpSize();
-                    //cout << "nBndEdges = " << nBndEdges << endl;
-                    // Weakly impose boundary conditions by modifying flux values
-                    for (int e = 0; e < nBndEdges; ++e)
-                    {
-                        nBndEdgePts = 0;
-                        // Number of points on the expansion
-                        if (nDim == 2)
-                        {
-                            nBndEdgePts = fields[0]->
-                            GetBndCondExpansions()[i]->GetExp(e)->GetNumPoints(0);
-                        }
-                        if (nDim == 3)
-                        {
-                            int nBndEdgePts1 = fields[0]->
-                            GetBndCondExpansions()[i]->GetExp(e)->GetNumPoints(0);
-                            int nBndEdgePts2 = fields[0]->
-                            GetBndCondExpansions()[i]->GetExp(e)->GetNumPoints(1);
-                            
-                            nBndEdgePts = nBndEdgePts1*nBndEdgePts2;
-                        }
-                        
-                        int id1 = fields[0]->
-                        GetBndCondExpansions()[i]->GetPhys_Offset(e);
-                        
-                        int id2 = fields[0]->GetTrace()->
-                        GetPhys_Offset(fields[0]->GetTraceMap()->
-                                       GetBndCondTraceToGlobalTraceMap(cnt++));
-                        
-                        for (int k = 0; k < nBndEdgePts; ++k)
-                        {
-                          BwdMuVar[id2+k] = 0.0;
-                        }
-                    }
-                }
-                
-                for(i = 0; i < nConvectiveFields; ++i)
-                {
-                    for(int k=0; k<nTracePts; ++k)
-                    {
-                        flux[0][i][k] = 0.5*(FwdMuVar[k]+BwdMuVar[k])*flux[0][i][k];
-                    }
-                }
-                
-=======
                         GetBndCondExpansions()[i]->GetExpSize();
 
                     // Weakly impose boundary conditions by modifying flux
@@ -275,7 +199,6 @@
                             0.5 * (FwdMuVar[k] + BwdMuVar[k]) * flux[0][i][k];
                     }
                 }
->>>>>>> 3b24f18e
             }
 
             for (i = 0; i < nConvectiveFields; ++i)
