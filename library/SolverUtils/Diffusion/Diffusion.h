///////////////////////////////////////////////////////////////////////////////
//
// File: Diffusion.h
//
// For more information, please see: http://www.nektar.info
//
// The MIT License
//
// Copyright (c) 2006 Division of Applied Mathematics, Brown University (USA),
// Department of Aeronautics, Imperial College London (UK), and Scientific
// Computing and Imaging Institute, University of Utah (USA).
//
// License for the specific language governing rights and limitations under
// Permission is hereby granted, free of charge, to any person obtaining a
// copy of this software and associated documentation files (the "Software"),
// to deal in the Software without restriction, including without limitation
// the rights to use, copy, modify, merge, publish, distribute, sublicense,
// and/or sell copies of the Software, and to permit persons to whom the
// Software is furnished to do so, subject to the following conditions:
//
// The above copyright notice and this permission notice shall be included
// in all copies or substantial portions of the Software.
//
// THE SOFTWARE IS PROVIDED "AS IS", WITHOUT WARRANTY OF ANY KIND, EXPRESS
// OR IMPLIED, INCLUDING BUT NOT LIMITED TO THE WARRANTIES OF MERCHANTABILITY,
// FITNESS FOR A PARTICULAR PURPOSE AND NONINFRINGEMENT. IN NO EVENT SHALL
// THE AUTHORS OR COPYRIGHT HOLDERS BE LIABLE FOR ANY CLAIM, DAMAGES OR OTHER
// LIABILITY, WHETHER IN AN ACTION OF CONTRACT, TORT OR OTHERWISE, ARISING
// FROM, OUT OF OR IN CONNECTION WITH THE SOFTWARE OR THE USE OR OTHER
// DEALINGS IN THE SOFTWARE.
//
// Description: Abstract base class for diffusion.
//
///////////////////////////////////////////////////////////////////////////////

#ifndef NEKTAR_SOLVERUTILS_DIFFUSION
#define NEKTAR_SOLVERUTILS_DIFFUSION

#include <string>
#include <boost/function.hpp>

#include <LibUtilities/BasicUtils/NekFactory.hpp>
#include <LibUtilities/BasicUtils/SharedArray.hpp>
#include <MultiRegions/AssemblyMap/AssemblyMapDG.h>
#include <MultiRegions/ExpList.h>
#include <SolverUtils/SolverUtilsDeclspec.h>
#include <SolverUtils/RiemannSolvers/RiemannSolver.h>

namespace Nektar
{
    namespace SolverUtils
    {
        typedef boost::function<void (
            const int, 
            const int, 
            const Array<OneD, Array<OneD, NekDouble> >&,
                  Array<OneD, Array<OneD, NekDouble> >&,
                  Array<OneD, Array<OneD, NekDouble> >&)> DiffusionFluxVecCB;
        
        typedef boost::function<void (
            const Array<OneD, Array<OneD, NekDouble> >&,
                  Array<OneD, Array<OneD, Array<OneD, NekDouble> > >&,
                  Array<OneD, Array<OneD, Array<OneD, NekDouble> > >&)> 
                                            DiffusionFluxVecCBNS;
        
        typedef boost::function<void (
            const Array<OneD, Array<OneD, NekDouble> >&,
                  Array<OneD,             NekDouble  >&)>
                                            DiffusionArtificialDiffusion;
        
        typedef boost::function<void (
                                      const Array<OneD, Array<OneD, NekDouble> >&,
                                      Array<OneD,             NekDouble  >&)>
                                        DiffusionArtificialDiffusion;
        
        class Diffusion
        {
        public:
            SOLVER_UTILS_EXPORT void InitObject(
                LibUtilities::SessionReaderSharedPtr              pSession,
                Array<OneD, MultiRegions::ExpListSharedPtr>       pFields);
                        
            SOLVER_UTILS_EXPORT void Diffuse(
                const int nConvectiveFields,
                const Array<OneD, MultiRegions::ExpListSharedPtr> &fields,
                const Array<OneD, Array<OneD, NekDouble> >        &inarray,
                      Array<OneD, Array<OneD, NekDouble> >        &outarray);
            
            SOLVER_UTILS_EXPORT void FluxVec(
                    Array<OneD, Array<OneD, Array<OneD, NekDouble> > >
                                                                &fluxvector);
            
            template<typename FuncPointerT, typename ObjectPointerT> 
            void SetFluxVector(FuncPointerT func, ObjectPointerT obj)
            {
                m_fluxVector = boost::bind(func, obj, _1, _2, _3, _4, _5);
            }
            
            void SetFluxVectorVec(DiffusionFluxVecCB fluxVector)
            {
                m_fluxVector = fluxVector;
            }
            
            template<typename FuncPointerT, typename ObjectPointerT> 
            void SetFluxVectorNS(FuncPointerT func, ObjectPointerT obj)
            {
                m_fluxVectorNS = boost::bind(func, obj, _1, _2, _3);
            }

            template<typename FuncPointerT, typename ObjectPointerT>
            void SetArtificialDiffusionVector(FuncPointerT func, ObjectPointerT obj)
            {
                m_ArtificialDiffusionVector = boost::bind(func, obj, _1, _2);
            }

            void SetFluxVectorNS(DiffusionFluxVecCBNS fluxVector)
            {
                m_fluxVectorNS = fluxVector;
            }
<<<<<<< HEAD
            
            template<typename FuncPointerT, typename ObjectPointerT>
            void SetArtificialDiffusionVector(FuncPointerT func, ObjectPointerT obj)
            {
                m_ArtificialDiffusionVector = boost::bind(func, obj, _1, _2);
            }
                        
=======

>>>>>>> 3b24f18e
            inline void SetRiemannSolver(RiemannSolverSharedPtr riemann)
            {
                m_riemann = riemann;
            }

            inline void SetHomoDerivs(Array<OneD, Array<OneD, NekDouble> > &deriv)
            {
                v_SetHomoDerivs(deriv);
            }

            virtual Array<OneD, Array<OneD, Array<OneD, NekDouble> > > &GetFluxTensor()
            {
                return v_GetFluxTensor();
            }
            
        protected:
            DiffusionFluxVecCB              m_fluxVector;
            DiffusionFluxVecCBNS            m_fluxVectorNS;
            RiemannSolverSharedPtr          m_riemann;
            DiffusionArtificialDiffusion    m_ArtificialDiffusionVector;

            virtual void v_InitObject(
                LibUtilities::SessionReaderSharedPtr              pSession,
                Array<OneD, MultiRegions::ExpListSharedPtr>       pFields)
            {
                
            };
                        
            virtual void v_Diffuse(
                const int nConvectiveFields,
                const Array<OneD, MultiRegions::ExpListSharedPtr> &fields,
                const Array<OneD, Array<OneD, NekDouble> >        &inarray,
                      Array<OneD, Array<OneD, NekDouble> >        &outarray)=0;

            virtual void v_SetHomoDerivs(
                Array<OneD, Array<OneD, NekDouble> > &deriv)
            {

            }
            
            virtual Array<OneD, Array<OneD, Array<OneD, NekDouble> > > &v_GetFluxTensor()
            {
                static Array<OneD, Array<OneD, Array<OneD, NekDouble> > > tmp;
                return tmp;
            }
<<<<<<< HEAD

            DiffusionFluxVecCB     m_fluxVector;
            DiffusionFluxVecCBNS   m_fluxVectorNS;
            RiemannSolverSharedPtr m_riemann;
            DiffusionArtificialDiffusion    m_ArtificialDiffusionVector;
=======
>>>>>>> 3b24f18e
        }; 
        
        /// A shared pointer to an EquationSystem object
        typedef boost::shared_ptr<Diffusion> DiffusionSharedPtr;
        
        /// Datatype of the NekFactory used to instantiate classes derived
        /// from the Diffusion class.
        typedef LibUtilities::NekFactory<std::string, Diffusion, std::string> DiffusionFactory;
        SOLVER_UTILS_EXPORT DiffusionFactory& GetDiffusionFactory();
    }
}

#endif<|MERGE_RESOLUTION|>--- conflicted
+++ resolved
@@ -69,9 +69,9 @@
                                             DiffusionArtificialDiffusion;
         
         typedef boost::function<void (
-                                      const Array<OneD, Array<OneD, NekDouble> >&,
-                                      Array<OneD,             NekDouble  >&)>
-                                        DiffusionArtificialDiffusion;
+            const Array<OneD, Array<OneD, NekDouble> >&,
+                  Array<OneD,             NekDouble  >&)>
+                                            DiffusionArtificialDiffusion;
         
         class Diffusion
         {
@@ -117,17 +117,7 @@
             {
                 m_fluxVectorNS = fluxVector;
             }
-<<<<<<< HEAD
             
-            template<typename FuncPointerT, typename ObjectPointerT>
-            void SetArtificialDiffusionVector(FuncPointerT func, ObjectPointerT obj)
-            {
-                m_ArtificialDiffusionVector = boost::bind(func, obj, _1, _2);
-            }
-                        
-=======
-
->>>>>>> 3b24f18e
             inline void SetRiemannSolver(RiemannSolverSharedPtr riemann)
             {
                 m_riemann = riemann;
@@ -173,14 +163,6 @@
                 static Array<OneD, Array<OneD, Array<OneD, NekDouble> > > tmp;
                 return tmp;
             }
-<<<<<<< HEAD
-
-            DiffusionFluxVecCB     m_fluxVector;
-            DiffusionFluxVecCBNS   m_fluxVectorNS;
-            RiemannSolverSharedPtr m_riemann;
-            DiffusionArtificialDiffusion    m_ArtificialDiffusionVector;
-=======
->>>>>>> 3b24f18e
         }; 
         
         /// A shared pointer to an EquationSystem object
