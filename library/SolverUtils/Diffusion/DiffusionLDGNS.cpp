--- conflicted
+++ resolved
@@ -51,14 +51,14 @@
         }
         
         void DiffusionLDGNS::v_InitObject(
-            LibUtilities::SessionReaderSharedPtr        pSession,
-            Array<OneD, MultiRegions::ExpListSharedPtr> pFields)
+                        LibUtilities::SessionReaderSharedPtr        pSession,
+                        Array<OneD, MultiRegions::ExpListSharedPtr> pFields)
         {
             m_session = pSession;
             m_session->LoadParameter ("Gamma",         m_gamma, 1.4);
             m_session->LoadParameter ("GasConstant",   m_gasConstant, 287.058);
             m_session->LoadParameter ("Twall",         m_Twall, 300.15);
-            m_session->LoadSolverInfo("ViscosityType", m_ViscosityType, 
+            m_session->LoadSolverInfo("ViscosityType", m_ViscosityType,
                                       "Constant");
             m_session->LoadParameter ("mu",            m_mu, 1.78e-05);
             m_session->LoadParameter ("thermalConductivity",
@@ -78,7 +78,7 @@
             }
             
             m_diffDim = m_spaceDim - nDim;
-
+            
             m_traceVel = Array<OneD, Array<OneD, NekDouble> >(m_spaceDim);
             m_traceNormals = Array<OneD, Array<OneD, NekDouble> >(m_spaceDim);
             for(i = 0; i < m_spaceDim; ++i)
@@ -90,15 +90,15 @@
         }
         
         /**
-         * @brief Calculate weak DG Diffusion in the LDG form for the 
+         * @brief Calculate weak DG Diffusion in the LDG form for the
          * Navier-Stokes (NS) equations:
          *
-         * \f$ \langle\psi, \hat{u}\cdot n\rangle 
+         * \f$ \langle\psi, \hat{u}\cdot n\rangle
          *   - \langle\nabla\psi \cdot u\rangle
-         *     \langle\phi, \hat{q}\cdot n\rangle - 
+         *     \langle\phi, \hat{q}\cdot n\rangle -
          *     (\nabla \phi \cdot q) \rangle \f$
          *
-         * The equations that need a diffusion operator are those related 
+         * The equations that need a diffusion operator are those related
          * with the velocities and with the energy.
          *
          */
@@ -114,42 +114,42 @@
             int nPts      = fields[0]->GetTotPoints();
             int nCoeffs   = fields[0]->GetNcoeffs();
             int nTracePts = fields[0]->GetTrace()->GetTotPoints();
-
+            
             Array<OneD, NekDouble>               tmp1(nCoeffs);
             Array<OneD, Array<OneD, NekDouble> > tmp2(nConvectiveFields);
             
-            Array<OneD, Array<OneD, Array<OneD, NekDouble> > > 
-                                                    numericalFluxO1(m_spaceDim);
-            Array<OneD, Array<OneD, Array<OneD, NekDouble> > > 
-                                                    derivativesO1(m_spaceDim);
+            Array<OneD, Array<OneD, Array<OneD, NekDouble> > >
+            numericalFluxO1(m_spaceDim);
+            Array<OneD, Array<OneD, Array<OneD, NekDouble> > >
+            derivativesO1(m_spaceDim);
             
             Array<OneD, Array<OneD, NekDouble> > fluxvector(m_spaceDim);
             
             for (j = 0; j < m_spaceDim; ++j)
             {
                 numericalFluxO1[j] = Array<OneD, Array<OneD, NekDouble> >(
-                                                                    nScalars);
+                                                                          nScalars);
                 derivativesO1[j]   = Array<OneD, Array<OneD, NekDouble> >(
-                                                                    nScalars);
+                                                                          nScalars);
                 
                 for (i = 0; i < nScalars; ++i)
                 {
                     numericalFluxO1[j][i] = Array<OneD, NekDouble>(
-                                                                nTracePts, 0.0);
+                                                                   nTracePts, 0.0);
                     derivativesO1[j][i]   = Array<OneD, NekDouble>(nPts, 0.0);
                 }
             }
             
             // Compute the numerical fluxes for the first order derivatives
             v_NumericalFluxO1(fields, inarray, numericalFluxO1);
-
+            
             for (j = 0; j < nDim; ++j)
             {
                 for (i = 0; i < nScalars; ++i)
                 {
                     fields[i]->IProductWRTDerivBase (j, inarray[i], tmp1);
                     Vmath::Neg                      (nCoeffs, tmp1, 1);
-                    fields[i]->AddTraceIntegral     (numericalFluxO1[j][i], 
+                    fields[i]->AddTraceIntegral     (numericalFluxO1[j][i],
                                                      tmp1);
                     fields[i]->SetPhysState         (false);
                     fields[i]->MultiplyByElmtInvMass(tmp1, tmp1);
@@ -168,13 +168,13 @@
             
             // Initialisation viscous tensor
             m_viscTensor = Array<OneD, Array<OneD, Array<OneD, NekDouble> > >
-                                                                   (m_spaceDim);
+            (m_spaceDim);
             Array<OneD, Array<OneD, NekDouble> > viscousFlux(nConvectiveFields);
             
             for (j = 0; j < m_spaceDim; ++j)
             {
                 m_viscTensor[j] = Array<OneD, Array<OneD, NekDouble> >(
-                                                                    nScalars+1);
+                                                                       nScalars+1);
                 for (i = 0; i < nScalars+1; ++i)
                 {
                     m_viscTensor[j][i] = Array<OneD, NekDouble>(nPts, 0.0);
@@ -187,21 +187,21 @@
             }
             
             m_fluxVectorNS(inarray, derivativesO1, m_viscTensor);
-
+            
             // Compute u from q_{\eta} and q_{\xi}
             // Obtain numerical fluxes
             v_NumericalFluxO2(fields, inarray, m_viscTensor, viscousFlux);
-
+            
             for (i = 0; i < nConvectiveFields; ++i)
             {
                 tmp2[i] = Array<OneD, NekDouble>(nCoeffs, 0.0);
-
+                
                 for (j = 0; j < nDim; ++j)
                 {
                     fields[i]->IProductWRTDerivBase(j, m_viscTensor[j][i], tmp1);
                     Vmath::Vadd(nCoeffs, tmp1, 1, tmp2[i], 1, tmp2[i], 1);
                 }
-
+                
                 // Evaulate  <\phi, \hat{F}\cdot n> - outarray[i]
                 Vmath::Neg                      (nCoeffs, tmp2[i], 1);
                 fields[i]->AddTraceIntegral     (viscousFlux[i], tmp2[i]);
@@ -216,10 +216,10 @@
          *
          */
         void DiffusionLDGNS::v_NumericalFluxO1(
-            const Array<OneD, MultiRegions::ExpListSharedPtr>        &fields,
-            const Array<OneD, Array<OneD, NekDouble> >               &inarray,
-                  Array<OneD, Array<OneD, Array<OneD, NekDouble> > > 
-                                                            &numericalFluxO1)
+                const Array<OneD, MultiRegions::ExpListSharedPtr>        &fields,
+                const Array<OneD, Array<OneD, NekDouble> >               &inarray,
+                      Array<OneD, Array<OneD, Array<OneD, NekDouble> > >
+                                        &numericalFluxO1)
         {
             int i, j;
             int nTracePts  = fields[0]->GetTrace()->GetTotPoints();
@@ -228,23 +228,14 @@
             
             Array<OneD, NekDouble > Vn      (nTracePts, 0.0);
             Array<OneD, NekDouble > fluxtemp(nTracePts, 0.0);
-       
+            
             // Get the normal velocity Vn
             for(i = 0; i < nDim; ++i)
             {
-<<<<<<< HEAD
-                /*fields[0]->ExtractTracePhys(inarray[i], m_traceVel[i]);
-                Vmath::Vvtvp(nTracePts, m_traceNormals[i], 1, 
-                             m_traceVel[i], 1, Vn, 1, Vn, 1);*/
-                fields[0]->AverageTracePhys(inarray[i], m_traceVel[i]);
-                Vmath::Vvtvp(nTracePts, m_traceNormals[i], 1,
-                             m_traceVel[i], 1, Vn, 1, Vn, 1);
-=======
-                Vmath::Svtvp(nTracePts, 1.0, m_traceNormals[i], 1, 
+                Vmath::Svtvp(nTracePts, 1.0, m_traceNormals[i], 1,
                              Vn, 1, Vn, 1);
->>>>>>> 3b24f18e
-            }
-
+            }
+            
             // Store forwards/backwards space along trace space
             Array<OneD, Array<OneD, NekDouble> > Fwd    (nScalars);
             Array<OneD, Array<OneD, NekDouble> > Bwd    (nScalars);
@@ -258,7 +249,7 @@
                 fields[i]->GetFwdBwdTracePhys(inarray[i], Fwd[i], Bwd[i]);
                 fields[0]->GetTrace()->Upwind(Vn, Fwd[i], Bwd[i], numflux[i]);
             }
-             
+            
             // Modify the values in case of boundary interfaces
             if (fields[0]->GetBndCondExpansions().num_elements())
             {
@@ -270,11 +261,11 @@
             {
                 for (i = 0; i < nScalars; ++i)
                 {
-                    Vmath::Vmul(nTracePts, m_traceNormals[j], 1, 
+                    Vmath::Vmul(nTracePts, m_traceNormals[j], 1,
                                 numflux[i], 1, numericalFluxO1[j][i], 1);
                 }
             }
-        }        
+        }
         
         /**
          * @brief Imposes appropriate bcs for the 1st order derivatives
@@ -284,9 +275,9 @@
             const Array<OneD, MultiRegions::ExpListSharedPtr> &fields,
             const Array<OneD, Array<OneD, NekDouble> >        &inarray,
                   Array<OneD, Array<OneD, NekDouble> >        &penaltyfluxO1)
-        {            
+        {
             int cnt;
-            int i, j, e;            
+            int i, j, e;
             int id1, id2;
             
             int nBndEdgePts, nBndEdges, nBndRegions;
@@ -333,51 +324,51 @@
                         id2 = fields[0]->GetTrace()->
                         GetPhys_Offset(fields[0]->GetTraceMap()->
                                        GetBndCondTraceToGlobalTraceMap(cnt++));
-
+                        
                         // Reinforcing bcs for velocity in case of Wall bcs
                         if (fields[i]->GetBndConditions()[j]->
-                            GetUserDefined() == 
+                            GetUserDefined() ==
                             SpatialDomains::eWallViscous)
                         {
-                            Vmath::Zero(nBndEdgePts, 
+                            Vmath::Zero(nBndEdgePts,
                                         &scalarVariables[i][id2], 1);
                         }
-
+                        
                         // Imposing velocity bcs if not Wall
                         else if (fields[i]->GetBndConditions()[j]->
-                                 GetBoundaryConditionType() == 
+                                 GetBoundaryConditionType() ==
                                  SpatialDomains::eDirichlet)
                         {
-                        Vmath::Vdiv(nBndEdgePts,
-                                    &(fields[i+1]->GetBndCondExpansions()[j]->
-                                      UpdatePhys())[id1], 1,
-                                    &(fields[0]->GetBndCondExpansions()[j]->
-                                      UpdatePhys())[id1], 1,
-                                    &scalarVariables[i][id2], 1);
+                            Vmath::Vdiv(nBndEdgePts,
+                                        &(fields[i+1]->GetBndCondExpansions()[j]->
+                                          UpdatePhys())[id1], 1,
+                                        &(fields[0]->GetBndCondExpansions()[j]->
+                                          UpdatePhys())[id1], 1,
+                                        &scalarVariables[i][id2], 1);
                         }
                         
                         // For Dirichlet boundary condition: uflux = u_bcs
                         if (fields[i]->GetBndConditions()[j]->
-                            GetBoundaryConditionType() == 
+                            GetBoundaryConditionType() ==
                             SpatialDomains::eDirichlet)
                         {
-                            Vmath::Vcopy(nBndEdgePts, 
-                                         &scalarVariables[i][id2], 1, 
+                            Vmath::Vcopy(nBndEdgePts,
+                                         &scalarVariables[i][id2], 1,
                                          &penaltyfluxO1[i][id2], 1);
                         }
                         
                         // For Neumann boundary condition: uflux = u_+
                         else if ((fields[i]->GetBndConditions()[j])->
-                                 GetBoundaryConditionType() == 
+                                 GetBoundaryConditionType() ==
                                  SpatialDomains::eNeumann)
                         {
-                            Vmath::Vcopy(nBndEdgePts, 
-                                         &uplus[i][id2], 1, 
+                            Vmath::Vcopy(nBndEdgePts,
+                                         &uplus[i][id2], 1,
                                          &penaltyfluxO1[i][id2], 1);
                         }
                         
                         // Building kinetic energy to be used for T bcs
-                        Vmath::Vmul(nBndEdgePts, 
+                        Vmath::Vmul(nBndEdgePts,
                                     &scalarVariables[i][id2], 1,
                                     &scalarVariables[i][id2], 1,
                                     &tmp1[id2], 1);
@@ -414,60 +405,60 @@
                     GetPhys_Offset(fields[0]->GetTraceMap()->
                                    GetBndCondTraceToGlobalTraceMap(cnt++));
                     
-                    // Imposing Temperature Twall at the wall 
+                    // Imposing Temperature Twall at the wall
                     if (fields[i]->GetBndConditions()[j]->
-                        GetUserDefined() == 
+                        GetUserDefined() ==
                         SpatialDomains::eWallViscous)
-                    {                        
-                        Vmath::Vcopy(nBndEdgePts, 
-                                     &Tw[0], 1, 
+                    {
+                        Vmath::Vcopy(nBndEdgePts,
+                                     &Tw[0], 1,
                                      &scalarVariables[nScalars-1][id2], 1);
-                    }                    
+                    }
                     // Imposing Temperature through condition on the Energy
                     // for no wall boundaries (e.g. farfield)
                     else if (fields[i]->GetBndConditions()[j]->
-                             GetBoundaryConditionType() == 
+                             GetBoundaryConditionType() ==
                              SpatialDomains::eDirichlet)
                     {
                         // Divide E by rho
                         Vmath::Vdiv(nBndEdgePts,
                                     &(fields[nScalars]->
                                       GetBndCondExpansions()[j]->
-                                      GetPhys())[id1], 1, 
+                                      GetPhys())[id1], 1,
                                     &(fields[0]->
                                       GetBndCondExpansions()[j]->
                                       GetPhys())[id1], 1,
                                     &scalarVariables[nScalars-1][id2], 1);
                         
                         // Subtract kinetic energy to E/rho
-                        Vmath::Vsub(nBndEdgePts, 
+                        Vmath::Vsub(nBndEdgePts,
                                     &scalarVariables[nScalars-1][id2], 1,
                                     &tmp2[id2], 1,
                                     &scalarVariables[nScalars-1][id2], 1);
                         
-                        // Multiply by constant factor (gamma-1)/R 
+                        // Multiply by constant factor (gamma-1)/R
                         Vmath::Smul(nBndEdgePts, (m_gamma - 1)/m_gasConstant,
                                     &scalarVariables[nScalars-1][id2], 1,
                                     &scalarVariables[nScalars-1][id2], 1);
                     }
-
+                    
                     // For Dirichlet boundary condition: uflux = u_bcs
                     if (fields[nScalars]->GetBndConditions()[j]->
-                        GetBoundaryConditionType() == 
+                        GetBoundaryConditionType() ==
                         SpatialDomains::eDirichlet)
                     {
-                        Vmath::Vcopy(nBndEdgePts, 
-                                     &scalarVariables[nScalars-1][id2], 1, 
+                        Vmath::Vcopy(nBndEdgePts,
+                                     &scalarVariables[nScalars-1][id2], 1,
                                      &penaltyfluxO1[nScalars-1][id2], 1);
                     }
                     
                     // For Neumann boundary condition: uflux = u_+
                     else if ((fields[nScalars]->GetBndConditions()[j])->
-                             GetBoundaryConditionType() == 
+                             GetBoundaryConditionType() ==
                              SpatialDomains::eNeumann)
                     {
-                        Vmath::Vcopy(nBndEdgePts, 
-                                     &uplus[nScalars-1][id2], 1, 
+                        Vmath::Vcopy(nBndEdgePts,
+                                     &uplus[nScalars-1][id2], 1,
                                      &penaltyfluxO1[nScalars-1][id2], 1);
                     }
                 }
@@ -479,10 +470,10 @@
          *
          */
         void DiffusionLDGNS::v_NumericalFluxO2(
-            const Array<OneD, MultiRegions::ExpListSharedPtr>        &fields,
-            const Array<OneD, Array<OneD, NekDouble> >               &ufield,
-                  Array<OneD, Array<OneD, Array<OneD, NekDouble> > > &qfield,
-                  Array<OneD, Array<OneD, NekDouble> >               &qflux)
+               const Array<OneD, MultiRegions::ExpListSharedPtr>        &fields,
+               const Array<OneD, Array<OneD, NekDouble> >               &ufield,
+                     Array<OneD, Array<OneD, Array<OneD, NekDouble> > > &qfield,
+                     Array<OneD, Array<OneD, NekDouble> >               &qflux)
         {
             int i, j;
             int nTracePts = fields[0]->GetTrace()->GetTotPoints();
@@ -496,25 +487,16 @@
             Array<OneD, NekDouble > qFwd     (nTracePts);
             Array<OneD, NekDouble > qBwd     (nTracePts);
             Array<OneD, NekDouble > qfluxtemp(nTracePts, 0.0);
-                                    
+            
             // Get the normal velocity Vn
             for(i = 0; i < nDim; ++i)
             {
-<<<<<<< HEAD
-                /*fields[0]->ExtractTracePhys(ufield[i], m_traceVel[i]);
-                Vmath::Vvtvp(nTracePts, m_traceNormals[i], 1, 
-                             m_traceVel[i], 1, Vn, 1, Vn, 1);*/
-                fields[0]->AverageTracePhys(ufield[i], m_traceVel[i]);
-                Vmath::Vvtvp(nTracePts, m_traceNormals[i], 1,
-                             m_traceVel[i], 1, Vn, 1, Vn, 1);
-=======
-                Vmath::Svtvp(nTracePts, 1.0, m_traceNormals[i], 1, 
+                Vmath::Svtvp(nTracePts, 1.0, m_traceNormals[i], 1,
                              Vn, 1, Vn, 1);
->>>>>>> 3b24f18e
-            }
-                        
-            // Evaulate Riemann flux 
-            // qflux = \hat{q} \cdot u = q \cdot n 
+            }
+            
+            // Evaulate Riemann flux
+            // qflux = \hat{q} \cdot u = q \cdot n
             // Notice: i = 1 (first row of the viscous tensor is zero)
             for (i = 1; i < nVariables; ++i)
             {
@@ -528,9 +510,9 @@
                     fields[i]->GetTrace()->Upwind(Vn, qBwd, qFwd, qfluxtemp);
                     
                     // Multiply the Riemann flux by the trace normals
-                    Vmath::Vmul(nTracePts, m_traceNormals[j], 1, qfluxtemp, 1, 
+                    Vmath::Vmul(nTracePts, m_traceNormals[j], 1, qfluxtemp, 1,
                                 qfluxtemp, 1);
-                                                            
+                    
                     // Impose weak boundary condition with flux
                     if (fields[0]->GetBndCondExpansions().num_elements())
                     {
@@ -538,7 +520,7 @@
                     }
                     
                     // Store the final flux into qflux
-                    Vmath::Vadd(nTracePts, qfluxtemp, 1, qflux[i], 1, 
+                    Vmath::Vadd(nTracePts, qfluxtemp, 1, qflux[i], 1,
                                 qflux[i], 1);
                 }
             }
@@ -550,15 +532,15 @@
          *
          */
         void DiffusionLDGNS::v_WeakPenaltyO2(
-            const Array<OneD, MultiRegions::ExpListSharedPtr> &fields,
-            const int                                          var,
-            const int                                          dir,
-            const Array<OneD, const NekDouble>                &qfield,
-                  Array<OneD,       NekDouble>                &penaltyflux)
+                const Array<OneD, MultiRegions::ExpListSharedPtr> &fields,
+                const int                                          var,
+                const int                                          dir,
+                const Array<OneD, const NekDouble>                &qfield,
+                      Array<OneD,       NekDouble>                &penaltyflux)
         {
             int cnt = 0;
             int nBndEdges, nBndEdgePts;
-            int i, e; 
+            int i, e;
             int id2;
             
             int nTracePts   = fields[0]->GetTrace()->GetTotPoints();
@@ -566,7 +548,7 @@
             
             Array<OneD, NekDouble > uterm(nTracePts);
             Array<OneD, NekDouble > qtemp(nTracePts);
-
+            
             // Extract the physical values of the solution at the boundaries
             fields[var]->ExtractTracePhys(qfield, qtemp);
             
@@ -587,31 +569,31 @@
                     GetPhys_Offset(fields[0]->GetTraceMap()->
                                    GetBndCondTraceToGlobalTraceMap(cnt++));
                     
-                    // In case of Dirichlet bcs: 
+                    // In case of Dirichlet bcs:
                     // uflux = gD
                     if(fields[var]->GetBndConditions()[i]->
                        GetBoundaryConditionType() == SpatialDomains::eDirichlet)
                     {
-                        Vmath::Vmul(nBndEdgePts, 
-                                    &m_traceNormals[dir][id2], 1, 
-                                    &qtemp[id2], 1, 
+                        Vmath::Vmul(nBndEdgePts,
+                                    &m_traceNormals[dir][id2], 1,
+                                    &qtemp[id2], 1,
                                     &penaltyflux[id2], 1);
                     }
-                    // 3.4) In case of Neumann bcs: 
+                    // 3.4) In case of Neumann bcs:
                     // uflux = u+
                     else if((fields[var]->GetBndConditions()[i])->
-                        GetBoundaryConditionType() == SpatialDomains::eNeumann)
-                    {
-                        ASSERTL0(false, 
+                            GetBoundaryConditionType() == SpatialDomains::eNeumann)
+                    {
+                        ASSERTL0(false,
                                  "Neumann bcs not implemented for LDGNS");
                         
                         /*
-                        Vmath::Vmul(nBndEdgePts, 
-                                    &m_traceNormals[dir][id2], 1, 
-                                    &(fields[var]->
-                                      GetBndCondExpansions()[i]->
-                                      UpdatePhys())[id1], 1, 
-                                    &penaltyflux[id2], 1);
+                         Vmath::Vmul(nBndEdgePts, 
+                         &m_traceNormals[dir][id2], 1, 
+                         &(fields[var]->
+                         GetBndCondExpansions()[i]->
+                         UpdatePhys())[id1], 1, 
+                         &penaltyflux[id2], 1);
                          */
                     }
                 }
