///////////////////////////////////////////////////////////////////////////////
//
// File: DiffusionLFRNS.h
//
// For more information, please see: http://www.nektar.info
//
// The MIT License
//
// Copyright (c) 2006 Division of Applied Mathematics, Brown University (USA),
// Department of Aeronautics, Imperial College London (UK), and Scientific
// Computing and Imaging Institute, University of Utah (USA).
//
// License for the specific language governing rights and limitations under
// Permission is hereby granted, free of charge, to any person obtaining a
// copy of this software and associated documentation files (the "Software"),
// to deal in the Software without restriction, including without limitation
// the rights to use, copy, modify, merge, publish, distribute, sublicense,
// and/or sell copies of the Software, and to permit persons to whom the
// Software is furnished to do so, subject to the following conditions:
//
// The above copyright notice and this permission notice shall be included
// in all copies or substantial portions of the Software.
//
// THE SOFTWARE IS PROVIDED "AS IS", WITHOUT WARRANTY OF ANY KIND, EXPRESS
// OR IMPLIED, INCLUDING BUT NOT LIMITED TO THE WARRANTIES OF MERCHANTABILITY,
// FITNESS FOR A PARTICULAR PURPOSE AND NONINFRINGEMENT. IN NO EVENT SHALL
// THE AUTHORS OR COPYRIGHT HOLDERS BE LIABLE FOR ANY CLAIM, DAMAGES OR OTHER
// LIABILITY, WHETHER IN AN ACTION OF CONTRACT, TORT OR OTHERWISE, ARISING
// FROM, OUT OF OR IN CONNECTION WITH THE SOFTWARE OR THE USE OR OTHER
// DEALINGS IN THE SOFTWARE.
//
// Description: LFRNS diffusion class.
//
///////////////////////////////////////////////////////////////////////////////

#ifndef NEKTAR_SOLVERUTILS_DIFFUSIONLFRNS
#define NEKTAR_SOLVERUTILS_DIFFUSIONLFRNS

#include <SolverUtils/Diffusion/Diffusion.h>

namespace Nektar
{
    namespace SolverUtils
    {
        class DiffusionLFRNS : public Diffusion
        {
        public:
            static DiffusionSharedPtr create(std::string diffType)
            {
                return DiffusionSharedPtr(new DiffusionLFRNS(diffType));
            }
            
            static std::string                   type[];
            
            void SetHomoDerivs(Array<OneD, Array<OneD, NekDouble> > &deriv)
            {
                m_homoDerivs = deriv;
            }
            
            Array<OneD, NekDouble>               m_jac;
            Array<OneD, Array<OneD, NekDouble> > m_gmat;
            
            Array<OneD, Array<OneD, NekDouble> > m_Q2D_e0; 
            Array<OneD, Array<OneD, NekDouble> > m_Q2D_e1; 
            Array<OneD, Array<OneD, NekDouble> > m_Q2D_e2; 
            Array<OneD, Array<OneD, NekDouble> > m_Q2D_e3; 
            
            Array<OneD, Array<OneD, NekDouble> > m_dGL_xi1;                  
            Array<OneD, Array<OneD, NekDouble> > m_dGR_xi1;
            Array<OneD, Array<OneD, NekDouble> > m_dGL_xi2;                  
            Array<OneD, Array<OneD, NekDouble> > m_dGR_xi2;
            Array<OneD, Array<OneD, NekDouble> > m_dGL_xi3;                  
            Array<OneD, Array<OneD, NekDouble> > m_dGR_xi3;
            DNekMatSharedPtr                     m_Ixm;
            DNekMatSharedPtr                     m_Ixp;
            
        protected:
            DiffusionLFRNS(std::string diffType);
            
            Array<OneD, Array<OneD, NekDouble> > m_traceVel;
            Array<OneD, Array<OneD, NekDouble> > m_traceNormals;
            LibUtilities::SessionReaderSharedPtr m_session;
            NekDouble                            m_gamma;
            NekDouble                            m_gasConstant;
            NekDouble                            m_Twall;
            std::string                          m_ViscosityType;
            NekDouble                            m_mu;
            NekDouble                            m_thermalConductivity;
            NekDouble                            m_rhoInf;
            NekDouble                            m_pInf;
            
            
            Array<OneD, Array<OneD, Array<OneD, NekDouble> > > m_IF1;
            Array<OneD, Array<OneD, Array<OneD, NekDouble> > > m_DU1;
            Array<OneD, Array<OneD, Array<OneD, NekDouble> > > m_DFC1;
            Array<OneD, Array<OneD, Array<OneD, NekDouble> > > m_BD1;
            Array<OneD, Array<OneD, Array<OneD, NekDouble> > > m_D1;
            Array<OneD, Array<OneD, Array<OneD, NekDouble> > > m_DD1;
            Array<OneD, Array<OneD, Array<OneD, NekDouble> > > m_viscTensor;
            Array<OneD, Array<OneD, NekDouble> >               m_viscFlux;
            Array<OneD, Array<OneD, Array<OneD, NekDouble> > > m_DFC2;
            Array<OneD, Array<OneD, NekDouble> >               m_divFD;
            Array<OneD, Array<OneD, NekDouble> >               m_divFC;
            
            Array<OneD, Array<OneD, Array<OneD, NekDouble> > > m_tmp1;
            Array<OneD, Array<OneD, Array<OneD, NekDouble> > > m_tmp2;
            
            Array<OneD, Array<OneD, NekDouble> > m_homoDerivs;
            
            int                                  m_spaceDim;
            int                                  m_diffDim;
            
            std::string m_diffType;
            
            virtual void v_InitObject(
                LibUtilities::SessionReaderSharedPtr               pSession,
                Array<OneD, MultiRegions::ExpListSharedPtr>        pFields);
            
            virtual void v_SetupMetrics(
                LibUtilities::SessionReaderSharedPtr               pSession,
                Array<OneD, MultiRegions::ExpListSharedPtr>        pFields);
            
            virtual void v_SetupCFunctions(
                LibUtilities::SessionReaderSharedPtr               pSession,
                Array<OneD, MultiRegions::ExpListSharedPtr>        pFields);
            
            virtual void v_Diffuse(
                const int                                          nConvective,
                const Array<OneD, MultiRegions::ExpListSharedPtr> &fields,
                const Array<OneD, Array<OneD, NekDouble> >        &inarray,
                      Array<OneD, Array<OneD, NekDouble> >        &outarray);
            
            virtual void v_NumericalFluxO1(
                const Array<OneD, MultiRegions::ExpListSharedPtr>      &fields,
                const Array<OneD, Array<OneD, NekDouble> >             &inarray,
                      Array<OneD, Array<OneD, Array<OneD, NekDouble> > >
                                                            &numericalFluxO1);
            
            virtual void v_WeakPenaltyO1(
                const Array<OneD, MultiRegions::ExpListSharedPtr> &fields,
                const Array<OneD, Array<OneD, NekDouble> >        &inarray,
                      Array<OneD, Array<OneD, NekDouble> >      &penaltyfluxO1);
            
            virtual void v_NumericalFluxO2(
                const Array<OneD, MultiRegions::ExpListSharedPtr>       &fields,
                const Array<OneD, Array<OneD, NekDouble> >              &ufield,
                      Array<OneD, Array<OneD, Array<OneD, NekDouble> > >&qfield,
                      Array<OneD, Array<OneD, NekDouble> >              &qflux);
            
            virtual void v_WeakPenaltyO2(
                const Array<OneD, MultiRegions::ExpListSharedPtr> &fields,
                const int                                          var,
                const int                                          dir,
                const Array<OneD, const NekDouble>                &qfield,
                      Array<OneD,       NekDouble>                &penaltyflux);
            
            virtual void v_DerCFlux_1D(
                const int                                     nConvectiveFields,
                const Array<OneD, MultiRegions::ExpListSharedPtr>&fields,
                const Array<OneD, const NekDouble>               &flux, 
                const Array<OneD, const NekDouble>               &iFlux,
                      Array<OneD,       NekDouble>               &derCFlux);
            
            virtual void v_DerCFlux_2D(
                const int                                     nConvectiveFields,
                const int                                        direction,
                const Array<OneD, MultiRegions::ExpListSharedPtr>&fields,
                const Array<OneD, const NekDouble>               &flux, 
                const Array<OneD,       NekDouble>               &iFlux,
                      Array<OneD,       NekDouble>               &derCFlux);
            
            virtual void v_DivCFlux_2D(
                const int                                      nConvectiveFields,
                const Array<OneD, MultiRegions::ExpListSharedPtr>&fields,
                const Array<OneD, const NekDouble>               &fluxX1, 
                const Array<OneD, const NekDouble>               &fluxX2, 
                const Array<OneD, const NekDouble>               &numericalFlux,
                      Array<OneD,       NekDouble>               &divCFlux);
            
<<<<<<< HEAD
            virtual void v_FluxVec(
                Array<OneD, Array<OneD, Array<OneD, NekDouble> > > &fluxvector)
            {
                fluxvector = m_viscTensor;
            };
        };
        
        typedef boost::shared_ptr<DiffusionLFRNS> DiffusionLFRNSSharedPtr;
=======
            virtual void v_DivCFlux_2D_Gauss(
                const int                                     nConvectiveFields,
                const Array<OneD, MultiRegions::ExpListSharedPtr>&fields,
                const Array<OneD, const NekDouble>               &fluxX1,
                const Array<OneD, const NekDouble>               &fluxX2,
                const Array<OneD, const NekDouble>               &numericalFlux,
                      Array<OneD,       NekDouble>               &divCFlux);

        }; 
>>>>>>> b26c62c3
    }
}

#endif
<|MERGE_RESOLUTION|>--- conflicted
+++ resolved
@@ -177,7 +177,14 @@
                 const Array<OneD, const NekDouble>               &numericalFlux,
                       Array<OneD,       NekDouble>               &divCFlux);
             
-<<<<<<< HEAD
+            virtual void v_DivCFlux_2D_Gauss(
+                const int                                     nConvectiveFields,
+                const Array<OneD, MultiRegions::ExpListSharedPtr>&fields,
+                const Array<OneD, const NekDouble>               &fluxX1,
+                const Array<OneD, const NekDouble>               &fluxX2,
+                const Array<OneD, const NekDouble>               &numericalFlux,
+                      Array<OneD,       NekDouble>               &divCFlux);
+            
             virtual void v_FluxVec(
                 Array<OneD, Array<OneD, Array<OneD, NekDouble> > > &fluxvector)
             {
@@ -186,17 +193,6 @@
         };
         
         typedef boost::shared_ptr<DiffusionLFRNS> DiffusionLFRNSSharedPtr;
-=======
-            virtual void v_DivCFlux_2D_Gauss(
-                const int                                     nConvectiveFields,
-                const Array<OneD, MultiRegions::ExpListSharedPtr>&fields,
-                const Array<OneD, const NekDouble>               &fluxX1,
-                const Array<OneD, const NekDouble>               &fluxX2,
-                const Array<OneD, const NekDouble>               &numericalFlux,
-                      Array<OneD,       NekDouble>               &divCFlux);
-
-        }; 
->>>>>>> b26c62c3
     }
 }
 
