--- conflicted
+++ resolved
@@ -82,7 +82,8 @@
         bool singleMode, halfMode;
         m_session->MatchSolverInfo("ModeType","SingleMode",singleMode,false);
         m_session->MatchSolverInfo("ModeType","HalfMode",  halfMode,  false);
-        bool homogeneous = pFields[0]->GetExpType() == MultiRegions::e3DH1D;
+        bool homogeneous = pFields[0]->GetExpType() == MultiRegions::e3DH1D ||
+                           pFields[0]->GetExpType() == MultiRegions::e3DH2D;
         m_transform = (singleMode || halfMode || homogeneous);
 
         // Time function is optional
@@ -132,15 +133,6 @@
                              m_Forcing[i], m_funcName, time);
         }
 
-<<<<<<< HEAD
-        bool singleMode, halfMode;
-        m_session->MatchSolverInfo("ModeType","SingleMode",singleMode,false);
-        m_session->MatchSolverInfo("ModeType","HalfMode",  halfMode,  false);
-        bool homogeneous = pFields[0]->GetExpType() == MultiRegions::e3DH1D ||
-                           pFields[0]->GetExpType() == MultiRegions::e3DH2D;
-
-=======
->>>>>>> 2ee42308
         // If singleMode or halfMode, transform the forcing term to be in
         // physical space in the plane, but Fourier space in the homogeneous
         // direction
