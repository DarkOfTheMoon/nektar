--- conflicted
+++ resolved
@@ -34,7 +34,6 @@
 ///////////////////////////////////////////////////////////////////////////////
 
 #include <SolverUtils/Driver.h>
-#include <LibUtilities/TimeIntegration/TimeIntegrationWrapper.h>
 
 namespace Nektar
 {
@@ -66,7 +65,8 @@
 {
     typedef Loki::SingletonHolder<DriverFactory,
     Loki::CreateUsingNew,
-    Loki::NoDestroy > Type;
+    Loki::NoDestroy,
+    Loki::ClassLevelLockable> Type;
     return Type::Instance();
 }
 
@@ -97,15 +97,7 @@
         std::string vEquation = m_session->GetSolverInfo("EqType");
         if (m_session->DefinesSolverInfo("SolverType"))
         {
-<<<<<<< HEAD
-            typedef Loki::SingletonHolder<DriverFactory,
-                                          Loki::CreateUsingNew,
-                                          Loki::NoDestroy,
-                                          Loki::ClassLevelLockable> Type;
-            return Type::Instance();
-=======
             vEquation = m_session->GetSolverInfo("SolverType");
->>>>>>> 1e911fca
         }
 
         // Check such a module exists for this equation.
