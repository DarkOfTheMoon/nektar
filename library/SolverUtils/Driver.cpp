///////////////////////////////////////////////////////////////////////////////
//
// File Driver.cpp
//
// For more information, please see: http://www.nektar.info
//
// The MIT License
//
// Copyright (c) 2006 Division of Applied Mathematics, Brown University (USA),
// Department of Aeronautics, Imperial College London (UK), and Scientific
// Computing and Imaging Institute, University of Utah (USA).
//
// License for the specific language governing rights and limitations under
// Permission is hereby granted, free of charge, to any person obtaining a
// copy of this software and associated documentation files (the "Software"),
// to deal in the Software without restriction, including without limitation
// the rights to use, copy, modify, merge, publish, distribute, sublicense,
// and/or sell copies of the Software, and to permit persons to whom the
// Software is furnished to do so, subject to the following conditions:
//
// The above copyright notice and this permission notice shall be included
// in all copies or substantial portions of the Software.
//
// THE SOFTWARE IS PROVIDED "AS IS", WITHOUT WARRANTY OF ANY KIND, EXPRESS
// OR IMPLIED, INCLUDING BUT NOT LIMITED TO THE WARRANTIES OF MERCHANTABILITY,
// FITNESS FOR A PARTICULAR PURPOSE AND NONINFRINGEMENT. IN NO EVENT SHALL
// THE AUTHORS OR COPYRIGHT HOLDERS BE LIABLE FOR ANY CLAIM, DAMAGES OR OTHER
// LIABILITY, WHETHER IN AN ACTION OF CONTRACT, TORT OR OTHERWISE, ARISING
// FROM, OUT OF OR IN CONNECTION WITH THE SOFTWARE OR THE USE OR OTHER
// DEALINGS IN THE SOFTWARE.
//
// Description: Base class for Drivers
//
///////////////////////////////////////////////////////////////////////////////

#include <SolverUtils/Driver.h>

namespace Nektar
{
    namespace SolverUtils
    {
        std::string Driver::evolutionOperatorLookupIds[6] = {
            LibUtilities::SessionReader::RegisterEnumValue("EvolutionOperator","Nonlinear"      ,eNonlinear),
            LibUtilities::SessionReader::RegisterEnumValue("EvolutionOperator","Direct"         ,eDirect),
            LibUtilities::SessionReader::RegisterEnumValue("EvolutionOperator","Adjoint"        ,eAdjoint),
            LibUtilities::SessionReader::RegisterEnumValue("EvolutionOperator","TransientGrowth",eTransientGrowth),
            LibUtilities::SessionReader::RegisterEnumValue("EvolutionOperator","SkewSymmetric"  ,eSkewSymmetric),
            LibUtilities::SessionReader::RegisterEnumValue("EvolutionOperator","AdaptiveSFD"  ,eAdaptiveSFD)
        };
        std::string Driver::evolutionOperatorDef = LibUtilities::SessionReader::RegisterDefaultSolverInfo("EvolutionOperator","Nonlinear");
        std::string Driver::driverDefault = LibUtilities::SessionReader::RegisterDefaultSolverInfo("Driver","Standard");
        
        DriverFactory& GetDriverFactory()
        {
            typedef Loki::SingletonHolder<DriverFactory,
            Loki::CreateUsingNew,
            Loki::NoDestroy > Type;
            return Type::Instance();
        }
        
        /**
         * 
         */
        Driver::Driver(const LibUtilities::SessionReaderSharedPtr pSession)
        : m_comm(pSession->GetComm()),
        m_session(pSession)
        {
        }
        
        Driver::~Driver()
        
        {
        }
        
        /**
         * 
         */
        void Driver::v_InitObject(ostream &out)
        {
            try
            {
                // Retrieve the equation system to solve.
                ASSERTL0(m_session->DefinesSolverInfo("EqType"),
                         "EqType SolverInfo tag must be defined.");
                std::string vEquation = m_session->GetSolverInfo("EqType");
                if (m_session->DefinesSolverInfo("SolverType"))
                {
                    vEquation = m_session->GetSolverInfo("SolverType");
                }
<<<<<<< HEAD
                
=======
>>>>>>> 3d2a5884
                // Check such a module exists for this equation.
                ASSERTL0(GetEquationSystemFactory().ModuleExists(vEquation),
                         "EquationSystem '" + vEquation + "' is not defined.\n"
                         "Ensure equation name is correct and module is compiled.\n");
                
                // Retrieve the type of evolution operator to use
                /// @todo At the moment this is Navier-Stokes specific - generalise?
                m_EvolutionOperator = m_session->GetSolverInfoAsEnum<EvolutionOperatorType>("EvolutionOperator");
                
                m_nequ = ((m_EvolutionOperator == eTransientGrowth || m_EvolutionOperator == eAdaptiveSFD) ? 2 : 1);
                m_equ = Array<OneD, EquationSystemSharedPtr>(m_nequ);
                
                // Set the AdvectiveType tag and create EquationSystem objects.
                switch (m_EvolutionOperator)
                {
                    case eNonlinear:
                        m_session->SetTag("AdvectiveType","Convective");
                        m_equ[0] = GetEquationSystemFactory().CreateInstance(vEquation, m_session);
                        break;
                    case eDirect:
                        m_session->SetTag("AdvectiveType","Linearised");
                        m_equ[0] = GetEquationSystemFactory().CreateInstance(vEquation, m_session);
                        break;
                    case eAdjoint:
                        m_session->SetTag("AdvectiveType","Adjoint");
                        m_equ[0] = GetEquationSystemFactory().CreateInstance(vEquation, m_session);
                        break;
                    case eTransientGrowth:
                        //forward timestepping
                        m_session->SetTag("AdvectiveType","Linearised");
                        m_equ[0] = GetEquationSystemFactory().CreateInstance(vEquation, m_session);
                        
                        //backward timestepping
                        m_session->SetTag("AdvectiveType","Adjoint");
                        m_equ[1] = GetEquationSystemFactory().CreateInstance(vEquation, m_session);
                        break;
                    case eSkewSymmetric:
                        m_session->SetTag("AdvectiveType","SkewSymmetric");
                        m_equ[0] = GetEquationSystemFactory().CreateInstance(vEquation, m_session);
                        break;
                    case eAdaptiveSFD: ///Coupling SFD method and Arnoldi algorithm
                        ///For having 2 equation systems defined into 2 different session files
                        ///(with the mesh into a file named 'session'.gz)
                        meshfile = m_session->GetSessionName() + ".gz";
                        LinNSCondFile = m_session->GetSessionName(); 
                        LinNSCondFile += "_LinNS.xml"; 
                        LinNSFilename.push_back(meshfile);   
                        LinNSFilename.push_back(LinNSCondFile);
                        session_LinNS = LibUtilities::SessionReader::CreateInstance(0, NULL, LinNSFilename, m_session->GetComm());
                        
                        //For running stability analysis
                        session_LinNS->SetTag("AdvectiveType","Linearised");
                        m_equ[0] = GetEquationSystemFactory().CreateInstance(vEquation, session_LinNS);
                        
                        //For running the SFD method on the nonlinear problem 
                        m_session->SetTag("AdvectiveType","Convective");
                        m_equ[1] = GetEquationSystemFactory().CreateInstance(vEquation, m_session);
                        break;
                    default:
                        ASSERTL0(false, "Unrecognised evolution operator.");
						
                }
            }
            catch (int e)
            {
                ASSERTL0(e == -1, "No such class class defined.");
                out << "An error occurred during driver initialisation." << endl;
            }
        }
        
        Array<OneD, NekDouble> Driver::v_GetRealEvl(void)
        {
            ASSERTL0(false,"This routine is not valid in this class");
            return NullNekDouble1DArray;
        }
        
        Array<OneD, NekDouble> Driver::v_GetImagEvl(void)
        {
            ASSERTL0(false,"This routine is not valid in this class");
            return NullNekDouble1DArray;
        }
    }	
}	<|MERGE_RESOLUTION|>--- conflicted
+++ resolved
@@ -87,10 +87,7 @@
                 {
                     vEquation = m_session->GetSolverInfo("SolverType");
                 }
-<<<<<<< HEAD
-                
-=======
->>>>>>> 3d2a5884
+
                 // Check such a module exists for this equation.
                 ASSERTL0(GetEquationSystemFactory().ModuleExists(vEquation),
                          "EquationSystem '" + vEquation + "' is not defined.\n"
