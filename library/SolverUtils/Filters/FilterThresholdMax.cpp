///////////////////////////////////////////////////////////////////////////////
//
// File FilterThresholdMax.cpp
//
// For more information, please see: http://www.nektar.info
//
// The MIT License
//
// Copyright (c) 2006 Division of Applied Mathematics, Brown University (USA),
// Department of Aeronautics, Imperial College London (UK), and Scientific
// Computing and Imaging Institute, University of Utah (USA).
//
// License for the specific language governing rights and limitations under
// Permission is hereby granted, free of charge, to any person obtaining a
// copy of this software and associated documentation files (the "Software"),
// to deal in the Software without restriction, including without limitation
// the rights to use, copy, modify, merge, publish, distribute, sublicense,
// and/or sell copies of the Software, and to permit persons to whom the
// Software is furnished to do so, subject to the following conditions:
//
// The above copyright notice and this permission notice shall be included
// in all copies or substantial portions of the Software.
//
// THE SOFTWARE IS PROVIDED "AS IS", WITHOUT WARRANTY OF ANY KIND, EXPRESS
// OR IMPLIED, INCLUDING BUT NOT LIMITED TO THE WARRANTIES OF MERCHANTABILITY,
// FITNESS FOR A PARTICULAR PURPOSE AND NONINFRINGEMENT. IN NO EVENT SHALL
// THE AUTHORS OR COPYRIGHT HOLDERS BE LIABLE FOR ANY CLAIM, DAMAGES OR OTHER
// LIABILITY, WHETHER IN AN ACTION OF CONTRACT, TORT OR OTHERWISE, ARISING
// FROM, OUT OF OR IN CONNECTION WITH THE SOFTWARE OR THE USE OR OTHER
// DEALINGS IN THE SOFTWARE.
//
// Description: Outputs time when solution first exceeds a threshold value.
//
///////////////////////////////////////////////////////////////////////////////

#include <SolverUtils/Filters/FilterThresholdMax.h>

namespace Nektar
{
namespace SolverUtils
{

<<<<<<< HEAD
        FilterThresholdMax::FilterThresholdMax(
            const LibUtilities::SessionReaderSharedPtr &pSession,
            const std::map<std::string, std::string> &pParams) :
            Filter(pSession)
        {
            ASSERTL0(pParams.find("ThresholdValue") != pParams.end(),
                     "Missing parameter 'ThresholdValue'.");
            m_thresholdValue = atof(pParams.find("ThresholdValue")->second.c_str());
            ASSERTL0(pParams.find("InitialValue") != pParams.end(),
                     "Missing parameter 'InitialValue'.");
            m_initialValue = atof(pParams.find("InitialValue")->second.c_str());

            if (pParams.find("StartTime") != pParams.end())
            {
                m_startTime = atof(pParams.find("StartTime")->second.c_str());
            }

            m_outputFile = pSession->GetSessionName() + "_max.fld";
            if (pParams.find("OutputFile") != pParams.end())
            {
                m_outputFile = pParams.find("OutputFile")->second;
            }

            m_thresholdVar = 0;
            if (pParams.find("ThresholdVar") != pParams.end())
            {
                std::string var = pParams.find("ThresholdVar")->second.c_str();
                std::vector<string> varlist = pSession->GetVariables();
                std::vector<string>::const_iterator x;
                ASSERTL0((x=std::find(varlist.begin(), varlist.end(), var)) != varlist.end(),
                         "Specified variable " + var +
                         " in ThresholdMax filter is not available.");
                m_thresholdVar = x - varlist.begin();
            }

            m_fld = LibUtilities::MakeDefaultFieldIO(pSession);
=======
std::string FilterThresholdMax::className =
        GetFilterFactory().RegisterCreatorFunction(
                "ThresholdMax", FilterThresholdMax::create);
>>>>>>> b720cadb

FilterThresholdMax::FilterThresholdMax(
    const LibUtilities::SessionReaderSharedPtr &pSession,
    const ParamMap &pParams) :
    Filter(pSession)
{
    ParamMap::const_iterator it;

    // ThresholdValue
    it = pParams.find("ThresholdValue");
    ASSERTL0(it != pParams.end(), "Missing parameter 'ThresholdValue'.");
    LibUtilities::Equation equ1(m_session, it->second);
    m_thresholdValue = equ1.Evaluate();

    // InitialValue
    it = pParams.find("InitialValue");
    ASSERTL0(it != pParams.end(), "Missing parameter 'InitialValue'.");
    LibUtilities::Equation equ2(m_session, it->second);
    m_initialValue = equ2.Evaluate();

    // StartTime
    it = pParams.find("StartTime");
    m_startTime = 0.0;
    if (it != pParams.end())
    {
        LibUtilities::Equation equ(m_session, it->second);
        m_startTime = equ.Evaluate();
    }

    // OutputFile
    it = pParams.find("OutputFile");
    m_outputFile = pSession->GetSessionName() + "_max.fld";
    if (it != pParams.end())
    {
        m_outputFile = it->second;
    }

    // ThresholdVar
    it = pParams.find("ThresholdVar");
    m_thresholdVar = 0;
    if (it != pParams.end())
    {
        std::string var = it->second.c_str();
        std::vector<string> varlist = pSession->GetVariables();
        std::vector<string>::const_iterator x;
        ASSERTL0((x=std::find(varlist.begin(), varlist.end(), var))
                        != varlist.end(),
                 "Specified variable " + var +
                 " in ThresholdMax filter is not available.");
        m_thresholdVar = x - varlist.begin();
    }

    m_fld = MemoryManager<LibUtilities::FieldIO>
                ::AllocateSharedPtr(pSession->GetComm());

}

FilterThresholdMax::~FilterThresholdMax()
{

}

void FilterThresholdMax::v_Initialise(
        const Array<OneD, const MultiRegions::ExpListSharedPtr> &pFields,
        const NekDouble &time)
{
    m_threshold = Array<OneD, NekDouble> (
            pFields[m_thresholdVar]->GetNpoints(), m_initialValue);
}

void FilterThresholdMax::v_Update(
        const Array<OneD, const MultiRegions::ExpListSharedPtr> &pFields,
        const NekDouble &time)
{
    if (time < m_startTime)
    {
        return;
    }

    int i;
    NekDouble timestep = pFields[m_thresholdVar]->GetSession()->GetParameter("TimeStep");

    for (i = 0; i < pFields[m_thresholdVar]->GetNpoints(); ++i)
    {
        if (m_threshold[i] < timestep &&
            pFields[m_thresholdVar]->GetPhys()[i] > m_thresholdValue)
        {
            m_threshold[i] = time;
        }
    }
}

void FilterThresholdMax::v_Finalise(
        const Array<OneD, const MultiRegions::ExpListSharedPtr> &pFields,
        const NekDouble &time)
{
    std::vector<LibUtilities::FieldDefinitionsSharedPtr> FieldDef
        = pFields[m_thresholdVar]->GetFieldDefinitions();
    std::vector<std::vector<NekDouble> > FieldData(FieldDef.size());

    Array<OneD, NekDouble> vCoeffs(pFields[0]->GetNcoeffs());
    pFields[m_thresholdVar]->FwdTrans_IterPerExp(m_threshold, vCoeffs);

    // copy Data into FieldData and set variable
    for(int i = 0; i < FieldDef.size(); ++i)
    {
        // Could do a search here to find correct variable
        FieldDef[i]->m_fields.push_back("m");
        pFields[m_thresholdVar]->AppendFieldData(FieldDef[i], FieldData[i], vCoeffs);
    }

    m_fld->Write(m_outputFile,FieldDef,FieldData);

}

bool FilterThresholdMax::v_IsTimeDependent()
{
    return true;
}
}
}<|MERGE_RESOLUTION|>--- conflicted
+++ resolved
@@ -40,48 +40,9 @@
 namespace SolverUtils
 {
 
-<<<<<<< HEAD
-        FilterThresholdMax::FilterThresholdMax(
-            const LibUtilities::SessionReaderSharedPtr &pSession,
-            const std::map<std::string, std::string> &pParams) :
-            Filter(pSession)
-        {
-            ASSERTL0(pParams.find("ThresholdValue") != pParams.end(),
-                     "Missing parameter 'ThresholdValue'.");
-            m_thresholdValue = atof(pParams.find("ThresholdValue")->second.c_str());
-            ASSERTL0(pParams.find("InitialValue") != pParams.end(),
-                     "Missing parameter 'InitialValue'.");
-            m_initialValue = atof(pParams.find("InitialValue")->second.c_str());
-
-            if (pParams.find("StartTime") != pParams.end())
-            {
-                m_startTime = atof(pParams.find("StartTime")->second.c_str());
-            }
-
-            m_outputFile = pSession->GetSessionName() + "_max.fld";
-            if (pParams.find("OutputFile") != pParams.end())
-            {
-                m_outputFile = pParams.find("OutputFile")->second;
-            }
-
-            m_thresholdVar = 0;
-            if (pParams.find("ThresholdVar") != pParams.end())
-            {
-                std::string var = pParams.find("ThresholdVar")->second.c_str();
-                std::vector<string> varlist = pSession->GetVariables();
-                std::vector<string>::const_iterator x;
-                ASSERTL0((x=std::find(varlist.begin(), varlist.end(), var)) != varlist.end(),
-                         "Specified variable " + var +
-                         " in ThresholdMax filter is not available.");
-                m_thresholdVar = x - varlist.begin();
-            }
-
-            m_fld = LibUtilities::MakeDefaultFieldIO(pSession);
-=======
 std::string FilterThresholdMax::className =
         GetFilterFactory().RegisterCreatorFunction(
                 "ThresholdMax", FilterThresholdMax::create);
->>>>>>> b720cadb
 
 FilterThresholdMax::FilterThresholdMax(
     const LibUtilities::SessionReaderSharedPtr &pSession,
@@ -134,9 +95,7 @@
         m_thresholdVar = x - varlist.begin();
     }
 
-    m_fld = MemoryManager<LibUtilities::FieldIO>
-                ::AllocateSharedPtr(pSession->GetComm());
-
+    m_fld = LibUtilities::MakeDefaultFieldIO(pSession);
 }
 
 FilterThresholdMax::~FilterThresholdMax()
