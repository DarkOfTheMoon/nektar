--- conflicted
+++ resolved
@@ -68,15 +68,7 @@
     LibUtilities::Equation equ(m_session, it->second);
     m_outputFrequency = floor(equ.Evaluate());
 
-<<<<<<< HEAD
-    m_outputIndex = 0;
-    m_index       = 0;
-    m_fld         = LibUtilities::FieldIO::CreateDefault(pSession);
-=======
-    m_fld         = MemoryManager<LibUtilities::FieldIO>
-                        ::AllocateSharedPtr(pSession->GetComm());
-
->>>>>>> ed5efec2
+    m_fld = LibUtilities::FieldIO::CreateDefault(pSession);
 }
 
 FilterCheckpoint::~FilterCheckpoint()
