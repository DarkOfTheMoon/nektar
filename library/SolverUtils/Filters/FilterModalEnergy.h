--- conflicted
+++ resolved
@@ -74,15 +74,9 @@
             static std::string className;
 
             SOLVER_UTILS_EXPORT FilterModalEnergy(
-<<<<<<< HEAD
                 const LibUtilities::SessionReaderSharedPtr &pSession,
                 const std::map<std::string, std::string> &pParams);
             SOLVER_UTILS_EXPORT virtual ~FilterModalEnergy();
-=======
-                const LibUtilities::SessionReaderSharedPtr  &pSession,
-                const std::map<std::string, std::string>    &pParams);
-            SOLVER_UTILS_EXPORT ~FilterModalEnergy();
->>>>>>> 4afe5a87
 
         protected:
             virtual void v_Initialise(
