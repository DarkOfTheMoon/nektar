///////////////////////////////////////////////////////////////////////////////
//
// File FilterHistoryPoints.cpp
//
// For more information, please see: http://www.nektar.info
//
// The MIT License
//
// Copyright (c) 2006 Division of Applied Mathematics, Brown University (USA),
// Department of Aeronautics, Imperial College London (UK), and Scientific
// Computing and Imaging Institute, University of Utah (USA).
//
// License for the specific language governing rights and limitations under
// Permission is hereby granted, free of charge, to any person obtaining a
// copy of this software and associated documentation files (the "Software"),
// to deal in the Software without restriction, including without limitation
// the rights to use, copy, modify, merge, publish, distribute, sublicense,
// and/or sell copies of the Software, and to permit persons to whom the
// Software is furnished to do so, subject to the following conditions:
//
// The above copyright notice and this permission notice shall be included
// in all copies or substantial portions of the Software.
//
// THE SOFTWARE IS PROVIDED "AS IS", WITHOUT WARRANTY OF ANY KIND, EXPRESS
// OR IMPLIED, INCLUDING BUT NOT LIMITED TO THE WARRANTIES OF MERCHANTABILITY,
// FITNESS FOR A PARTICULAR PURPOSE AND NONINFRINGEMENT. IN NO EVENT SHALL
// THE AUTHORS OR COPYRIGHT HOLDERS BE LIABLE FOR ANY CLAIM, DAMAGES OR OTHER
// LIABILITY, WHETHER IN AN ACTION OF CONTRACT, TORT OR OTHERWISE, ARISING
// FROM, OUT OF OR IN CONNECTION WITH THE SOFTWARE OR THE USE OR OTHER
// DEALINGS IN THE SOFTWARE.
//
// Description: Outputs values at specific points during time-stepping.
//
///////////////////////////////////////////////////////////////////////////////

#include <LibUtilities/Memory/NekMemoryManager.hpp>
#include <iomanip>
#include <SolverUtils/Filters/FilterHistoryPoints.h>

#include <boost/format.hpp>

namespace Nektar
{
namespace SolverUtils
{
std::string FilterHistoryPoints::className =
    GetFilterFactory().RegisterCreatorFunction("HistoryPoints",
                                               FilterHistoryPoints::create);

/**
 *
 */
FilterHistoryPoints::FilterHistoryPoints(
    const LibUtilities::SessionReaderSharedPtr &pSession,
    const ParamMap &pParams)
    : Filter(pSession)
{
    ParamMap::const_iterator it;

    // OutputFile
    it = pParams.find("OutputFile");
    if (it == pParams.end())
    {
        m_outputFile = m_session->GetSessionName();
    }
    else
    {
        ASSERTL0(it->second.length() > 0, "Missing parameter 'OutputFile'.");
        m_outputFile = it->second;
    }
    if (!(m_outputFile.length() >= 4 &&
          m_outputFile.substr(m_outputFile.length() - 4) == ".his"))
    {
        m_outputFile += ".his";
    }

    // OutputFrequency
    it = pParams.find("OutputFrequency");
    if (it == pParams.end())
    {
        m_outputFrequency = 1;
    }
    else
    {
        LibUtilities::Equation equ(m_session, it->second);
        m_outputFrequency = floor(equ.Evaluate());
    }

    // OutputPlane
    m_session->MatchSolverInfo("Homogeneous", "1D", m_isHomogeneous1D, false);
    if (m_isHomogeneous1D)
    {
        it = pParams.find("OutputPlane");
        if (it == pParams.end())
        {
            m_outputPlane = 0;
        }
        else
        {
            LibUtilities::Equation equ(m_session, it->second);
            m_outputPlane = floor(equ.Evaluate());
        }
        it = pParams.find("WaveToPhysical");
        if (it == pParams.end())
        {
            m_isPhysicalSpace = false;
        }
        else
        {
            m_isPhysicalSpace = true;
        }
    }

    // Points
    it = pParams.find("Points");
    ASSERTL0(it != pParams.end(), "Missing parameter 'Points'.");
    m_historyPointStream.str(it->second);
    m_index = 0;
}

/**
 *
 */
FilterHistoryPoints::~FilterHistoryPoints()
{
}

/**
 *
 */
void FilterHistoryPoints::v_Initialise(
    const Array<OneD, const MultiRegions::ExpListSharedPtr> &pFields,
    const NekDouble &time)
{
    ASSERTL0(!m_historyPointStream.fail(), "No history points in stream.");

    m_index = 0;
    m_historyList.clear();

    // Read history points
    Array<OneD, NekDouble> gloCoord(3, 0.0);
    int dim      = pFields[0]->GetGraph()->GetSpaceDimension();
    int i        = 0;
    int npointsZ = 1;
    if (m_isHomogeneous1D)
    {
        ++dim;
    }
    if (m_isPhysicalSpace)
    {
        npointsZ = m_session->GetParameter("HomModesZ");
    }
    while (!m_historyPointStream.fail())
    {
        m_historyPointStream >> gloCoord[0] >> gloCoord[1] >> gloCoord[2];
        if (m_isHomogeneous1D) // overwrite with plane z
        {

            if (!m_historyPointStream.fail())
            {
                for (int temp_outputlane = 0; temp_outputlane < npointsZ;
                     temp_outputlane++)
                {
                    NekDouble Z = (pFields[0]
                                       ->GetHomogeneousBasis()
                                       ->GetZ())[temp_outputlane];
                    gloCoord[2] = Z;
                    SpatialDomains::PointGeomSharedPtr vert =
                        MemoryManager<SpatialDomains::PointGeom>::
                            AllocateSharedPtr(
                                dim, i, gloCoord[0], gloCoord[1], gloCoord[2]);
                    m_historyPoints.push_back(vert);
                    ++i;
                }
            }
        }
    }

    // Determine the unique process responsible for each history point
    // For points on a partition boundary, must select a single process
    LibUtilities::CommSharedPtr vComm = pFields[0]->GetComm();
    int vRank                         = vComm->GetRank();
    int vHP = m_historyPoints.size();
    Array<OneD, int> procList(vHP, -1);
    Array<OneD, int> idList(vHP, -1);
    Array<OneD, NekDouble> dist(vHP, 1e16);
    Array<OneD, NekDouble> dist_loc(vHP, 1e16);
    std::vector<Array<OneD, NekDouble> > LocCoords;

    // Find the nearest element on this process to which the history
    // point could belong and note down the distance from the element
    // and the process ID.
    for (i = 0; i < vHP; ++i)
    {
        Array<OneD, NekDouble> locCoords(3);
        m_historyPoints[i]->GetCoords(gloCoord[0], gloCoord[1], gloCoord[2]);

        // Determine the expansion and local coordinates
        idList[i] = pFields[0]->GetExpIndex(
            gloCoord, locCoords, NekConstants::kGeomFactorsTol);

        // Save Local coordinates for later
        LocCoords.push_back(locCoords);

        // For those points for which a potential nearby element exists
        // compute the perp. distance from the point to the element and
        // store in the distances array.
        if (idList[i] != -1)
        {
            SpatialDomains::GeometrySharedPtr g =
                pFields[0]->GetExp(idList[i])->GetGeom();
            StdRegions::StdExpansionSharedPtr e = g->GetXmap();
            Array<OneD, NekDouble> coordVals(e->GetTotPoints());
            dist_loc[i] = 0.0;
            for (int j = 0; j < g->GetCoordim(); ++j)
            {
                e->BwdTrans(g->GetCoeffs(j), coordVals);
                NekDouble x =
                    e->PhysEvaluate(locCoords, coordVals) - gloCoord[j];
                dist_loc[i] += x * x;
            }
        }
    }

    // Reduce distances of points from elements, keeping the smallest
    // distance.
    Vmath::Vcopy(vHP, dist_loc, 1, dist, 1);
    vComm->AllReduce(dist, LibUtilities::ReduceMin);

    // If multiple processes find they are the nearest (e.g. point lies
    // on a partition boundary, we will choose the process of highest
    // rank.
    for (i = 0; i < vHP; ++i)
    {
        int temp_outputPlane = i % npointsZ;
        if (dist_loc[i] == dist[i])
        {
            // Set element id to Vid of m_history point for later use
            m_historyPoints[i]->SetVid(idList[i]);
        }
        else
        {
            // This history point is not handled by this process
            idList[i] = -1;
        }

        // If a matching element is found on this process, note the
        // process ID
        if (idList[i] != -1)
        {
            if (m_isHomogeneous1D)
            {
                int j;
                Array<OneD, const unsigned int> IDs = pFields[0]->GetZIDs();
                for (j = 0; j < IDs.num_elements(); ++j)
                {
                    if (IDs[j] == temp_outputPlane)
                    {
                        break;
                    }
                }

                if (j != IDs.num_elements())
                {
                    temp_outputPlane = j;
                    procList[i]      = vRank;
                }
            }
            else
            {
                procList[i] = vRank;
            }
        }
    }

    // Reduce process IDs for all history points. The process with
    // largest rank will handle the history point in the case where the
    // distance was the same.
    vComm->AllReduce(procList, LibUtilities::ReduceMax);

    // Determine the element in which each history point resides.
    // If point is not in mesh (on this process), id is -1.
    for (i = 0; i < vHP; ++i)
    {
        // If point lies on partition boundary, only the proc with max
        // rank retains possession.
        if (procList[i] != vRank)
        {
            idList[i] = -1;
        }

        // If the current process owns this history point, add it to its
        // local list of history points.
        if (idList[i] != -1)
        {
            m_historyLocalPointMap[m_historyList.size()] = i;
            m_historyList.push_back(
                std::pair<SpatialDomains::PointGeomSharedPtr,
                          Array<OneD, NekDouble> >(m_historyPoints[i],
                                                   LocCoords[i]));
        }
    }

    // Collate the element ID list across processes and check each
    // history point is allocated to a process
    vComm->AllReduce(idList, LibUtilities::ReduceMax);
    if (vComm->GetRank() == 0)
    {
        for (i = 0; i < vHP; ++i)
        {
            m_historyPoints[i]->GetCoords(
                gloCoord[0], gloCoord[1], gloCoord[2]);

            // Write an error if no process owns history point
            ASSERTL0(idList[i] != -1,
                     "History point " +
                         boost::lexical_cast<std::string>(gloCoord[0]) + ", " +
                         boost::lexical_cast<std::string>(gloCoord[1]) + ", " +
                         boost::lexical_cast<std::string>(gloCoord[2]) +
                         " cannot be found in the mesh.");

            // Print a warning if a process owns it but it is not close
            // enough to the element.
            if (dist[i] > NekConstants::kGeomFactorsTol)
            {
                cout << "Warning: History point " << i << " at (" << gloCoord[0]
                     << "," << gloCoord[1] << "," << gloCoord[2]
                     << ") lies a distance of " << sqrt(dist[i])
                     << " from the manifold." << endl;
            }
        }

        // Open output stream
        m_outputStream.open(m_outputFile.c_str());
        m_outputStream << "# History data for variables (:";

        for (i = 0; i < pFields.num_elements(); ++i)
        {
            m_outputStream << m_session->GetVariable(i) << ",";
        }

        if (m_isHomogeneous1D)
        {
            m_outputStream << ") at points:";
        }
        else
        {
            m_outputStream << ") at points:" << endl;
        }

        for (i = 0; i < vHP; ++i)
        {
            m_historyPoints[i]->GetCoords(
                gloCoord[0], gloCoord[1], gloCoord[2]);

            m_outputStream << "# " << boost::format("%6.0f") % i;
            m_outputStream << " " << boost::format("%25e") % gloCoord[0];
            m_outputStream << " " << boost::format("%25e") % gloCoord[1];
            m_outputStream << " " << boost::format("%25e") % gloCoord[2];
            m_outputStream << endl;
        }

        if (m_isHomogeneous1D)
        {
            if (m_isPhysicalSpace)
            {
                m_outputStream << "(in Physicalspace)" << endl;
            }
            else
            {
                m_outputStream << "(in Wavespace)" << endl;
            }
        }
    }
    v_Update(pFields, time);
}

/**
 *
 */
void FilterHistoryPoints::v_Update(
    const Array<OneD, const MultiRegions::ExpListSharedPtr> &pFields,
    const NekDouble &time)
{
    // Only output every m_outputFrequency.
    if ((m_index++) % m_outputFrequency)
    {
        return;
    }

    int j                             = 0;
    int k                             = 0;
    int numPoints                     = m_historyPoints.size();
    int numFields                     = pFields.num_elements();
    LibUtilities::CommSharedPtr vComm = pFields[0]->GetComm();
    Array<OneD, NekDouble> data(numPoints * numFields, 0.0);
    Array<OneD, NekDouble> temp_data(numPoints * numFields, 0.0);
    Array<OneD, NekDouble> gloCoord(3, 0.0);
    std::list<std::pair<SpatialDomains::PointGeomSharedPtr,
                        Array<OneD, NekDouble> > >::iterator x;

    Array<OneD, NekDouble> physvals;
    Array<OneD, NekDouble> locCoord;
    int expId;

    // Pull out data values field by field
    for (j = 0; j < numFields; ++j)
    {
        if (m_isHomogeneous1D)
        {
            int npointsZ = m_session->GetParameter("HomModesZ");
            for (k = 0, x = m_historyList.begin(); x != m_historyList.end();
                 ++x, ++k)
            {
                if (m_isPhysicalSpace)
                {
                    m_outputPlane = k % npointsZ;
                }
                locCoord = (*x).second;
                expId    = (*x).first->GetVid();

                physvals = pFields[j]->GetPlane(m_outputPlane)->UpdatePhys() +
                           pFields[j]->GetPhys_Offset(expId);

                // transform elemental data if required.
                if (pFields[j]->GetPhysState() == false)
                {
                    pFields[j]
                        ->GetPlane(m_outputPlane)
                        ->GetExp(expId)
                        ->BwdTrans(
                            pFields[j]->GetPlane(m_outputPlane)->GetCoeffs() +
                                pFields[j]->GetCoeff_Offset(expId),
                            physvals);
                }

                // interpolate point can do with zero plane methods
                data[m_historyLocalPointMap[k] * numFields + j] =
                    pFields[j]->GetExp(expId)->StdPhysEvaluate(locCoord,
                                                               physvals);
            }
        }
        else
        {
            for (k = 0, x = m_historyList.begin(); x != m_historyList.end();
                 ++x, ++k)
            {
                locCoord = (*x).second;
                expId    = (*x).first->GetVid();

                physvals = pFields[j]->UpdatePhys() +
                           pFields[j]->GetPhys_Offset(expId);

                // transform elemental data if required.
                if (pFields[j]->GetPhysState() == false)
                {
                    pFields[j]->GetExp(expId)->BwdTrans(
                        pFields[j]->GetCoeffs() +
                            pFields[j]->GetCoeff_Offset(expId),
                        physvals);
                }

                // interpolate point
                data[m_historyLocalPointMap[k] * numFields + j] =
                    pFields[j]->GetExp(expId)->StdPhysEvaluate(locCoord,
                                                               physvals);
            }
        }
    }

    // Backward Fourier tranform the data to physical space
    NekDouble phase;
    int n;
    int i;
    int npointsZ  = m_session->GetParameter("HomModesZ");
    int vHP       = m_historyPoints.size();
    int npointsXY = vHP / npointsZ;
    if (m_isPhysicalSpace)
    {
        for (i = 0; i < npointsXY; ++i)
        {
            for (k = 0; k < npointsZ; ++k)
            {
                m_historyPoints[k]->GetCoords(
                    gloCoord[0], gloCoord[1], gloCoord[2]);

                NekDouble BetaZ = M_PI * gloCoord[2] / 2;
                Vmath::Vcopy(numFields,
                             &data[i * npointsZ * numFields],
                             1,
                             &temp_data[(k + i * npointsZ) * numFields],
                             1);
                for (n = 2; n < npointsZ; n += 2)
                {
                    phase = (n >> 1) * BetaZ;
                    Vmath::Svtvp(numFields,
                                 cos(phase),
                                 &data[(n + i * npointsZ) * numFields],
                                 1,
                                 &temp_data[(k + i * npointsZ) * numFields],
                                 1,
                                 &temp_data[(k + i * npointsZ) * numFields],
                                 1);
                    Vmath::Svtvp(numFields,
                                 sin(phase),
                                 &data[(n + i * npointsZ + 1) * numFields],
                                 1,
                                 &temp_data[(k + i * npointsZ) * numFields],
                                 1,
                                 &temp_data[(k + i * npointsZ) * numFields],
                                 1);
                }
            }
        }
        Vmath::Vcopy(numPoints * numFields, &temp_data[0], 1, &data[0], 1);
    }
    // Exchange history data
    // This could be improved to reduce communication but works for now
    vComm->AllReduce(data, LibUtilities::ReduceSum);

    // Only the root process writes out history data
    if (vComm->GetRank() == 0)
    {

        // Write data values point by point
        for (k = 0; k < m_historyPoints.size(); ++k)
        {
            m_outputStream << boost::format("%25e") % time;
            for (int j = 0; j < numFields; ++j)
            {
<<<<<<< HEAD
                m_outputStream.width(25);
                m_outputStream << setprecision(16) << data[k * numFields + j];
=======
                m_outputStream << " " << boost::format("%25e") % data[k*numFields+j];
>>>>>>> 7a167518
            }
            m_outputStream << endl;
        }
    }
}

/**
 *
 */
void FilterHistoryPoints::v_Finalise(
    const Array<OneD, const MultiRegions::ExpListSharedPtr> &pFields,
    const NekDouble &time)
{
    if (pFields[0]->GetComm()->GetRank() == 0)
    {
        m_outputStream.close();
    }
}

/**
 *
 */
bool FilterHistoryPoints::v_IsTimeDependent()
{
    return true;
}
}
}<|MERGE_RESOLUTION|>--- conflicted
+++ resolved
@@ -528,12 +528,8 @@
             m_outputStream << boost::format("%25e") % time;
             for (int j = 0; j < numFields; ++j)
             {
-<<<<<<< HEAD
-                m_outputStream.width(25);
-                m_outputStream << setprecision(16) << data[k * numFields + j];
-=======
-                m_outputStream << " " << boost::format("%25e") % data[k*numFields+j];
->>>>>>> 7a167518
+                m_outputStream << " "
+                               << boost::format("%25e") % data[k*numFields+j];
             }
             m_outputStream << endl;
         }
