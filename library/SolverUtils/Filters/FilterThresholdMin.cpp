--- conflicted
+++ resolved
@@ -76,9 +76,6 @@
         m_startTime = equ.Evaluate();
     }
 
-<<<<<<< HEAD
-    m_fld = LibUtilities::MakeDefaultFieldIO(pSession);
-=======
     // OutputFile
     it = pParams.find("OutputFile");
     m_outputFile = pSession->GetSessionName() + "_max.fld";
@@ -101,10 +98,8 @@
                  " in ThresholdMin filter is not available.");
         m_thresholdVar = x - varlist.begin();
     }
->>>>>>> b720cadb
 
-    m_fld = MemoryManager<LibUtilities::FieldIO>
-                ::AllocateSharedPtr(pSession->GetComm());
+    m_fld = LibUtilities::MakeDefaultFieldIO(pSession);
 }
 
 
