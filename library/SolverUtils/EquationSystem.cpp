///////////////////////////////////////////////////////////////////////////////
//
// File EquationSystem.cpp
//
// For more information, please see: http://www.nektar.info
//
// The MIT License
//
// Copyright (c) 2006 Division of Applied Mathematics, Brown University (USA),
// Department of Aeronautics, Imperial College London (UK), and Scientific
// Computing and Imaging Institute, University of Utah (USA).
//
// License for the specific language governing rights and limitations under
// Permission is hereby granted, free of charge, to any person obtaining a
// copy of this software and associated documentation files (the "Software"),
// to deal in the Software without restriction, including without limitation
// the rights to use, copy, modify, merge, publish, distribute, sublicense,
// and/or sell copies of the Software, and to permit persons to whom the
// Software is furnished to do so, subject to the following conditions:
//
// The above copyright notice and this permission notice shall be included
// in all copies or substantial portions of the Software.
//
// THE SOFTWARE IS PROVIDED "AS IS", WITHOUT WARRANTY OF ANY KIND, EXPRESS
// OR IMPLIED, INCLUDING BUT NOT LIMITED TO THE WARRANTIES OF MERCHANTABILITY,
// FITNESS FOR A PARTICULAR PURPOSE AND NONINFRINGEMENT. IN NO EVENT SHALL
// THE AUTHORS OR COPYRIGHT HOLDERS BE LIABLE FOR ANY CLAIM, DAMAGES OR OTHER
// LIABILITY, WHETHER IN AN ACTION OF CONTRACT, TORT OR OTHERWISE, ARISING
// FROM, OUT OF OR IN CONNECTION WITH THE SOFTWARE OR THE USE OR OTHER
// DEALINGS IN THE SOFTWARE.
//
// Description: Main wrapper class for Advection Diffusion Reaction Solver
//
///////////////////////////////////////////////////////////////////////////////


#include <SolverUtils/EquationSystem.h>

#include <LocalRegions/MatrixKey.h>
#include <LibUtilities/BasicUtils/Equation.h>
#include <MultiRegions/ContField1D.h>
#include <MultiRegions/ContField2D.h>
#include <MultiRegions/ContField3D.h>
#include <MultiRegions/ContField3DHomogeneous1D.h>
#include <MultiRegions/ContField3DHomogeneous2D.h>

#include <MultiRegions/ExpList2D.h>     // for ExpList2D, etc
#include <MultiRegions/ExpList3D.h>     // for ExpList3D
#include <MultiRegions/ExpList3DHomogeneous1D.h>
#include <MultiRegions/ExpList3DHomogeneous2D.h>

#include <SolverUtils/Advection/Advection.h>
#include <SolverUtils/Diffusion/Diffusion.h>

#include <string>


using std::string;

namespace Nektar
{
    namespace SolverUtils
    {
        /**
         * @class EquationSystem
         *
         * This class is a base class for all solver implementations. It
         * provides the underlying generic functionality and interface for
         * solving equations.
         *
         * To solve a steady-state equation, create a derived class from this
         * class and reimplement the virtual functions to provide custom
         * implementation for the problem.
         *
         * To solve unsteady problems, derive from the UnsteadySystem class
         * instead which provides general time integration.
         */
        EquationSystemFactory& GetEquationSystemFactory()
        {
            typedef Loki::SingletonHolder<EquationSystemFactory,
                Loki::CreateUsingNew,
                Loki::NoDestroy > Type;
            return Type::Instance();
        }

        /**
         * This constructor is protected as the objects of this class are never
         * instantiated directly.
         * @param   pSession The session reader holding problem parameters.
         */
        EquationSystem::EquationSystem( const LibUtilities::SessionReaderSharedPtr& pSession)
            : m_comm (pSession->GetComm()),
              m_session (pSession),
              m_lambda (0),
              m_fieldMetaDataMap(LibUtilities::NullFieldMetaDataMap)
        {
        }
        
        /**
         * @brief Initialisation object for EquationSystem.
         */
        void EquationSystem::v_InitObject()
        {
            // Filename of the session file
            m_filename = m_session->GetFilename();

            // Save the basename of input file name for output details
            m_sessionName = m_session->GetSessionName();

            // Read the geometry and the expansion information
            m_graph = SpatialDomains::MeshGraph::Read(m_session);

            // Also read and store the boundary conditions
            m_boundaryConditions = MemoryManager<SpatialDomains::BoundaryConditions>
                ::AllocateSharedPtr(m_session, m_graph);

            // Set space dimension for use in class
            m_spacedim = m_graph->GetSpaceDimension();
        
            // Setting parameteres for homogenous problems
            m_HomoDirec			= 0;
            m_useFFT			= false;
            m_homogen_dealiasing	= false;
            m_SingleMode		= false;
            m_HalfMode			= false;
            m_MultipleModes		= false;
            m_HomogeneousType           = eNotHomogeneous;

            if(m_session->DefinesSolverInfo("HOMOGENEOUS"))
            {
                std::string HomoStr = m_session->GetSolverInfo("HOMOGENEOUS");
                m_spacedim          = 3;

                if((HomoStr == "HOMOGENEOUS1D") || (HomoStr == "Homogeneous1D")
                   || (HomoStr == "1D") || (HomoStr == "Homo1D"))
                {
                    m_HomogeneousType = eHomogeneous1D;
                    m_session->LoadParameter("LZ", m_LhomZ);
                    m_HomoDirec       = 1;
				
                    if(m_session->DefinesSolverInfo("ModeType"))
                    {
                        m_session->MatchSolverInfo("ModeType", "SingleMode", 
                                                   m_SingleMode, false);
                        m_session->MatchSolverInfo("ModeType", "HalfMode", 
                                                   m_HalfMode, false);
                        m_session->MatchSolverInfo("ModeType", "MultipleModes", 
                                                   m_MultipleModes, false);
                    }
					
                    // Stability Analysis flags
                    if(m_session->DefinesSolverInfo("ModeType"))
                    {
                        if(m_SingleMode)
                        {
                            m_npointsZ = 2;
                        }
                        else if(m_HalfMode)
                        {
                            m_npointsZ = 1;
                        }
                        else if(m_MultipleModes)
                        {
                            m_npointsZ = m_session->GetParameter("HomModesZ");
                        }
                        else
                        {
                            ASSERTL0(false, "SolverInfo ModeType not valid");
                        }
                    }
                    else 
                    {
                        m_npointsZ = m_session->GetParameter("HomModesZ");
                    }
                }

                if((HomoStr == "HOMOGENEOUS2D") || (HomoStr == "Homogeneous2D")
                   || (HomoStr == "2D") || (HomoStr == "Homo2D"))
                {
                    m_HomogeneousType = eHomogeneous2D;
                    m_session->LoadParameter("HomModesY",   m_npointsY);
                    m_session->LoadParameter("LY",          m_LhomY);
                    m_session->LoadParameter("HomModesZ",   m_npointsZ);
                    m_session->LoadParameter("LZ",          m_LhomZ);
                    m_HomoDirec       = 2;
                }

                if((HomoStr == "HOMOGENEOUS3D") || (HomoStr == "Homogeneous3D")
                   || (HomoStr == "3D") || (HomoStr == "Homo3D"))
                {
                    m_HomogeneousType = eHomogeneous3D;
                    m_session->LoadParameter("HomModesY",   m_npointsY);
                    m_session->LoadParameter("LY",          m_LhomY);
                    m_session->LoadParameter("HomModesZ",   m_npointsZ);
                    m_session->LoadParameter("LZ",          m_LhomZ);
                    m_HomoDirec       = 2;
                }

                m_session->MatchSolverInfo("USEFFT","FFTW",m_useFFT,false);
            
                m_session->MatchSolverInfo("DEALIASING","True",m_homogen_dealiasing,false);
                if(m_homogen_dealiasing == false)
                {
                    m_session->MatchSolverInfo("DEALIASING","On",m_homogen_dealiasing,false);
                }

            }
            else
            {
                // set to default value so can use to identify 2d or 3D 
                // (homogeneous) expansions
                m_npointsZ = 1; 
            }
           
            m_session->MatchSolverInfo("SPECTRALHPDEALIASING", "True", m_specHP_dealiasing, false);
            if (m_specHP_dealiasing == false)
            {
                m_session->MatchSolverInfo("SPECTRALHPDEALIASING", "On", m_specHP_dealiasing, false);
            }
 
            // Options to determine type of projection from file or directly 
            // from constructor
            if(m_session->DefinesSolverInfo("PROJECTION"))
            {
                std::string ProjectStr = m_session->GetSolverInfo("PROJECTION");

                if((ProjectStr == "Continuous") || (ProjectStr == "Galerkin")
                   || (ProjectStr == "CONTINUOUS") || (ProjectStr == "GALERKIN"))
                {
                    m_projectionType = MultiRegions::eGalerkin;
                }
                else if((ProjectStr == "MixedCGDG")||(ProjectStr == "Mixed_CG_Discontinuous"))
                {
                    m_projectionType = MultiRegions::eMixed_CG_Discontinuous;
                }                        
                else if(ProjectStr == "DisContinuous")
                {
                    m_projectionType = MultiRegions::eDiscontinuous;
                }
                else
                {
                    ASSERTL0(false,"PROJECTION value not recognised");
                }
            }
            else
            {
                cerr << "Projection type not specified in SOLVERINFO,"
                    "defaulting to continuous Galerkin" << endl;
                m_projectionType = MultiRegions::eGalerkin;
            }

            // Enforce singularity check for some problems
            m_checkIfSystemSingular = v_GetSystemSingularChecks();

            int i;
            int nvariables = m_session->GetVariables().size();
            bool DeclareCoeffPhysArrays = true;


            m_fields   = Array<OneD, MultiRegions::ExpListSharedPtr>(nvariables);
            m_spacedim = m_graph->GetSpaceDimension()+m_HomoDirec;
            m_expdim   = m_graph->GetMeshDimension();

            /// Continuous field
            if(m_projectionType == MultiRegions::eGalerkin||m_projectionType == MultiRegions::eMixed_CG_Discontinuous)
            {
                switch(m_expdim)
                {
                case 1:
                    {
                        if(m_HomogeneousType == eHomogeneous2D
                           || m_HomogeneousType == eHomogeneous3D)
                        {
                            const LibUtilities::PointsKey PkeyY(m_npointsY, LibUtilities::eFourierEvenlySpaced);
                            const LibUtilities::BasisKey  BkeyY(LibUtilities::eFourier, m_npointsY, PkeyY);
                            const LibUtilities::PointsKey PkeyZ(m_npointsZ, LibUtilities::eFourierEvenlySpaced);
                            const LibUtilities::BasisKey  BkeyZ(LibUtilities::eFourier, m_npointsZ, PkeyZ);

                            for(i = 0; i < m_fields.num_elements(); i++)
                            {
                                m_fields[i] = MemoryManager<MultiRegions::ContField3DHomogeneous2D>
                                    ::AllocateSharedPtr(m_session, BkeyY, BkeyZ, m_LhomY, m_LhomZ, 
                                                        m_useFFT, m_homogen_dealiasing, m_graph, m_session->GetVariable(i));
                            }
                        }
                        else
                        {
                            for(i = 0; i < m_fields.num_elements(); i++)
                            {
                                m_fields[i] = MemoryManager<MultiRegions::ContField1D>
                                    ::AllocateSharedPtr(m_session, m_graph, m_session->GetVariable(i));
                            }
                        }
                        break;
                    }
                case 2:
                    {
                        if(m_HomogeneousType == eHomogeneous1D)
                        {
                            // Fourier single mode stability analysis
                            if(m_SingleMode)
                            {
								
                                const LibUtilities::PointsKey PkeyZ(m_npointsZ, LibUtilities::eFourierSingleModeSpaced);
                                
                                const LibUtilities::BasisKey  BkeyZ(LibUtilities::eFourierSingleMode, m_npointsZ, PkeyZ);
							
                                for(i = 0; i < m_fields.num_elements(); i++)
                                {
                                    m_fields[i] = MemoryManager<MultiRegions::ContField3DHomogeneous1D>
                                        ::AllocateSharedPtr(m_session,BkeyZ,m_LhomZ,m_useFFT, m_homogen_dealiasing, 
                                                            m_graph, m_session->GetVariable(i), m_checkIfSystemSingular[i]);
                                }
                            }
                            // Half mode stability analysis
                            else if(m_HalfMode)
                            {
                                const LibUtilities::PointsKey PkeyZ(m_npointsZ, LibUtilities::eFourierSingleModeSpaced);
									
                                const LibUtilities::BasisKey  BkeyZR(LibUtilities::eFourierHalfModeRe, m_npointsZ, PkeyZ);
                                const LibUtilities::BasisKey  BkeyZI(LibUtilities::eFourierHalfModeIm, m_npointsZ, PkeyZ);
                                
									
                                for(i = 0; i < m_fields.num_elements(); i++)
                                {
                                    if(i == m_fields.num_elements()-2)
                                    {
                                        m_fields[i] = MemoryManager<MultiRegions::ContField3DHomogeneous1D>
                                            ::AllocateSharedPtr(m_session, BkeyZI, m_LhomZ,m_useFFT, m_homogen_dealiasing,
                                                                m_graph, m_session->GetVariable(i), m_checkIfSystemSingular[i]);
                                    }
                                    m_fields[i] = MemoryManager<MultiRegions::ContField3DHomogeneous1D>
                                        ::AllocateSharedPtr(m_session, BkeyZR, m_LhomZ, m_useFFT, m_homogen_dealiasing,
                                                            m_graph, m_session->GetVariable(i), m_checkIfSystemSingular[i]);
                                }
                            }
                            // Normal homogeneous 1D
                            else
                            {	
                                const LibUtilities::PointsKey PkeyZ(m_npointsZ, LibUtilities::eFourierEvenlySpaced);
                                const LibUtilities::BasisKey  BkeyZ(LibUtilities::eFourier, m_npointsZ, PkeyZ);
							
                                for(i = 0; i < m_fields.num_elements(); i++)
                                {
                                    m_fields[i] = MemoryManager<MultiRegions::ContField3DHomogeneous1D>
                                        ::AllocateSharedPtr(m_session, BkeyZ, m_LhomZ, m_useFFT, m_homogen_dealiasing,
                                                            m_graph, m_session->GetVariable(i), m_checkIfSystemSingular[i]);
                                }
                            }
                        }
                        else
                        {
                            i = 0;
                            MultiRegions::ContField2DSharedPtr firstfield;
                            firstfield = MemoryManager<MultiRegions::ContField2D>
                                ::AllocateSharedPtr(m_session, m_graph, m_session->GetVariable(i),
                                                    DeclareCoeffPhysArrays, m_checkIfSystemSingular[0]);
                            m_fields[0] = firstfield;
                            for(i = 1; i < m_fields.num_elements(); i++)
                            {
                                if(m_graph->SameExpansions(m_session->GetVariable(0),m_session->GetVariable(i)))
                                {
                                    m_fields[i] = MemoryManager<MultiRegions::ContField2D>
                                        ::AllocateSharedPtr(*firstfield, m_graph,m_session->GetVariable(i),
                                                            DeclareCoeffPhysArrays, m_checkIfSystemSingular[i]);
                                }
                                else
                                {
                                    m_fields[i] = MemoryManager<MultiRegions::ContField2D>
                                        ::AllocateSharedPtr(m_session, m_graph, m_session->GetVariable(i),
                                                            DeclareCoeffPhysArrays, m_checkIfSystemSingular[i]);
                                    
                                }
                            }

                            if(m_projectionType == MultiRegions::eMixed_CG_Discontinuous)
                            {
                                /// Setting up the normals
                                m_traceNormals = Array<OneD, Array<OneD, NekDouble> >(m_spacedim);
                                for(i = 0; i < m_spacedim; ++i)
                                {
                                    m_traceNormals[i] = Array<OneD, NekDouble> (GetTraceNpoints());
                                }
                                
                                m_fields[0]->GetTrace()->GetNormals(m_traceNormals);
                            }

                        }

                        break;
                    }
                case 3:
                    {
                        i = 0;
                        MultiRegions::ContField3DSharedPtr firstfield =
                            MemoryManager<MultiRegions::ContField3D>
                            ::AllocateSharedPtr(m_session, m_graph, 
                                                m_session->GetVariable(i),
                                                m_checkIfSystemSingular[i]);

                        m_fields[0] = firstfield;
                        for(i = 1; i < m_fields.num_elements(); i++)
                        {
                            if(m_graph->SameExpansions(
                                        m_session->GetVariable(0),
                                        m_session->GetVariable(i)))
                            {
                                m_fields[i] = MemoryManager<MultiRegions::ContField3D>
                                    ::AllocateSharedPtr(*firstfield, m_graph,
                                                        m_session->GetVariable(i),
                                                        m_checkIfSystemSingular[i]);
                            }
                            else
                            {
                                m_fields[i] = MemoryManager<MultiRegions::ContField3D>
                                    ::AllocateSharedPtr(m_session, m_graph, 
                                                        m_session->GetVariable(i),
                                                        m_checkIfSystemSingular[i]); 
                            }
                        }
                        
                        if(m_projectionType == MultiRegions::eMixed_CG_Discontinuous)
                        {
                            /// Setting up the normals
                            m_traceNormals = Array<OneD, Array<OneD, NekDouble> >(m_spacedim);
                            for(i = 0; i < m_spacedim; ++i)
                            {
                                m_traceNormals[i] = Array<OneD, NekDouble> (GetTraceNpoints());
                            }
                            
                            m_fields[0]->GetTrace()->GetNormals(m_traceNormals);
                            // Call the trace on all fields to ensure DG setup. 
                            for(i = 1; i < m_fields.num_elements(); ++i)
                            {
                                m_fields[i]->GetTrace();
                            }
                        }
                        break;
                    }
                default:
                    ASSERTL0(false,"Expansion dimension not recognised");
                    break;
                }
            }
            // Discontinuous field
            else
            {
                switch(m_expdim)
                {
                case 1:
                    {
                        if(m_HomogeneousType == eHomogeneous2D
                           || m_HomogeneousType == eHomogeneous3D)
                        {
                            const LibUtilities::PointsKey PkeyY(m_npointsY, LibUtilities::eFourierEvenlySpaced);
                            const LibUtilities::BasisKey  BkeyY(LibUtilities::eFourier, m_npointsY, PkeyY);
                            const LibUtilities::PointsKey PkeyZ(m_npointsZ, LibUtilities::eFourierEvenlySpaced);
                            const LibUtilities::BasisKey  BkeyZ(LibUtilities::eFourier, m_npointsZ, PkeyZ);

                            for(i = 0; i < m_fields.num_elements(); i++)
                            {
                                m_fields[i] = MemoryManager<MultiRegions::DisContField3DHomogeneous2D>
                                    ::AllocateSharedPtr(m_session, BkeyY, BkeyZ, m_LhomY, m_LhomZ, 
                                                        m_useFFT,m_homogen_dealiasing,m_graph,m_session->GetVariable(i));
                            }
                        }
                        else
                        {
                            for(i = 0; i < m_fields.num_elements(); i++)
                            {
                                m_fields[i] = MemoryManager<MultiRegions
                                    ::DisContField1D>::AllocateSharedPtr(m_session,m_graph,
                                                                         m_session->GetVariable(i));
                            }
                        }

                        break;
                    }
                case 2:
                    {
                        if(m_HomogeneousType == eHomogeneous1D)
                        {
                            const LibUtilities::PointsKey PkeyZ(m_npointsZ,LibUtilities::eFourierEvenlySpaced);
                            const LibUtilities::BasisKey  BkeyZ(LibUtilities::eFourier, m_npointsZ,PkeyZ);

                            for(i = 0; i < m_fields.num_elements(); i++)
                            {
                                m_fields[i] = MemoryManager<MultiRegions::DisContField3DHomogeneous1D>
                                    ::AllocateSharedPtr(m_session, BkeyZ, m_LhomZ, 
                                                        m_useFFT,m_homogen_dealiasing,m_graph,m_session->GetVariable(i));
                            }
                        }
                        else
                        {
                            for(i = 0; i < m_fields.num_elements(); i++)
                            {
                                m_fields[i] = MemoryManager<MultiRegions
                                    ::DisContField2D>::AllocateSharedPtr(m_session,m_graph,
                                                                         m_session->GetVariable(i));
                            }
                        }

                        break;
                    }
                case 3:
                    {
                        if(m_HomogeneousType == eHomogeneous3D)
                        {
                            ASSERTL0(false,"3D fully periodic problems not implemented yet");
                        }
                        else
                        {
                            for(i = 0; i < m_fields.num_elements(); i++)
                            {
                                m_fields[i] = MemoryManager<MultiRegions::DisContField3D>::
                                    AllocateSharedPtr(m_session, m_graph, m_session->GetVariable(i));
                            }
                        }
                        break;
                    }
                default:
                    ASSERTL0(false,"Expansion dimension not recognised");
                    break;
                }

                // Setting up the normals
                m_traceNormals = Array<OneD, Array<OneD, NekDouble> >(m_spacedim);
                for(i = 0; i < m_spacedim; ++i)
                {
                    m_traceNormals[i] = Array<OneD, NekDouble> (GetTraceNpoints());
                }

                m_fields[0]->GetTrace()->GetNormals(m_traceNormals);
            }

            // Set Default Parameter
            m_session->LoadParameter("Time",          m_time,       0.0);
            m_session->LoadParameter("TimeStep",      m_timestep,   0.01);
            m_session->LoadParameter("NumSteps",      m_steps,      0);
            m_session->LoadParameter("IO_CheckSteps", m_checksteps, 0);
            m_session->LoadParameter("IO_CheckTime",  m_checktime,  0.0);
            m_session->LoadParameter("FinTime",       m_fintime,    0);
            m_session->LoadParameter("NumQuadPointsError",
                                     m_NumQuadPointsError, 0);
<<<<<<< HEAD
           
=======

            if (m_session->DefinesFunction("BodyForce"))
            {
                m_forces    = Array<OneD, MultiRegions::ExpListSharedPtr>(v_GetForceDimension());
                int nq      = m_fields[0]->GetNpoints();
                
                switch(m_expdim)
                {
                case 1:
                    if(m_HomogeneousType == eHomogeneous2D
                       || m_HomogeneousType == eHomogeneous3D)
                    {
                        bool DeclarePlaneSetCoeffsPhys = true;
                        for(int i = 0; i < m_forces.num_elements(); i++)
                        {
                            m_forces[i] = MemoryManager<MultiRegions
                                ::ExpList3DHomogeneous2D>
                                ::AllocateSharedPtr(*boost
                                                    ::static_pointer_cast<MultiRegions
                                                    ::ExpList3DHomogeneous2D>(m_fields[i]),
                                                    DeclarePlaneSetCoeffsPhys);
                        }
                    }
                    else 
                    {
                        m_forces[0] = MemoryManager<MultiRegions
                            ::DisContField1D>::AllocateSharedPtr
                            (*boost::static_pointer_cast<MultiRegions
                             ::DisContField1D>(m_fields[0]));
                            
                        Vmath::Zero(nq, (m_forces[0]->UpdatePhys()), 1);
                    }
                    break;
                case 2:
                    if(m_HomogeneousType == eHomogeneous1D)
                    {
                        bool DeclarePlaneSetCoeffsPhys = true;
                        for(int i = 0; i < m_forces.num_elements(); i++)
                        {
                            m_forces[i]= MemoryManager<MultiRegions::
                                ExpList3DHomogeneous1D>::AllocateSharedPtr(*boost
                                                                           ::static_pointer_cast<MultiRegions
                                                                           ::ExpList3DHomogeneous1D>(m_fields[i]),
                                                                           DeclarePlaneSetCoeffsPhys);
                        }
                    }
                    else
                    {
                        for(int i = 0; i < m_forces.num_elements(); i++)
                        {
                            m_forces[i] = MemoryManager<MultiRegions
                                ::ExpList2D>::AllocateSharedPtr
                                (*boost::static_pointer_cast<MultiRegions
                                 ::ExpList2D>(m_fields[i]));
                                
                            Vmath::Zero(nq,(m_forces[i]->UpdatePhys()),1);
                        }
                    }
                    break;
                case 3:
                    for (int i = 0; i < m_forces.num_elements(); i++)
                    {
                        m_forces[i] = MemoryManager<MultiRegions::ExpList3D>
                            ::AllocateSharedPtr(*boost::static_pointer_cast<
                                                MultiRegions::ExpList3D>(m_fields[i]));
                        Vmath::Zero(nq, m_forces[i]->UpdatePhys(), 1);
                    }
                    break;
                }
               
                // Check for file
                std::vector<std::string> fieldStr;
                for(int i = 0; i < v_GetForceDimension(); ++i)
                {
                    fieldStr.push_back(m_session->GetVariable(i));
                }
                EvaluateFunction(fieldStr, m_forces, "BodyForce");
			
                if(m_SingleMode || m_HalfMode)
                {
                    for(int i=0; i< v_GetForceDimension(); ++i)
                    {					
                        // Bring the forcing to be in SEM & Fourier coefficient 
                        // space (full transformation)
                        m_forces[i]->FwdTrans(m_forces[i]->GetPhys(),
                                              m_forces[i]->UpdateCoeffs());
                    }
                }
            }

>>>>>>> 184fd063
            // If a tangent vector policy is defined then the local tangent
            // vectors on each element need to be generated
            if (m_session->DefinesGeometricInfo("TANGENTDIR"))
            {
                m_fields[0]->SetUpTangents();
            }

            // Zero all physical fields initially
            ZeroPhysFields();
        }

        /**
         * @brief Destructor for class EquationSystem.
         */
        EquationSystem::~EquationSystem()
        {
            LibUtilities::NekManager<LocalRegions::MatrixKey, DNekScalMat, LocalRegions::MatrixKey::opLess>::ClearManager();
            LibUtilities::NekManager<LocalRegions::MatrixKey, DNekScalBlkMat, LocalRegions::MatrixKey::opLess>::ClearManager();
        }

        /**
         * Evaluates a physical function at each quadrature point in the domain.
         *
         * @param   pArray          The array into which to write the values.
         * @param   pEqn            The equation to evaluate.
         */
        void EquationSystem::EvaluateFunction(
                                              Array<OneD, Array<OneD, NekDouble> >& pArray,
                                              std::string pFunctionName,
                                              const NekDouble pTime)
        {
            ASSERTL0(m_session->DefinesFunction(pFunctionName),
                     "Function '" + pFunctionName + "' does not exist.");

            std::vector<std::string> vFieldNames = m_session->GetVariables();

            for(int i = 0 ; i < vFieldNames.size(); i++)
            {
                EvaluateFunction(vFieldNames[i], pArray[i], pFunctionName, pTime);
            }
        }

        /**
         * Populates a forcing function for each of the dependent variables 
         * using the expression provided by the BoundaryConditions object.
         * @param   force           Array of fields to assign forcing.
         */
        void EquationSystem::EvaluateFunction(
                                              std::vector<std::string> pFieldNames,
                                              Array<OneD, Array<OneD, NekDouble> > &pFields,
                                              const std::string& pFunctionName)
        {
            ASSERTL1(pFieldNames.size() == pFields.num_elements(),
                     "Function '" + pFunctionName
                     + "' variable list size mismatch with array storage.");
            ASSERTL0(m_session->DefinesFunction(pFunctionName),
                     "Function '" + pFunctionName + "' does not exist.");

            for(int i = 0; i < pFieldNames.size(); i++)
            {
                EvaluateFunction(pFieldNames[i], pFields[i], pFunctionName);
            }
        }

        /**
         * Populates a function for each of the dependent variables using
         * the expression or filenames provided by the SessionReader object.
         * @param   force           Array of fields to assign forcing.
         */
        void EquationSystem::EvaluateFunction(
                                              std::vector<std::string> pFieldNames,
                                              Array<OneD, MultiRegions::ExpListSharedPtr> &pFields,
                                              const std::string& pFunctionName)
        {
            ASSERTL0(m_session->DefinesFunction(pFunctionName),
                     "Function '" + pFunctionName + "' does not exist.");
            ASSERTL0(pFieldNames.size() == pFields.num_elements(),
                     "Field list / name list size mismatch.");

            for(int i = 0; i < pFieldNames.size(); i++)
            {
                EvaluateFunction(pFieldNames[i], pFields[i]->UpdatePhys(), pFunctionName);
                pFields[i]->FwdTrans_IterPerExp(pFields[i]->GetPhys(), pFields[i]->UpdateCoeffs());
            }

        }


        void EquationSystem::EvaluateFunction(
                                              std::string pFieldName,
                                              Array<OneD, NekDouble>& pArray,
                                              const std::string& pFunctionName,
                                              const NekDouble& pTime)
        {
            ASSERTL0(m_session->DefinesFunction(pFunctionName),
                     "Function '" + pFunctionName + "' does not exist.");

            unsigned int nq = m_fields[0]->GetNpoints();
            if (pArray.num_elements() != nq)
            {
                pArray = Array<OneD, NekDouble>(nq);
            }

            LibUtilities::FunctionType vType;
            vType = m_session->GetFunctionType(pFunctionName, pFieldName);
            if (vType == LibUtilities::eFunctionTypeExpression)
            {
                Array<OneD,NekDouble> x0(nq);
                Array<OneD,NekDouble> x1(nq);
                Array<OneD,NekDouble> x2(nq);
                
                // Get the coordinates (assuming all fields have the same
                // discretisation)
                m_fields[0]->GetCoords(x0,x1,x2);
                LibUtilities::EquationSharedPtr ffunc
                    = m_session->GetFunction(pFunctionName, pFieldName);

                ffunc->Evaluate(x0,x1,x2,pTime,pArray);
            }
            else if (vType == LibUtilities::eFunctionTypeFile)
            {
                std::string filename
                    = m_session->GetFunctionFilename(pFunctionName, pFieldName);
                std::vector<LibUtilities::FieldDefinitionsSharedPtr> FieldDef;
                std::vector<std::vector<NekDouble> > FieldData;
                Array<OneD, NekDouble> vCoeffs(m_fields[0]->GetNcoeffs());
                Vmath::Zero(vCoeffs.num_elements(),vCoeffs,1);
                
                LibUtilities::Import(filename,FieldDef,FieldData);
                
                int idx = -1;
                
                // Loop over all the expansions
                for(int i = 0; i < FieldDef.size(); ++i)
                {
                    // Find the index of the required field in the
                    // expansion segment
                    for(int j = 0; j < FieldDef[i]->m_fields.size(); ++j)
                    {
                        if (FieldDef[i]->m_fields[j] == pFieldName)
                        {
                            idx = j;
                        }
                    }
                    
                    if(idx >= 0 )
                    {
                        m_fields[idx]->ExtractDataToCoeffs(FieldDef[i], 
                                                         FieldData[i],
                                                         FieldDef[i]->m_fields[idx],
                                                         vCoeffs);
                    }
                    else
                    {
                        cout << "Field " + pFieldName + " not found." << endl;
                    }
                }


                m_fields[0]->BwdTrans_IterPerExp(vCoeffs, pArray);
            }
        }

        /**
         * @brief Provide a description of a function for a given field name.
         *
         * @param pFieldName     Field name.
         * @param pFunctionName  Function name.
         */
        std::string EquationSystem::DescribeFunction(
            std::string pFieldName,
            const std::string &pFunctionName)
        {
            ASSERTL0(m_session->DefinesFunction(pFunctionName),
                     "Function '" + pFunctionName + "' does not exist.");
            
            std::string retVal;
            LibUtilities::FunctionType vType;
            
            vType = m_session->GetFunctionType(pFunctionName, pFieldName);
            if (vType == LibUtilities::eFunctionTypeExpression)
            {
                LibUtilities::EquationSharedPtr ffunc
                    = m_session->GetFunction(pFunctionName, pFieldName);
                retVal = ffunc->GetExpression();
            }
            else if (vType == LibUtilities::eFunctionTypeFile)
            {
                std::string filename
                    = m_session->GetFunctionFilename(pFunctionName, pFieldName);
                retVal = "from file " + filename;
            }
            
            return retVal;
        }
        
        /**
         * If boundary conditions are time-dependent, they will be evaluated at 
         * the time specified.
         * @param   time            The time at which to evaluate the BCs
         */
        void EquationSystem::SetBoundaryConditions(NekDouble time)
        {
            int nvariables = m_fields.num_elements();
            for (int i = 0; i < nvariables; ++i)
            {
                m_fields[i]->EvaluateBoundaryConditions(time);
            }
        }

        /**
         * Compute the error in the L2-norm.
         * @param   field           The field to compare.
         * @param   exactsoln       The exact solution to compare with.
         * @param   Normalised      Normalise L2-error.
         * @returns                 Error in the L2-norm.
         */
        NekDouble EquationSystem::v_L2Error(
            unsigned int field,
            const Array<OneD, NekDouble> &exactsoln,
            bool Normalised)
        {    	
            NekDouble L2error = -1.0;

            if(m_NumQuadPointsError == 0)
            {
                if(m_fields[field]->GetPhysState() == false)
                {
                    m_fields[field]->BwdTrans(m_fields[field]->GetCoeffs(),
                                              m_fields[field]->UpdatePhys());
                }

                if(exactsoln.num_elements())
                {
                    L2error = m_fields[field]->L2(exactsoln);
                }
                else if (m_session->DefinesFunction("ExactSolution"))
                {
                    Array<OneD, NekDouble> exactsoln(m_fields[field]->GetNpoints());

                    EvaluateFunction(m_session->GetVariable(field), exactsoln, 
                                     "ExactSolution", m_time);

                    L2error = m_fields[field]->L2(exactsoln);
                }
                else
                {
                    L2error = m_fields[field]->L2();
                }

                if(Normalised == true)
                {
                    Array<OneD, NekDouble> one(m_fields[field]->GetNpoints(), 1.0);

                    NekDouble Vol = m_fields[field]->PhysIntegral(one);
                    m_comm->AllReduce(Vol, LibUtilities::ReduceSum);

                    L2error = sqrt(L2error*L2error/Vol);
                }
            }
            else
            {
                Array<OneD,NekDouble> L2INF(2);
                L2INF = ErrorExtraPoints(field);
                L2error = L2INF[0];
            }
            return L2error;
        }

        /**
         * Compute the error in the L_inf-norm
         * @param   field           The field to compare.
         * @param   exactsoln       The exact solution to compare with.
         * @returns                 Error in the L_inft-norm.
         */
        NekDouble EquationSystem::v_LinfError(unsigned int field,
                                              const Array<OneD, NekDouble> &exactsoln)
        {
            NekDouble Linferror = -1.0;

            if(m_NumQuadPointsError == 0)
            {
                if(m_fields[field]->GetPhysState() == false)
                {
                    m_fields[field]->BwdTrans(m_fields[field]->GetCoeffs(),
                                              m_fields[field]->UpdatePhys());
                }

                if(exactsoln.num_elements())
                {
                    Linferror = m_fields[field]->Linf(exactsoln);
                }
                else if (m_session->DefinesFunction("ExactSolution"))
                {
                    Array<OneD, NekDouble> exactsoln(m_fields[field]->GetNpoints());

                    EvaluateFunction(m_session->GetVariable(field), exactsoln, "ExactSolution", m_time);

                    Linferror = m_fields[field]->Linf(exactsoln);
                }
                else
                {
                    Linferror = 0.0;
                }
            }
            else
            {
                Array<OneD,NekDouble> L2INF(2);
                L2INF = ErrorExtraPoints(field);
                Linferror = L2INF[1];
            }

            return Linferror;
        }

        /**
         * Compute the error in the L2-norm, L-inf for a larger number of 
         * quadrature points.
         * @param   field              The field to compare.
         * @returns                    Error in the L2-norm and L-inf norm.
         */
        Array<OneD,NekDouble> EquationSystem::ErrorExtraPoints(unsigned int field)
        {
            int NumModes = GetNumExpModes();
            Array<OneD,NekDouble> L2INF(2);

            const LibUtilities::PointsKey PkeyT1(m_NumQuadPointsError, LibUtilities::eGaussLobattoLegendre);
            const LibUtilities::PointsKey PkeyT2(m_NumQuadPointsError, LibUtilities::eGaussRadauMAlpha1Beta0);
            const LibUtilities::PointsKey PkeyQ1(m_NumQuadPointsError, LibUtilities::eGaussLobattoLegendre);
            const LibUtilities::PointsKey PkeyQ2(m_NumQuadPointsError, LibUtilities::eGaussLobattoLegendre);
            const LibUtilities::BasisKey  BkeyT1(LibUtilities::eModified_A, NumModes, PkeyT1);
            const LibUtilities::BasisKey  BkeyT2(LibUtilities::eModified_B, NumModes, PkeyT2);
            const LibUtilities::BasisKey  BkeyQ1(LibUtilities::eModified_A, NumModes, PkeyQ1);
            const LibUtilities::BasisKey  BkeyQ2(LibUtilities::eModified_A, NumModes, PkeyQ2);

            MultiRegions::ExpList2DSharedPtr ErrorExp =
                MemoryManager<MultiRegions::ExpList2D>
                ::AllocateSharedPtr(m_session, BkeyT1, BkeyT2, 
                                    BkeyQ1, BkeyQ2, m_graph);

            int ErrorCoordim = ErrorExp->GetCoordim(0);
            int ErrorNq      = ErrorExp->GetTotPoints();

            Array<OneD,NekDouble> ErrorXc0(ErrorNq, 0.0);
            Array<OneD,NekDouble> ErrorXc1(ErrorNq, 0.0);
            Array<OneD,NekDouble> ErrorXc2(ErrorNq, 0.0);

            switch(ErrorCoordim)
            {
                case 1:
                    ErrorExp->GetCoords(ErrorXc0);
                    break;
                case 2:
                    ErrorExp->GetCoords(ErrorXc0, ErrorXc1);
                    break;
                case 3:
                    ErrorExp->GetCoords(ErrorXc0, ErrorXc1, ErrorXc2);
                    break;
            }
            LibUtilities::EquationSharedPtr exSol = 
                m_session->GetFunction("ExactSolution", field);
            
            // Evaluate the exact solution
            Array<OneD,NekDouble> ErrorSol(ErrorNq);

            exSol->Evaluate(ErrorXc0,ErrorXc1,ErrorXc2,m_time,ErrorSol);

            // Calcualte spectral/hp approximation on the quadrature points  
            // of this new expansion basis
            ErrorExp->BwdTrans_IterPerExp(m_fields[field]->GetCoeffs(), 
                                          ErrorExp->UpdatePhys());

            L2INF[0] = ErrorExp->L2  (ErrorSol);
            L2INF[1] = ErrorExp->Linf(ErrorSol);

            return L2INF;
        }


        /**
         * Set the physical fields based on a restart file, or a function
         * describing the initial condition given in the session.
         * @param  initialtime           Time at which to evaluate the function.
         * @param  dumpInitialConditions Write the initial condition to file?
         */
        void EquationSystem::v_SetInitialConditions(NekDouble initialtime,
                                                    bool dumpInitialConditions)
        {
            if (m_session->GetComm()->GetRank() == 0)
            {
                cout << "Initial Conditions:" << endl;
            }
        
            if (m_session->DefinesFunction("InitialConditions"))
            {
                EvaluateFunction(m_session->GetVariables(), m_fields, 
                                 "InitialConditions");
                
                if (m_session->GetComm()->GetRank() == 0)
                {
                    
                    for (int i = 0; i < m_fields.num_elements(); ++i)
                    {
                        std::string varName = m_session->GetVariable(i);
                        cout << "  - Field " << varName << ": "
                             << DescribeFunction(varName, "InitialConditions")
                             << endl;
                    }
                }
            }
            else
            {
                int nq = m_fields[0]->GetNpoints();
                for(int i = 0; i < m_fields.num_elements(); i++)
                {
                    Vmath::Zero(nq, m_fields[i]->UpdatePhys(), 1);
                    m_fields[i]->SetPhysState(true);
                    Vmath::Zero(m_fields[i]->GetNcoeffs(), 
                                m_fields[i]->UpdateCoeffs(), 1);
                    if (m_session->GetComm()->GetRank() == 0)
                    {
                        cout << "  - Field "    << m_session->GetVariable(i)
                             << ": 0 (default)" << endl;
                    }
                }

            }

            if(dumpInitialConditions && m_checksteps)
            {
                Checkpoint_Output(0);
            }
        }
    
    
        void EquationSystem::v_EvaluateExactSolution(
            unsigned int field,
            Array<OneD, NekDouble> &outfield,
            const NekDouble time)
        {
            ASSERTL0 (m_session->DefinesFunction("ExactSolution"),
                      "No ExactSolution provided in session file.");
            ASSERTL0 (outfield.num_elements() == m_fields[field]->GetNpoints(),
                      "ExactSolution array size mismatch.");

            EvaluateFunction(m_session->GetVariable(field), outfield, 
                             "ExactSolution", time);
        }


        /**
         * By default, nothing needs initialising at the EquationSystem level.
         */
        void EquationSystem::v_DoInitialise()
        {

        }
    
    
        void EquationSystem::InitialiseBaseFlow(
            Array<OneD, Array<OneD, NekDouble> > &base)
        {
            base = Array<OneD, Array<OneD, NekDouble> >(m_spacedim);
            std::vector<std::string> vel;
            vel.push_back("Vx");
            vel.push_back("Vy");
            vel.push_back("Vz");
            vel.resize(m_spacedim);
            SetUpBaseFields(m_graph);
            EvaluateFunction(vel, base, "BaseFlow");
        }    	    
    
        void EquationSystem::SetUpBaseFields(
            SpatialDomains::MeshGraphSharedPtr &mesh)
        {
            int i;
            
            // The number of variables can be different from the dimension 
            // of the base flow
            int nvariables = m_session->GetVariables().size();
            m_base = Array<OneD, MultiRegions::ExpListSharedPtr>(nvariables);
            if (m_projectionType == MultiRegions::eGalerkin ||
                m_projectionType == MultiRegions::eMixed_CG_Discontinuous)
            {
                switch (m_expdim)
                {
                    case 1:
                    {
                        for(i = 0; i < m_base.num_elements(); i++)
                        {
                            m_base[i] = MemoryManager<MultiRegions::ContField1D>
                                ::AllocateSharedPtr(m_session, mesh, 
                                                    m_session->GetVariable(0));
                        }
                    }
                        break;
                    case 2:
                    {
                        if(m_HomogeneousType == eHomogeneous1D)
                        {
                            if(m_SingleMode)
                            {
                                const LibUtilities::PointsKey PkeyZ(m_npointsZ,
                                        LibUtilities::eFourierSingleModeSpaced);
                                const LibUtilities::BasisKey  BkeyZ(
                                        LibUtilities::eFourier,
                                        m_npointsZ,PkeyZ);

                                for(i = 0 ; i < m_base.num_elements(); i++)
                                {
                                    m_base[i] = MemoryManager<MultiRegions::ContField3DHomogeneous1D> ::AllocateSharedPtr(m_session,BkeyZ,m_LhomZ,m_useFFT,m_homogen_dealiasing,m_graph,m_session->GetVariable(i));
                                    m_base[i]->SetWaveSpace(true);
                                }
                            }
                            else if(m_HalfMode)
                            {
                                //1 plane field (half mode expansion)
                                const LibUtilities::PointsKey PkeyZ(m_npointsZ,
                                        LibUtilities::eFourierSingleModeSpaced);
                                const LibUtilities::BasisKey  BkeyZ(
                                        LibUtilities::eFourierHalfModeRe,
                                        m_npointsZ,PkeyZ);

                                for(i = 0 ; i < m_base.num_elements(); i++)
                                {
                                    m_base[i] = MemoryManager<MultiRegions::ContField3DHomogeneous1D>
                                    ::AllocateSharedPtr(m_session,BkeyZ,m_LhomZ,m_useFFT,m_homogen_dealiasing,m_graph,m_session->GetVariable(i));
                                    m_base[i]->SetWaveSpace(true);
                                }
                            }
                            else
                            {
                                const LibUtilities::PointsKey PkeyZ(m_npointsZ,
                                        LibUtilities::eFourierEvenlySpaced);
                                const LibUtilities::BasisKey  BkeyZ(
                                        LibUtilities::eFourier,m_npointsZ,
                                        PkeyZ);

                                for(i = 0 ; i < m_base.num_elements(); i++)
                                {
                                    m_base[i] = MemoryManager<MultiRegions::ContField3DHomogeneous1D>
                                    ::AllocateSharedPtr(m_session,BkeyZ,m_LhomZ,m_useFFT,m_homogen_dealiasing,m_graph,m_session->GetVariable(i));
                                    m_base[i]->SetWaveSpace(false);
                                }
                            }
                        }
                        else
                        {
                            i = 0;
                            MultiRegions::ContField2DSharedPtr firstbase =
                                MemoryManager<MultiRegions::ContField2D>
                                ::AllocateSharedPtr(m_session,mesh,
                                                m_session->GetVariable(i));
                            m_base[0]=firstbase;

                            for(i = 1 ; i < m_base.num_elements(); i++)
                            {
                                m_base[i] = MemoryManager<MultiRegions::ContField2D>
                                ::AllocateSharedPtr(*firstbase,mesh,
                                                    m_session->GetVariable(i));
                            }
                        }
                    }
                    break;
                    case 3:
                    {
                        MultiRegions::ContField3DSharedPtr firstbase =
                            MemoryManager<MultiRegions::ContField3D>
                            ::AllocateSharedPtr(m_session, m_graph,
                                                m_session->GetVariable(0));
                        m_base[0] = firstbase;
                        for(i = 1 ; i < m_base.num_elements(); i++)
                        {
                            m_base[i] = MemoryManager<MultiRegions::ContField3D>
                                ::AllocateSharedPtr(*firstbase, m_graph,
                                                    m_session->GetVariable(0));
                        }
                    }
                    break;
                    default:
                        ASSERTL0(false,"Expansion dimension not recognised");
                        break;
                }
            }
            else
            {
                switch(m_expdim)
                {
                    case 1:
                    {
                        // need to use zero for variable as may be more base 
                        // flows than variables
                        for(i = 0 ; i < m_base.num_elements(); i++)
                        {
                            m_base[i] = MemoryManager<MultiRegions
                                ::DisContField1D>
                                ::AllocateSharedPtr(m_session, m_graph,
                                                    m_session->GetVariable(0));
                        }
                        break;
                    }
                    case 2:
                    {
                        for(i = 0 ; i < m_base.num_elements(); i++)
                        {
                            m_base[i] = MemoryManager<MultiRegions
                                ::DisContField2D>::AllocateSharedPtr(m_session,m_graph,
                                                                     m_session->GetVariable(0));
                        }
                        break;
                    }
                    case 3:
                        ASSERTL0(false, "3 D not set up");
                    default:
                        ASSERTL0(false, "Expansion dimension not recognised");
                        break;
                }
            }
        }
 	
        // Import base flow from file and load in m_base    	
        void EquationSystem::ImportFldBase(
            std::string pInfile, 
            SpatialDomains::MeshGraphSharedPtr pGraph)
        {
            std::vector<LibUtilities::FieldDefinitionsSharedPtr> FieldDef;
            std::vector<std::vector<NekDouble> > FieldData;

            //Get Homogeneous
            LibUtilities::Import(pInfile,FieldDef,FieldData);

            int nvar = m_session->GetVariables().size();
            if(m_session->DefinesSolverInfo("HOMOGENEOUS"))
            {
                std::string HomoStr = m_session->GetSolverInfo("HOMOGENEOUS");
            }
            // copy FieldData into m_fields
            for(int j = 0; j < nvar; ++j)
            {
                for(int i = 0; i < FieldDef.size(); ++i)
                {
                    bool flag = FieldDef[i]->m_fields[j] ==
                                m_session->GetVariable(j);
                    ASSERTL1(flag, (std::string("Order of ") + pInfile
                                    + std::string(" data and that defined in "
                                    "m_boundaryconditions differs")).c_str());

                    m_base[j]->ExtractDataToCoeffs(FieldDef[i], FieldData[i],
                                                   FieldDef[i]->m_fields[j],
                                                   m_base[j]->UpdateCoeffs());
                }
            }
        }

        /**
         * 
         */
        void EquationSystem::v_DoSolve()
        {

        }
	
        /**
         * 
         */
        void EquationSystem::v_TransCoeffToPhys()
        {
		
        }
	
        /**
         *
         */
        void EquationSystem::v_TransPhysToCoeff()
        {
		
        }


        /// Virtual function for generating summary information.
        void EquationSystem::v_GenerateSummary(SummaryList& l)
        {
            SessionSummary(l);
        }

        /**
         * Write the field data to file. The file is named according to the session
         * name with the extension .fld appended.
         */
        void EquationSystem::v_Output(void)
        {
            std::string outname = m_sessionName;
            if (m_comm->GetSize() > 1)
            {
                outname += "_P"+boost::lexical_cast<std::string>(m_comm->GetRank());
            }
            outname += ".fld";
            WriteFld(outname); 
        }

        /**
         * Zero the physical fields.
         */
        void EquationSystem::ZeroPhysFields(void)
        {
            for(int i = 0; i < m_fields.num_elements(); i++)
            {
                Vmath::Zero(m_fields[i]->GetNpoints(),m_fields[i]->UpdatePhys(),1);
            }
        }

        /**
         * FwdTrans the m_fields members
         */
        void EquationSystem::FwdTransFields(void)
        {
            for(int i = 0; i < m_fields.num_elements(); i++)
            {
                m_fields[i]->FwdTrans(m_fields[i]->GetPhys(),m_fields[i]->UpdateCoeffs());
                m_fields[i]->SetPhysState(false);
            }
        }

        /**
         * Computes the weak Green form of advection terms (without boundary
         * integral), i.e. \f$ (\nabla \phi \cdot F) \f$ where for example
         * \f$ F=uV \f$.
         * @param   F           Fields.
         * @param   outarray    Storage for result.
         *
         * \note Assuming all fields are of the same expansion and order so that 
         * we can use the parameters of m_fields[0].
         */
        void EquationSystem::WeakAdvectionGreensDivergenceForm(
            const Array<OneD, Array<OneD, NekDouble> > &F,
            Array<OneD, NekDouble> &outarray)
        {
            // Use dimension of velocity vector to dictate dimension of operation
            int ndim    = F.num_elements();
            int nCoeffs = m_fields[0]->GetNcoeffs();

            Array<OneD, NekDouble> iprod(nCoeffs);
            Vmath::Zero(nCoeffs, outarray, 1);

            for (int i = 0; i < ndim; ++i)
            {
                m_fields[0]->IProductWRTDerivBase(i, F[i], iprod);
                Vmath::Vadd(nCoeffs, iprod, 1, outarray, 1, outarray, 1);
            }
        }

        /**
         * Calculate Inner product of the divergence advection form
         * \f$(\phi, \nabla \cdot F)\f$, where for example \f$ F = uV \f$.
         * @param   F           Fields.
         * @param   outarray    Storage for result.
         */
        void EquationSystem::WeakAdvectionDivergenceForm(
            const Array<OneD, Array<OneD, NekDouble> > &F,
            Array<OneD, NekDouble> &outarray)
        {
            // Use dimension of Velocity vector to dictate dimension of operation
            int ndim       = F.num_elements();
            int nPointsTot = m_fields[0]->GetNpoints();
            Array<OneD, NekDouble> tmp(nPointsTot);
            Array<OneD, NekDouble> div(nPointsTot, 0.0);

            // Evaluate the divergence
            for(int i = 0; i < ndim; ++i)
            {
                //m_fields[0]->PhysDeriv(i,F[i],tmp);
                m_fields[0]->PhysDeriv(MultiRegions::DirCartesianMap[i],F[i],tmp);
                Vmath::Vadd(nPointsTot, tmp, 1, div, 1, div, 1);
            }

            m_fields[0]->IProductWRTBase(div, outarray);
        }

        /**
         * Calculate Inner product of the divergence advection form
         * \f$ (\phi, V\cdot \nabla u) \f$
         * @param   V           Fields.
         * @param   u           Fields.
         * @param   outarray    Storage for result.
         */
        void EquationSystem::WeakAdvectionNonConservativeForm(
            const Array<OneD, Array<OneD, NekDouble> > &V,
            const Array<OneD, const NekDouble> &u,
            Array<OneD, NekDouble> &outarray,
            bool UseContCoeffs)
        {
            // use dimension of Velocity vector to dictate dimension of operation
            int ndim       = V.num_elements();

            int nPointsTot = m_fields[0]->GetNpoints();
            Array<OneD, NekDouble> tmp(nPointsTot);
            Array<OneD, NekDouble> wk(ndim * nPointsTot, 0.0);

            AdvectionNonConservativeForm(V, u, tmp, wk);
		
            if(UseContCoeffs)
            {
                m_fields[0]->IProductWRTBase(tmp, outarray,MultiRegions::eGlobal);
            }
            else
            {
                m_fields[0]->IProductWRTBase_IterPerExp(tmp, outarray);
            }
        }

        /**
         * Calculate the inner product \f$ V\cdot \nabla u \f$
         * @param   V           Fields.
         * @param   u           Fields.
         * @param   outarray    Storage for result.
         * @param   wk          Workspace.
         */
        void EquationSystem::AdvectionNonConservativeForm(
            const Array<OneD, Array<OneD, NekDouble> > &V,
            const Array<OneD, const NekDouble> &u,
            Array<OneD, NekDouble> &outarray,
            Array<OneD, NekDouble> &wk)
        {
            // Use dimension of Velocity vector to dictate dimension of operation
            int ndim       = V.num_elements();
            //int ndim = m_expdim;

            // ToDo: here we should add a check that V has right dimension

            int nPointsTot = m_fields[0]->GetNpoints();
            Array<OneD, NekDouble> grad0,grad1,grad2;

            // Check to see if wk space is defined
            if (wk.num_elements())
            {
                grad0 = wk;
            }
            else
            {
                grad0 = Array<OneD, NekDouble> (nPointsTot);
            }

            // Evaluate V\cdot Grad(u)
            switch(ndim)
            {
                case 1:
                    m_fields[0]->PhysDeriv(u,grad0);
                    Vmath::Vmul(nPointsTot, grad0, 1, V[0], 1, outarray,1);
                    break;
                case 2:
                    grad1 = Array<OneD, NekDouble> (nPointsTot);
                    m_fields[0]->PhysDeriv(u, grad0, grad1);
                    Vmath::Vmul (nPointsTot, grad0, 1, V[0], 1, outarray, 1);
                    Vmath::Vvtvp(nPointsTot, grad1, 1, V[1], 1, outarray, 1, outarray, 1);
                    break;
                case 3:
                    grad1 = Array<OneD, NekDouble> (nPointsTot);
                    grad2 = Array<OneD, NekDouble> (nPointsTot);
                    m_fields[0]->PhysDeriv(u,grad0,grad1,grad2);
                    Vmath::Vmul (nPointsTot, grad0, 1, V[0], 1, outarray, 1);
                    Vmath::Vvtvp(nPointsTot, grad1, 1, V[1], 1, outarray, 1, outarray, 1);
                    Vmath::Vvtvp(nPointsTot, grad2, 1, V[2], 1, outarray, 1, outarray, 1);
                    break;
                default:
                    ASSERTL0(false,"dimension unknown");
            }
        }

        /**
         * @brief Calculate weak DG advection in the form \f$ \langle\phi,
         * \hat{F}\cdot n\rangle - (\nabla \phi \cdot F) \f$
         * 
         * @param   InField                         Fields.
         * @param   OutField                        Storage for result.
         * @param   NumericalFluxIncludesNormal     Default: true.
         * @param   InFieldIsPhysSpace              Default: false.
         * @param   nvariables                      Number of fields.
         */
        void EquationSystem::WeakDGAdvection(
            const Array<OneD, Array<OneD, NekDouble> >& InField,
                  Array<OneD, Array<OneD, NekDouble> >& OutField,
            bool NumericalFluxIncludesNormal,
            bool InFieldIsInPhysSpace,
            int nvariables)
        {
            int i;
            int nVelDim         = m_spacedim;
            int nPointsTot      = GetNpoints();
            int ncoeffs         = GetNcoeffs();
            int nTracePointsTot = GetTraceNpoints();
        
            if (!nvariables)
            {
                nvariables      = m_fields.num_elements();
            }

            Array<OneD, Array<OneD, NekDouble> > fluxvector(nVelDim);
            Array<OneD, Array<OneD, NekDouble> > physfield (nvariables);

            for(i = 0; i < nVelDim; ++i)
            {
                fluxvector[i]    = Array<OneD, NekDouble>(nPointsTot);
            }

            // Get the variables in physical space
            // already in physical space
            if(InFieldIsInPhysSpace == true)
            {
                for(i = 0; i < nvariables; ++i)
                {
                    physfield[i] = InField[i];
                }
            }
            // otherwise do a backward transformation
            else
            {
                for(i = 0; i < nvariables; ++i)
                {
                    // Could make this point to m_fields[i]->UpdatePhys();
                    physfield[i] = Array<OneD, NekDouble>(nPointsTot);
                    m_fields[i]->BwdTrans(InField[i],physfield[i]);
                }
            }

            // Get the advection part (without numerical flux)
            for(i = 0; i < nvariables; ++i)
            {
                // Get the ith component of the  flux vector in (physical space)
                GetFluxVector(i, physfield, fluxvector);

                // Calculate the i^th value of (\grad_i \phi, F)
                WeakAdvectionGreensDivergenceForm(fluxvector,OutField[i]);
            }

            // Get the numerical flux and add to the modal coeffs
            // if the NumericalFluxs function already includes the
            // normal in the output
            if (NumericalFluxIncludesNormal == true)
            {
                Array<OneD, Array<OneD, NekDouble> > numflux   (nvariables);

                for(i = 0; i < nvariables; ++i)
                {
                    numflux[i]   = Array<OneD, NekDouble>(nTracePointsTot);
                }

                // Evaluate numerical flux in physical space which may in
                // general couple all component of vectors
                NumericalFlux(physfield, numflux);

                // Evaulate  <\phi, \hat{F}\cdot n> - OutField[i]
                for(i = 0; i < nvariables; ++i)
                {
                    Vmath::Neg(ncoeffs,OutField[i],1);
                    m_fields[i]->AddTraceIntegral(numflux[i],OutField[i]);
                    m_fields[i]->SetPhysState(false);
                }
            }
            // if the NumericalFlux function does not include the
            // normal in the output
            else
            {
                Array<OneD, Array<OneD, NekDouble> > numfluxX   (nvariables);
                Array<OneD, Array<OneD, NekDouble> > numfluxY   (nvariables);

                for(i = 0; i < nvariables; ++i)
                {
                    numfluxX[i]   = Array<OneD, NekDouble>(nTracePointsTot);
                    numfluxY[i]   = Array<OneD, NekDouble>(nTracePointsTot);
                }

                // Evaluate numerical flux in physical space which may in
                // general couple all component of vectors
                NumericalFlux(physfield, numfluxX, numfluxY);

                // Evaulate  <\phi, \hat{F}\cdot n> - OutField[i]
                for(i = 0; i < nvariables; ++i)
                {
                    Vmath::Neg(ncoeffs,OutField[i],1);
                    m_fields[i]->AddTraceIntegral(numfluxX[i], numfluxY[i],
                                                  OutField[i]);
                    m_fields[i]->SetPhysState(false);
                }
            }
        }
        
        /**
         * Calculate weak DG Diffusion in the LDG form
         * \f$ \langle\psi, \hat{u}\cdot n\rangle
         * - \langle\nabla\psi \cdot u\rangle
         *  \langle\phi, \hat{q}\cdot n\rangle - (\nabla \phi \cdot q) \rangle \f$
         */
        void EquationSystem::WeakDGDiffusion(
            const Array<OneD, Array<OneD, NekDouble> >& InField,
            Array<OneD, Array<OneD, NekDouble> >& OutField,
            bool NumericalFluxIncludesNormal,
            bool InFieldIsInPhysSpace)
        {
            int i, j, k;
            int nPointsTot      = GetNpoints();
            int ncoeffs         = GetNcoeffs();
            int nTracePointsTot = GetTraceNpoints();
            int nvariables      = m_fields.num_elements();
            int nqvar           = 2;

            Array<OneD, NekDouble>  qcoeffs (ncoeffs);
            Array<OneD, NekDouble>  temp (ncoeffs);

            Array<OneD, Array<OneD, NekDouble> > fluxvector (m_spacedim);
            Array<OneD, Array<OneD, NekDouble> > ufield (nvariables);

            Array<OneD, Array<OneD, Array<OneD, NekDouble> > >  flux   (nqvar);
            Array<OneD, Array<OneD, Array<OneD, NekDouble> > >  qfield  (nqvar);

            for(j = 0; j < nqvar; ++j)
            {
                qfield[j]   = Array<OneD, Array<OneD, NekDouble> >(nqvar);
                flux[j]     = Array<OneD, Array<OneD, NekDouble> >(nqvar);

                for(i = 0; i< nvariables; ++i)
                {
                    ufield[i] = Array<OneD, NekDouble>(nPointsTot, 0.0);
                    qfield[j][i]  = Array<OneD, NekDouble>(nPointsTot, 0.0);
                    flux[j][i] = Array<OneD, NekDouble>(nTracePointsTot, 0.0);
                }
            }

            for(k = 0; k < m_spacedim; ++k)
            {
                fluxvector[k] = Array<OneD, NekDouble>(nPointsTot, 0.0);
            }

            // Get the variables in physical space already in physical space
            if(InFieldIsInPhysSpace == true)
            {
                for(i = 0; i < nvariables; ++i)
                {
                    ufield[i] = InField[i];
                }
            }
            // Otherwise do a backward transformation
            else
            {
                for(i = 0; i < nvariables; ++i)
                {
                    // Could make this point to m_fields[i]->UpdatePhys();
                    ufield[i] = Array<OneD, NekDouble>(nPointsTot);
                    m_fields[i]->BwdTrans(InField[i],ufield[i]);
                }
            }

            // ##########################################################
            // Compute q_{\eta} and q_{\xi} from su
            // Obtain Numerical Fluxes
            // ##########################################################
            NumFluxforScalar(ufield, flux);

            for(j = 0; j < nqvar; ++j)
            {
                for(i = 0; i < nvariables; ++i)
                {
                    // Get the ith component of the  flux vector in (physical space)
                    // fluxvector = m_tanbasis * u, where m_tanbasis = 2 by
                    // m_spacedim by nPointsTot
                    if(m_tanbasis.num_elements())
                    {
                        for (k = 0; k < m_spacedim; ++k)
                        {
                            Vmath::Vmul(nPointsTot, m_tanbasis[j][k], 1, ufield[i],
                                        1, fluxvector[k], 1);
                        }
                    }
                    else
                    {
                        GetFluxVector(i, j, ufield, fluxvector);
                    }

                    // Calculate the i^th value of (\grad_i \phi, F)
                    WeakAdvectionGreensDivergenceForm(fluxvector, qcoeffs);

                    Vmath::Neg(ncoeffs,qcoeffs,1);
                    m_fields[i]->AddTraceIntegral(flux[j][i], qcoeffs);
                    m_fields[i]->SetPhysState(false);

                    // Add weighted mass matrix = M ( \nabla \cdot Tanbasis )
//                if(m_gradtan.num_elements())
//                {
//                    MultiRegions::GlobalMatrixKey key(StdRegions::eMass,
//                                                        m_gradtan[j]);
//                    m_fields[i]->MultiRegions::ExpList::GeneralMatrixOp(key,
//                                                        InField[i], temp);
//                    Vmath::Svtvp(ncoeffs, -1.0, temp, 1, qcoeffs, 1,
//                                                        qcoeffs, 1);
//                }

                    //Multiply by the inverse of mass matrix
                    m_fields[i]->MultiplyByElmtInvMass(qcoeffs, qcoeffs);

                    // Back to physical space
                    m_fields[i]->BwdTrans(qcoeffs, qfield[j][i]);
                }
            }


            // ##########################################################
            //   Compute u from q_{\eta} and q_{\xi}
            // ##########################################################

            // Obtain Numerical Fluxes
            NumFluxforVector(ufield, qfield, flux[0]);

            for (i = 0; i < nvariables; ++i)
            {
                // L = L(tan_eta) q_eta + L(tan_xi) q_xi
                OutField[i] = Array<OneD, NekDouble>(ncoeffs, 0.0);
                temp = Array<OneD, NekDouble>(ncoeffs, 0.0);

                if(m_tanbasis.num_elements())
                {
                    for(j = 0; j < nqvar; ++j)
                    {
                        for (k = 0; k < m_spacedim; ++k)
                        {
                            Vmath::Vmul(nPointsTot, m_tanbasis[j][k], 1,
                                        qfield[j][i], 1, fluxvector[k], 1);
                        }

                        WeakAdvectionGreensDivergenceForm(fluxvector, temp);
                        Vmath::Vadd(ncoeffs, temp, 1, OutField[i], 1,
                                    OutField[i], 1);
                    }
                }
                else
                {
                    for (k = 0; k < m_spacedim; ++k)
                    {
                        Vmath::Vcopy(nPointsTot, qfield[k][i], 1, fluxvector[k], 1);
                    }

                    WeakAdvectionGreensDivergenceForm(fluxvector, OutField[i]);
                }

                // Evaulate  <\phi, \hat{F}\cdot n> - OutField[i]
                Vmath::Neg(ncoeffs,OutField[i],1);
                m_fields[i]->AddTraceIntegral(flux[0][i], OutField[i]);
                m_fields[i]->SetPhysState(false);
            }
        }

        /**
         * Write the n-th checkpoint file.
         * @param   n   The index of the checkpoint file.
         */
        void EquationSystem::Checkpoint_Output(const int n)
        {
            std::stringstream outname;
            outname << m_sessionName << "_" << n;

            if (m_comm->GetSize() > 1)
            {
                outname << "_P" << m_comm->GetRank();
            }
            outname << ".chk";

            WriteFld(outname.str());
        }

        /**
         * Write the n-th checkpoint file.
         * @param   n   The index of the checkpoint file.
         */
        void EquationSystem::Checkpoint_Output(
            const int n, 
            MultiRegions::ExpListSharedPtr &field, 
            Array< OneD, Array<OneD, NekDouble> > &fieldcoeffs, 
            Array<OneD, std::string> &variables)
        {
            char chkout[16] = "";
            sprintf(chkout, "%d", n);
            std::string outname = m_sessionName + "_" + chkout + ".chk";
            WriteFld(outname, field, fieldcoeffs, variables);
        }


        /**
         * Writes the field data to a file with the given filename.
         * @param   outname     Filename to write to.
         */
        void EquationSystem::WriteFld(const std::string &outname)
        {
            Array<OneD, Array<OneD, NekDouble> > fieldcoeffs(m_fields.num_elements());
            Array<OneD, std::string>  variables(m_fields.num_elements());

            for(int i = 0; i < m_fields.num_elements(); ++i)
            {
                if(m_fields[i]->GetNcoeffs() == m_fields[0]->GetNcoeffs())
                {
                    fieldcoeffs[i] = m_fields[i]->UpdateCoeffs();
                }
                else
                {
                    fieldcoeffs[i] = Array<OneD,NekDouble>(m_fields[0]->GetNcoeffs());
                    m_fields[0]->ExtractCoeffsToCoeffs(m_fields[i],m_fields[i]->GetCoeffs(),fieldcoeffs[i]);
                }
                variables[i] = m_boundaryConditions->GetVariable(i);
            }

            WriteFld(outname, m_fields[0], fieldcoeffs, variables);

        }

        /**
         * Writes the field data to a file with the given filename.
         * @param   outname         Filename to write to.
         * @param   field           ExpList on which data is based.
         * @param   fieldcoeffs     An array of array of expansion coefficients.
         * @param   variables       An array of variable names.
         */
        void EquationSystem::WriteFld(
            const std::string &outname, 
            MultiRegions::ExpListSharedPtr &field, 
            Array<OneD, Array<OneD, NekDouble> > &fieldcoeffs, 
            Array<OneD, std::string> &variables)
        {

            std::vector<LibUtilities::FieldDefinitionsSharedPtr> FieldDef
                = field->GetFieldDefinitions();
            std::vector<std::vector<NekDouble> > FieldData(FieldDef.size());

            // Copy Data into FieldData and set variable
            for(int j = 0; j < fieldcoeffs.num_elements(); ++j)
            {
                for(int i = 0; i < FieldDef.size(); ++i)
                {
                    // Could do a search here to find correct variable
                    FieldDef[i]->m_fields.push_back(variables[j]);
                    field->AppendFieldData(FieldDef[i], FieldData[i], fieldcoeffs[j]);
                }            
            }

            // Update time in field info if required
            if(m_fieldMetaDataMap.find("Time") != m_fieldMetaDataMap.end())
            {
                m_fieldMetaDataMap["Time"] = boost::lexical_cast<std::string>(m_time);
            }

            LibUtilities::Write(outname, FieldDef, FieldData, m_fieldMetaDataMap);
        }

        /**
         * Import field from infile and load into \a m_fields. This routine will
         * also perform a \a BwdTrans to ensure data is in both the physical and
         * coefficient storage.
         * @param   infile  Filename to read.
         */
        void EquationSystem::ImportFld(
            const std::string &infile, 
            Array<OneD, MultiRegions::ExpListSharedPtr> &pFields)
        {
            std::vector<LibUtilities::FieldDefinitionsSharedPtr> FieldDef;
            std::vector<std::vector<NekDouble> > FieldData;

            LibUtilities::Import(infile,FieldDef,FieldData);

            // Copy FieldData into m_fields
            for(int j = 0; j < pFields.num_elements(); ++j)
            {
                Vmath::Zero(pFields[j]->GetNcoeffs(),pFields[j]->UpdateCoeffs(),1);
                
                for(int i = 0; i < FieldDef.size(); ++i)
                {
                    ASSERTL1(FieldDef[i]->m_fields[j] == m_session->GetVariable(j),
                             std::string("Order of ") + infile
                             + std::string(" data and that defined in "
                                           "m_boundaryconditions differs"));

                    pFields[j]->ExtractDataToCoeffs(FieldDef[i], FieldData[i],
                                                    FieldDef[i]->m_fields[j],
                                                    pFields[j]->UpdateCoeffs());
                }
                pFields[j]->BwdTrans(pFields[j]->GetCoeffs(),
                                     pFields[j]->UpdatePhys());
            }
        }

        /**
         * Import field from infile and load into \a pField. This routine will
         * also perform a \a BwdTrans to ensure data is in both the physical and
         * coefficient storage.
         */
        void EquationSystem::ImportFld(
            const std::string &infile, 
            MultiRegions::ExpListSharedPtr &pField, 
            std::string &pFieldName)
        {
            std::vector<LibUtilities::FieldDefinitionsSharedPtr> FieldDef;
            std::vector<std::vector<NekDouble> > FieldData;

            LibUtilities::Import(infile,FieldDef,FieldData);
            int idx = -1;

            Vmath::Zero(pField->GetNcoeffs(),pField->UpdateCoeffs(),1);

            for(int i = 0; i < FieldDef.size(); ++i)
            {
                // find the index of the required field in the file.
                for(int j = 0; j < FieldData.size(); ++j)
                {
                    if (FieldDef[i]->m_fields[j] == pFieldName)
                    {
                        idx = j;
                    }
                }
                ASSERTL1(idx >= 0, "Field " + pFieldName + " not found.");

                pField->ExtractDataToCoeffs(FieldDef[i], FieldData[i],
                                            FieldDef[i]->m_fields[idx],
                                            pField->UpdateCoeffs());
            }
            pField->BwdTrans(pField->GetCoeffs(), pField->UpdatePhys());
        }

        /**
         * Import field from infile and load into the array \a coeffs. 
         *
         * @param infile Filename to read.
         * @param fieldStr an array of string identifying fields to be imported
         * @param coeffs and array of array of coefficients to store imported data
         */
        void EquationSystem::ImportFld(
            const std::string &infile, 
            std::vector< std::string> &fieldStr, 
            Array<OneD, Array<OneD, NekDouble> > &coeffs)
        {

            ASSERTL0(fieldStr.size() <= coeffs.num_elements(),
                     "length of fieldstr should be the same as pFields");
        
            std::vector<LibUtilities::FieldDefinitionsSharedPtr> FieldDef;
            std::vector<std::vector<NekDouble> > FieldData;
        
            LibUtilities::Import(infile,FieldDef,FieldData);

            // Copy FieldData into m_fields
            for(int j = 0; j < fieldStr.size(); ++j)
            {
                Vmath::Zero(coeffs[j].num_elements(),coeffs[j],1);
                for(int i = 0; i < FieldDef.size(); ++i)
                {
                    m_fields[0]->ExtractDataToCoeffs(FieldDef[i], FieldData[i],
                                                     fieldStr[j], coeffs[j]);
                }
            }
        }
    
        /**
         * Write data to file in Tecplot format?
         * @param   n           Checkpoint index.
         * @param   name        Additional name (appended to session name).
         * @param   inarray     Field data to write out.
         * @param   IsInPhysicalSpace   Indicates if field data is in phys space.
         */
//    void EquationSystem::Array_Output(const int n, std::string name,
//                               const Array<OneD, const NekDouble>&inarray,
//                               bool IsInPhysicalSpace)
//    {
//        int nq = m_fields[0]->GetTotPoints();
//
//        Array<OneD, NekDouble> tmp(nq);
//
//        // save values
//        Vmath::Vcopy(nq, m_fields[0]->GetPhys(), 1, tmp, 1);
//
//        // put inarray in m_phys
//        if (IsInPhysicalSpace == false)
//        {
//            m_fields[0]->BwdTrans(inarray,(m_fields[0]->UpdatePhys()));
//        }
//        else
//        {
//            Vmath::Vcopy(nq,inarray,1,(m_fields[0]->UpdatePhys()),1);
//        }
//
//        char chkout[16] = "";
//        sprintf(chkout, "%d", n);
//        std::string outname = m_sessionName +"_" + name + "_" + chkout + ".chk";
//        ofstream outfile(outname.c_str());
//        m_fields[0]->WriteToFile(outfile,eTecplot);
//
//        // copy back the original values
//        Vmath::Vcopy(nq,tmp,1,m_fields[0]->UpdatePhys(),1);
//    }

        /**
         * Write data to file in Tecplot format.
         * @param  n                 Checkpoint index.
         * @param  name              Additional name (appended to session name).
         * @param  IsInPhysicalSpace Indicates if field data is in phys space.
         */
        void EquationSystem::WriteTecplotFile(
            const int n, 
            const std::string &name, 
            bool IsInPhysicalSpace)
        {
            std::string var = "";
            for(int j = 0; j < m_fields.num_elements(); ++j)
            {
                var = var + ", " + m_boundaryConditions->GetVariable(j);
            }

            char chkout[16] = "";
            sprintf(chkout, "%d", n);
            std::string outname = m_sessionName + "_" + name + "_" + chkout + ".dat";
            ofstream outfile(outname.c_str());

            // Put inarray in m_phys
            if (IsInPhysicalSpace == false)
            {
                for(int i = 0; i < m_fields.num_elements(); ++i)
                {
                    m_fields[i]->BwdTrans(m_fields[i]->GetCoeffs(), 
                                          m_fields[i]->UpdatePhys());
                }
            }

            m_fields[0]->WriteTecplotHeader(outfile, var);

            for(int i = 0; i < m_fields[0]->GetExpSize(); ++i)
            {
                m_fields[0]->WriteTecplotZone(outfile,i);
                for(int j = 0; j < m_fields.num_elements(); ++j)
                {
                    m_fields[j]->WriteTecplotField(outfile, i);
                }
            }
        }

        /**
         * Write out a summary of the session data.
         * @param   out         Output stream to write data to.
         */
        void EquationSystem::SessionSummary(SummaryList& s)
        {
            AddSummaryItem(s, "EquationType", m_session->GetSolverInfo("EQTYPE"));
            AddSummaryItem(s, "Session Name", m_sessionName);
            AddSummaryItem(s, "Spatial Dim.", m_spacedim);
            AddSummaryItem(s, "Max SEM Exp. Order", m_fields[0]->EvalBasisNumModesMax());
            if(m_HomogeneousType == eHomogeneous1D)
            {
                AddSummaryItem(s, "Quasi-3D", "Homogeneous in z-direction");
                AddSummaryItem(s, "Expansion Dim.", m_expdim + 1);
                AddSummaryItem(s, "Num. Hom. Modes (z)", m_npointsZ);
                AddSummaryItem(s, "Hom. length (LZ)", "m_LhomZ");
                AddSummaryItem(s, "FFT Type", m_useFFT ? "FFTW" : "MVM");
                AddSummaryItem(s, "Selected Mode", m_MultipleModes
                        ? boost::lexical_cast<string>(m_NumMode) : "ALL");
            }
            else if(m_HomogeneousType == eHomogeneous2D)
            {
                AddSummaryItem(s, "Quasi-3D", "Homogeneous in yz-plane");
                AddSummaryItem(s, "Expansion Dim.", m_expdim + 2);
                AddSummaryItem(s, "Num. Hom. Modes (y)", m_npointsY);
                AddSummaryItem(s, "Num. Hom. Modes (z)", m_npointsZ);
                AddSummaryItem(s, "Hom. length (LY)", "m_LhomY");
                AddSummaryItem(s, "Hom. length (LZ)", "m_LhomZ");
                AddSummaryItem(s, "FFT Type", m_useFFT ? "FFTW" : "MVM");
            }
            else
            {
                AddSummaryItem(s, "Expansion Dim.", m_expdim);
            }
            
            if (m_session->DefinesSolverInfo("UpwindType"))
            {
                AddSummaryItem(s, "Riemann Solver",
                                  m_session->GetSolverInfo("UpwindType"));
            }
            
            if (m_session->DefinesSolverInfo("AdvectionType"))
            {
                std::string AdvectionType;
                AdvectionType = m_session->GetSolverInfo("AdvectionType");
                AddSummaryItem(s, "Advection Type", GetAdvectionFactory().GetClassDescription(AdvectionType));
            }

            if (m_projectionType == MultiRegions::eGalerkin)
            {
                AddSummaryItem(s, "Projection Type", "Continuous Galerkin");
            }
            else if (m_projectionType == MultiRegions::eDiscontinuous)
            {
                AddSummaryItem(s, "Projection Type", "Discontinuous Galerkin");
            }
            else if (m_projectionType == MultiRegions::eMixed_CG_Discontinuous)
            {
                AddSummaryItem(s, "Projection Type",
                                  "Mixed Continuous Galerkin and Discontinuous");
            }
            
            if (m_session->DefinesSolverInfo("DiffusionType"))
            {
                std::string DiffusionType;
                DiffusionType = m_session->GetSolverInfo("DiffusionType");
                AddSummaryItem(s, "Diffusion Type", GetDiffusionFactory().GetClassDescription(DiffusionType));
            }
        }

        /**
         * Performs a case-insensitive string comparison (from web).
         * @param   s1      First string to compare.
         * @param   s2      Second string to compare.
         * @returns         0 if the strings match.
         */
        int EquationSystem::NoCaseStringCompare(const string & s1, const string& s2)
        {
            //if (s1.size() < s2.size()) return -1;
            //if (s1.size() > s2.size()) return 1;

            string::const_iterator it1=s1.begin();
            string::const_iterator it2=s2.begin();

            // Stop when either string's end has been reached
            while ( (it1!=s1.end()) && (it2!=s2.end()) )
            {
                if(::toupper(*it1) != ::toupper(*it2)) //letters differ?
                {
                    // Return -1 to indicate smaller than, 1 otherwise
                    return (::toupper(*it1)  < ::toupper(*it2)) ? -1 : 1;
                }

                // Proceed to the next character in each string
                ++it1;
                ++it2;
            }

            size_t size1=s1.size();
            size_t size2=s2.size();// cache lengths

            // Return -1, 0 or 1 according to strings' lengths
            if (size1==size2)
            {
                return 0;
            }

            return (size1 < size2) ? -1 : 1;
        }

        Array<OneD, bool> EquationSystem::v_GetSystemSingularChecks()
        {
            return Array<OneD, bool>(m_session->GetVariables().size(), false);
        }

        int EquationSystem::v_GetForceDimension()
        {
            return 0;
        }

        void EquationSystem::v_GetFluxVector(
            const int i, Array<OneD,
            Array<OneD, NekDouble> > &physfield,
            Array<OneD, Array<OneD, NekDouble> > &flux)
        {
            ASSERTL0(false, "v_GetFluxVector: This function is not valid "
                     "for the Base class");
        }

        void EquationSystem::v_GetFluxVector(
            const int i, const int j,
            Array<OneD, Array<OneD, NekDouble> > &physfield,
            Array<OneD, Array<OneD, NekDouble> > &flux)
        {
            ASSERTL0(false, "v_GetqFluxVector: This function is not valid "
                     "for the Base class");
        }

        void EquationSystem::v_GetFluxVector(
            const int i, Array<OneD,
            Array<OneD, NekDouble> > &physfield,
            Array<OneD, Array<OneD, NekDouble> > &fluxX,
            Array<OneD, Array<OneD, NekDouble> > &fluxY)
        {
            ASSERTL0(false, "v_GetFluxVector: This function is not valid "
                     "for the Base class");
        }

        void EquationSystem::v_NumericalFlux(
            Array<OneD, Array<OneD, NekDouble> > &physfield,
            Array<OneD, Array<OneD, NekDouble> > &numflux)
        {
            ASSERTL0(false, "v_NumericalFlux: This function is not valid "
                     "for the Base class");
        }

        void EquationSystem::v_NumericalFlux(
            Array<OneD, Array<OneD, NekDouble> > &physfield,
            Array<OneD, Array<OneD, NekDouble> > &numfluxX,
            Array<OneD, Array<OneD, NekDouble> > &numfluxY )
        {
            ASSERTL0(false, "v_NumericalFlux: This function is not valid "
                     "for the Base class");
        }

        void EquationSystem::v_NumFluxforScalar(
            const Array<OneD, Array<OneD, NekDouble> >         &ufield,
            Array<OneD, Array<OneD, Array<OneD, NekDouble> > > &uflux)
        {
            ASSERTL0(false, "v_NumFluxforScalar: This function is not valid "
                     "for the Base class");
        }

        void EquationSystem::v_NumFluxforVector(
            const Array<OneD, Array<OneD, NekDouble> >   &ufield,
            Array<OneD, Array<OneD, Array<OneD, NekDouble> > > &qfield,
            Array<OneD, Array<OneD, NekDouble > >              &qflux)
        {
            ASSERTL0(false, "v_NumFluxforVector: This function is not valid "
                     "for the Base class");
        }

        MultiRegions::ExpListSharedPtr EquationSystem::v_GetPressure()
        {
            ASSERTL0(false, "This function is not valid for the Base class");
            MultiRegions::ExpListSharedPtr null;
            return null;
        }
    }
}<|MERGE_RESOLUTION|>--- conflicted
+++ resolved
@@ -542,100 +542,7 @@
             m_session->LoadParameter("FinTime",       m_fintime,    0);
             m_session->LoadParameter("NumQuadPointsError",
                                      m_NumQuadPointsError, 0);
-<<<<<<< HEAD
-           
-=======
-
-            if (m_session->DefinesFunction("BodyForce"))
-            {
-                m_forces    = Array<OneD, MultiRegions::ExpListSharedPtr>(v_GetForceDimension());
-                int nq      = m_fields[0]->GetNpoints();
-                
-                switch(m_expdim)
-                {
-                case 1:
-                    if(m_HomogeneousType == eHomogeneous2D
-                       || m_HomogeneousType == eHomogeneous3D)
-                    {
-                        bool DeclarePlaneSetCoeffsPhys = true;
-                        for(int i = 0; i < m_forces.num_elements(); i++)
-                        {
-                            m_forces[i] = MemoryManager<MultiRegions
-                                ::ExpList3DHomogeneous2D>
-                                ::AllocateSharedPtr(*boost
-                                                    ::static_pointer_cast<MultiRegions
-                                                    ::ExpList3DHomogeneous2D>(m_fields[i]),
-                                                    DeclarePlaneSetCoeffsPhys);
-                        }
-                    }
-                    else 
-                    {
-                        m_forces[0] = MemoryManager<MultiRegions
-                            ::DisContField1D>::AllocateSharedPtr
-                            (*boost::static_pointer_cast<MultiRegions
-                             ::DisContField1D>(m_fields[0]));
-                            
-                        Vmath::Zero(nq, (m_forces[0]->UpdatePhys()), 1);
-                    }
-                    break;
-                case 2:
-                    if(m_HomogeneousType == eHomogeneous1D)
-                    {
-                        bool DeclarePlaneSetCoeffsPhys = true;
-                        for(int i = 0; i < m_forces.num_elements(); i++)
-                        {
-                            m_forces[i]= MemoryManager<MultiRegions::
-                                ExpList3DHomogeneous1D>::AllocateSharedPtr(*boost
-                                                                           ::static_pointer_cast<MultiRegions
-                                                                           ::ExpList3DHomogeneous1D>(m_fields[i]),
-                                                                           DeclarePlaneSetCoeffsPhys);
-                        }
-                    }
-                    else
-                    {
-                        for(int i = 0; i < m_forces.num_elements(); i++)
-                        {
-                            m_forces[i] = MemoryManager<MultiRegions
-                                ::ExpList2D>::AllocateSharedPtr
-                                (*boost::static_pointer_cast<MultiRegions
-                                 ::ExpList2D>(m_fields[i]));
-                                
-                            Vmath::Zero(nq,(m_forces[i]->UpdatePhys()),1);
-                        }
-                    }
-                    break;
-                case 3:
-                    for (int i = 0; i < m_forces.num_elements(); i++)
-                    {
-                        m_forces[i] = MemoryManager<MultiRegions::ExpList3D>
-                            ::AllocateSharedPtr(*boost::static_pointer_cast<
-                                                MultiRegions::ExpList3D>(m_fields[i]));
-                        Vmath::Zero(nq, m_forces[i]->UpdatePhys(), 1);
-                    }
-                    break;
-                }
-               
-                // Check for file
-                std::vector<std::string> fieldStr;
-                for(int i = 0; i < v_GetForceDimension(); ++i)
-                {
-                    fieldStr.push_back(m_session->GetVariable(i));
-                }
-                EvaluateFunction(fieldStr, m_forces, "BodyForce");
-			
-                if(m_SingleMode || m_HalfMode)
-                {
-                    for(int i=0; i< v_GetForceDimension(); ++i)
-                    {					
-                        // Bring the forcing to be in SEM & Fourier coefficient 
-                        // space (full transformation)
-                        m_forces[i]->FwdTrans(m_forces[i]->GetPhys(),
-                                              m_forces[i]->UpdateCoeffs());
-                    }
-                }
-            }
-
->>>>>>> 184fd063
+
             // If a tangent vector policy is defined then the local tangent
             // vectors on each element need to be generated
             if (m_session->DefinesGeometricInfo("TANGENTDIR"))
