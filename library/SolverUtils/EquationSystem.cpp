////////////////////////////////////////////////////////////////////////////////
//
// File EquationSystem.cpp
//
// For more information, please see: http://www.nektar.info
//
// The MIT License
//
// Copyright (c) 2006 Division of Applied Mathematics, Brown University (USA),
// Department of Aeronautics, Imperial College London (UK), and Scientific
// Computing and Imaging Institute, University of Utah (USA).
//
// License for the specific language governing rights and limitations under
// Permission is hereby granted, free of charge, to any person obtaining a
// copy of this software and associated documentation files (the "Software"),
// to deal in the Software without restriction, including without limitation
// the rights to use, copy, modify, merge, publish, distribute, sublicense,
// and/or sell copies of the Software, and to permit persons to whom the
// Software is furnished to do so, subject to the following conditions:
//
// The above copyright notice and this permission notice shall be included
// in all copies or substantial portions of the Software.
//
// THE SOFTWARE IS PROVIDED "AS IS", WITHOUT WARRANTY OF ANY KIND, EXPRESS
// OR IMPLIED, INCLUDING BUT NOT LIMITED TO THE WARRANTIES OF MERCHANTABILITY,
// FITNESS FOR A PARTICULAR PURPOSE AND NONINFRINGEMENT. IN NO EVENT SHALL
// THE AUTHORS OR COPYRIGHT HOLDERS BE LIABLE FOR ANY CLAIM, DAMAGES OR OTHER
// LIABILITY, WHETHER IN AN ACTION OF CONTRACT, TORT OR OTHERWISE, ARISING
// FROM, OUT OF OR IN CONNECTION WITH THE SOFTWARE OR THE USE OR OTHER
// DEALINGS IN THE SOFTWARE.
//
// Description: Main wrapper class for Advection Diffusion Reaction Solver
//
///////////////////////////////////////////////////////////////////////////////


#include <SolverUtils/EquationSystem.h>

#include <LocalRegions/MatrixKey.h>
#include <LibUtilities/BasicUtils/Equation.h>
#include <MultiRegions/ContField1D.h>
#include <MultiRegions/ContField2D.h>
#include <MultiRegions/ContField3D.h>
#include <MultiRegions/ContField3DHomogeneous1D.h>
#include <MultiRegions/ContField3DHomogeneous2D.h>

#include <MultiRegions/ExpList2D.h>     // for ExpList2D, etc
#include <MultiRegions/ExpList3D.h>     // for ExpList3D
#include <MultiRegions/ExpList3DHomogeneous1D.h>
#include <MultiRegions/ExpList3DHomogeneous2D.h>

#include <SolverUtils/AdvectionSystem.h>
#include <SolverUtils/Diffusion/Diffusion.h>

#include <boost/format.hpp>
# include <boost/function.hpp>

#include <iostream>
#include <string>

using std::string;

namespace Nektar
{
    namespace SolverUtils
    {
        /**
         * @class EquationSystem
         *
         * This class is a base class for all solver implementations. It
         * provides the underlying generic functionality and interface for
         * solving equations.
         *
         * To solve a steady-state equation, create a derived class from this
         * class and reimplement the virtual functions to provide custom
         * implementation for the problem.
         *
         * To solve unsteady problems, derive from the UnsteadySystem class
         * instead which provides general time integration.
         */
        EquationSystemFactory& GetEquationSystemFactory()
        {
            typedef Loki::SingletonHolder<EquationSystemFactory,
                Loki::CreateUsingNew,
                Loki::NoDestroy > Type;
            return Type::Instance();
        }

        /**
         * This constructor is protected as the objects of this class are never
         * instantiated directly.
         * @param   pSession The session reader holding problem parameters.
         */
        EquationSystem::EquationSystem(
            const LibUtilities::SessionReaderSharedPtr& pSession)
            : m_comm (pSession->GetComm()),
              m_session (pSession),
              m_lambda (0),
              m_fieldMetaDataMap(LibUtilities::NullFieldMetaDataMap)
        {
        }
        
        /**
         * @brief Initialisation object for EquationSystem.
         */
        void EquationSystem::v_InitObject()
        {
            // Save the basename of input file name for output details
            m_sessionName = m_session->GetSessionName();

            // Instantiate a field reader/writer
            m_fld = MemoryManager<LibUtilities::FieldIO>
                ::AllocateSharedPtr(m_session->GetComm());

            // Read the geometry and the expansion information
            m_graph = SpatialDomains::MeshGraph::Read(m_session);

            // Also read and store the boundary conditions
            m_boundaryConditions =
                MemoryManager<SpatialDomains::BoundaryConditions>::
                    AllocateSharedPtr(m_session, m_graph);

            // Set space dimension for use in class
            m_spacedim = m_graph->GetSpaceDimension();
        
            // Setting parameteres for homogenous problems
            m_HomoDirec			= 0;
            m_useFFT			= false;
            m_homogen_dealiasing	= false;
            m_SingleMode		= false;
            m_HalfMode			= false;
            m_MultipleModes		= false;
            m_HomogeneousType           = eNotHomogeneous;

            if (m_session->DefinesSolverInfo("HOMOGENEOUS"))
            {
                std::string HomoStr = m_session->GetSolverInfo("HOMOGENEOUS");
                m_spacedim          = 3;

                if ((HomoStr == "HOMOGENEOUS1D") || (HomoStr == "Homogeneous1D")
                    || (HomoStr == "1D") || (HomoStr == "Homo1D"))
                {
                    m_HomogeneousType = eHomogeneous1D;
                    m_session->LoadParameter("LZ", m_LhomZ);
                    m_HomoDirec       = 1;
				
                    if(m_session->DefinesSolverInfo("ModeType"))
                    {
                        m_session->MatchSolverInfo("ModeType", "SingleMode", 
                                                   m_SingleMode, false);
                        m_session->MatchSolverInfo("ModeType", "HalfMode", 
                                                   m_HalfMode, false);
                        m_session->MatchSolverInfo("ModeType", "MultipleModes", 
                                                   m_MultipleModes, false);
                    }

                    // Stability Analysis flags
                    if (m_session->DefinesSolverInfo("ModeType"))
                    {
                        if(m_SingleMode)
                        {
                            m_npointsZ = 2;
                        }
                        else if(m_HalfMode)
                        {
                            m_npointsZ = 1;
                        }
                        else if(m_MultipleModes)
                        {
                            m_npointsZ = m_session->GetParameter("HomModesZ");
                        }
                        else
                        {
                            ASSERTL0(false, "SolverInfo ModeType not valid");
                        }
                    }
                    else 
                    {
                        m_npointsZ = m_session->GetParameter("HomModesZ");
                    }
                }

                if ((HomoStr == "HOMOGENEOUS2D") || (HomoStr == "Homogeneous2D")
                    || (HomoStr == "2D") || (HomoStr == "Homo2D"))
                {
                    m_HomogeneousType = eHomogeneous2D;
                    m_session->LoadParameter("HomModesY",   m_npointsY);
                    m_session->LoadParameter("LY",          m_LhomY);
                    m_session->LoadParameter("HomModesZ",   m_npointsZ);
                    m_session->LoadParameter("LZ",          m_LhomZ);
                    m_HomoDirec       = 2;
                }

                if ((HomoStr == "HOMOGENEOUS3D") || (HomoStr == "Homogeneous3D")
                    || (HomoStr == "3D") || (HomoStr == "Homo3D"))
                {
                    m_HomogeneousType = eHomogeneous3D;
                    m_session->LoadParameter("HomModesY",   m_npointsY);
                    m_session->LoadParameter("LY",          m_LhomY);
                    m_session->LoadParameter("HomModesZ",   m_npointsZ);
                    m_session->LoadParameter("LZ",          m_LhomZ);
                    m_HomoDirec       = 2;
                }

                m_session->MatchSolverInfo("USEFFT", "FFTW", m_useFFT, false);
            
                m_session->MatchSolverInfo("DEALIASING", "True", 
                                           m_homogen_dealiasing, false);
                if(m_homogen_dealiasing == false)
                {
                    m_session->MatchSolverInfo("DEALIASING", "On", 
                                               m_homogen_dealiasing, false);
                }
            }
            else
            {
                // set to default value so can use to identify 2d or 3D 
                // (homogeneous) expansions
                m_npointsZ = 1; 
            }
           
            m_session->MatchSolverInfo("SPECTRALHPDEALIASING", "True", 
                                       m_specHP_dealiasing, false);
            if (m_specHP_dealiasing == false)
            {
                m_session->MatchSolverInfo("SPECTRALHPDEALIASING", "On", 
                                           m_specHP_dealiasing, false);
            }
 
            // Options to determine type of projection from file or directly 
            // from constructor
            if (m_session->DefinesSolverInfo("PROJECTION"))
            {
                std::string ProjectStr = m_session->GetSolverInfo("PROJECTION");

                if ((ProjectStr == "Continuous") || (ProjectStr == "Galerkin") ||
                   (ProjectStr == "CONTINUOUS") || (ProjectStr == "GALERKIN"))
                {
                    m_projectionType = MultiRegions::eGalerkin;
                }
                else if ((ProjectStr == "MixedCGDG") ||
                        (ProjectStr == "Mixed_CG_Discontinuous"))
                {
                    m_projectionType = MultiRegions::eMixed_CG_Discontinuous;
                }                        
                else if(ProjectStr == "DisContinuous")
                {
                    m_projectionType = MultiRegions::eDiscontinuous;
                }
                else
                {
                    ASSERTL0(false,"PROJECTION value not recognised");
                }
            }
            else
            {
                cerr << "Projection type not specified in SOLVERINFO,"
                    "defaulting to continuous Galerkin" << endl;
                m_projectionType = MultiRegions::eGalerkin;
            }

            // Enforce singularity check for some problems
            m_checkIfSystemSingular = v_GetSystemSingularChecks();

            int i;
            int nvariables = m_session->GetVariables().size();
            bool DeclareCoeffPhysArrays = true;


            m_fields   = Array<OneD, MultiRegions::ExpListSharedPtr>(nvariables);
            m_spacedim = m_graph->GetSpaceDimension()+m_HomoDirec;
            m_expdim   = m_graph->GetMeshDimension();

            /// Continuous field
            if (m_projectionType == MultiRegions::eGalerkin ||
               m_projectionType == MultiRegions::eMixed_CG_Discontinuous)
            {
                switch(m_expdim)
                {
                case 1:
                    {
                        if (m_HomogeneousType == eHomogeneous2D
                            || m_HomogeneousType == eHomogeneous3D)
                        {
                            const LibUtilities::PointsKey PkeyY
                                (m_npointsY, LibUtilities::eFourierEvenlySpaced);
                            const LibUtilities::BasisKey  BkeyY
                                (LibUtilities::eFourier, m_npointsY, PkeyY);
                            const LibUtilities::PointsKey PkeyZ
                                (m_npointsZ, LibUtilities::eFourierEvenlySpaced);
                            const LibUtilities::BasisKey
                                BkeyZ(LibUtilities::eFourier, m_npointsZ, PkeyZ);

                            for (i = 0; i < m_fields.num_elements(); i++)
                            {
                                m_fields[i] = MemoryManager<MultiRegions
                                    ::ContField3DHomogeneous2D>
                                        ::AllocateSharedPtr(
                                            m_session, BkeyY, BkeyZ, m_LhomY, 
                                            m_LhomZ, m_useFFT, 
                                            m_homogen_dealiasing, m_graph, 
                                            m_session->GetVariable(i));
                            }
                        }
                        else
                        {
                            for (i = 0; i < m_fields.num_elements(); i++)
                            {
                                m_fields[i] = MemoryManager
                                <MultiRegions::ContField1D>::
                                    AllocateSharedPtr(
                                        m_session, m_graph,
                                        m_session->GetVariable(i));
                            }
                        }
                        break;
                    }
                case 2:
                    {
                        if (m_HomogeneousType == eHomogeneous1D)
                        {
                            // Fourier single mode stability analysis
							if (m_SingleMode)
                            {	
                                const LibUtilities::PointsKey PkeyZ(
                                    m_npointsZ,
                                    LibUtilities::eFourierSingleModeSpaced);
                                
                                const LibUtilities::BasisKey  BkeyZ(
                                    LibUtilities::eFourierSingleMode,
                                    m_npointsZ,
                                    PkeyZ);
							
                                for(i = 0; i < m_fields.num_elements(); i++)
                                {
                                    m_fields[i] = MemoryManager<MultiRegions
                                        ::ContField3DHomogeneous1D>
                                            ::AllocateSharedPtr(
                                                m_session, BkeyZ, m_LhomZ, 
                                                m_useFFT, m_homogen_dealiasing, 
                                                m_graph, 
                                                m_session->GetVariable(i), 
                                                m_checkIfSystemSingular[i]);
                                }
                            }
                            // Half mode stability analysis
                            else if(m_HalfMode)
                            {
                                const LibUtilities::PointsKey PkeyZ(
                                    m_npointsZ,
                                    LibUtilities::eFourierSingleModeSpaced);
									
                                const LibUtilities::BasisKey  BkeyZR(
                                    LibUtilities::eFourierHalfModeRe,
                                    m_npointsZ, PkeyZ);
                                
                                const LibUtilities::BasisKey  BkeyZI(
                                    LibUtilities::eFourierHalfModeIm,
                                    m_npointsZ, PkeyZ);
                                
									
                                for (i = 0; i < m_fields.num_elements(); i++)
                                {
                                    if(m_session->GetVariable(i).compare("w")
                                            == 0)
                                    {
                                        m_fields[i] = MemoryManager<MultiRegions
                                            ::ContField3DHomogeneous1D>
                                                ::AllocateSharedPtr(
                                                    m_session, BkeyZI, m_LhomZ, 
                                                    m_useFFT, 
                                                    m_homogen_dealiasing,
                                                    m_graph, 
                                                    m_session->GetVariable(i), 
                                                    m_checkIfSystemSingular[i]);
                                    }
	
										m_fields[i] = MemoryManager<MultiRegions
										::ContField3DHomogeneous1D>
										::AllocateSharedPtr(
															m_session, BkeyZR, m_LhomZ, 
															m_useFFT, m_homogen_dealiasing,
															m_graph, 
															m_session->GetVariable(i), 
															m_checkIfSystemSingular[i]);
								

	
                                }
                            }
                            // Normal homogeneous 1D
                            else
                            {	
                                const LibUtilities::PointsKey PkeyZ(
                                    m_npointsZ,
                                    LibUtilities::eFourierEvenlySpaced);
                                const LibUtilities::BasisKey  BkeyZ(
                                    LibUtilities::eFourier, m_npointsZ, PkeyZ);
							
                                for (i = 0; i < m_fields.num_elements(); i++)
                                {
                                    m_fields[i] = MemoryManager<MultiRegions
                                        ::ContField3DHomogeneous1D>
                                            ::AllocateSharedPtr(
                                                m_session, BkeyZ, m_LhomZ, 
                                                m_useFFT, m_homogen_dealiasing,
                                                m_graph, 
                                                m_session->GetVariable(i), 
                                                m_checkIfSystemSingular[i]);
                                }
                            }
                        }
                        else
                        {
                            i = 0;
                            MultiRegions::ContField2DSharedPtr firstfield;
                            firstfield = MemoryManager<MultiRegions::
                                ContField2D>::AllocateSharedPtr(
                                    m_session, m_graph,
                                    m_session->GetVariable(i),
                                    DeclareCoeffPhysArrays,
                                    m_checkIfSystemSingular[0]);
                            m_fields[0] = firstfield;
                            for (i = 1; i < m_fields.num_elements(); i++)
                            {
                                if (m_graph->
                                      SameExpansions(m_session->GetVariable(0),
                                                     m_session->GetVariable(i)))
                                {
                                    m_fields[i] = MemoryManager<MultiRegions::
                                        ContField2D>::AllocateSharedPtr(
                                            *firstfield, m_graph,
                                            m_session->GetVariable(i),
                                            DeclareCoeffPhysArrays,
                                            m_checkIfSystemSingular[i]);
                                }
                                else
                                {
                                    m_fields[i] = MemoryManager<MultiRegions
                                        ::ContField2D>::AllocateSharedPtr(
                                            m_session, m_graph, 
                                            m_session->GetVariable(i),
                                            DeclareCoeffPhysArrays, 
                                            m_checkIfSystemSingular[i]);                                    
                                }
                            }

                            if (m_projectionType ==
                               MultiRegions::eMixed_CG_Discontinuous)
                            {
                                /// Setting up the normals
                                m_traceNormals =
                                    Array<OneD, Array<OneD, NekDouble> >
                                                                   (m_spacedim);
                                
                                for (i = 0; i < m_spacedim; ++i)
                                {
                                    m_traceNormals[i] = Array<OneD, NekDouble>
                                                            (GetTraceNpoints());
                                }
                                
                                m_fields[0]->GetTrace()->
                                    GetNormals(m_traceNormals);
                            }

                        }

                        break;
                    }
                case 3:
                    {
                        i = 0;
                        MultiRegions::ContField3DSharedPtr firstfield =
                            MemoryManager<MultiRegions::ContField3D>
                            ::AllocateSharedPtr(m_session, m_graph, 
                                                m_session->GetVariable(i),
                                                m_checkIfSystemSingular[i]);

                        m_fields[0] = firstfield;
                        for (i = 1; i < m_fields.num_elements(); i++)
                        {
                            if(m_graph->SameExpansions(
                                        m_session->GetVariable(0),
                                        m_session->GetVariable(i)))
                            {
                                m_fields[i] = MemoryManager<MultiRegions
                                    ::ContField3D>::AllocateSharedPtr(
                                        *firstfield, m_graph,
                                        m_session->GetVariable(i),
                                        m_checkIfSystemSingular[i]);
                            }
                            else
                            {
                                m_fields[i] = MemoryManager<MultiRegions
                                    ::ContField3D>::AllocateSharedPtr(
                                        m_session, m_graph, 
                                        m_session->GetVariable(i),
                                        m_checkIfSystemSingular[i]); 
                            }
                        }
                        
                        if (m_projectionType ==
                           MultiRegions::eMixed_CG_Discontinuous)
                        {
                            /// Setting up the normals
                            m_traceNormals =
                                Array<OneD, Array<OneD, NekDouble> >
                                                                (m_spacedim);
                            for(i = 0; i < m_spacedim; ++i)
                            {
                                m_traceNormals[i] =
                                    Array<OneD, NekDouble> (GetTraceNpoints());
                            }
                            
                            m_fields[0]->GetTrace()->GetNormals(m_traceNormals);
                            // Call the trace on all fields to ensure DG setup. 
                            for(i = 1; i < m_fields.num_elements(); ++i)
                            {
                                m_fields[i]->GetTrace();
                            }
                        }
                        break;
                    }
                default:
                    ASSERTL0(false,"Expansion dimension not recognised");
                    break;
                }
            }
            // Discontinuous field
            else
            {
                switch(m_expdim)
                {
                case 1:
                    {
                        if (m_HomogeneousType == eHomogeneous2D
                            || m_HomogeneousType == eHomogeneous3D)
                        {
                            const LibUtilities::PointsKey PkeyY(
                                m_npointsY, LibUtilities::eFourierEvenlySpaced);
                            const LibUtilities::BasisKey  BkeyY(
                                LibUtilities::eFourier, m_npointsY, PkeyY);
                            const LibUtilities::PointsKey PkeyZ(
                                m_npointsZ, LibUtilities::eFourierEvenlySpaced);
                            const LibUtilities::BasisKey  BkeyZ(
                                LibUtilities::eFourier, m_npointsZ, PkeyZ);

                            for (i = 0; i < m_fields.num_elements(); i++)
                            {
                                m_fields[i] = MemoryManager<MultiRegions
                                    ::DisContField3DHomogeneous2D>
                                        ::AllocateSharedPtr(
                                            m_session, BkeyY, BkeyZ, m_LhomY, 
                                            m_LhomZ, m_useFFT, 
                                            m_homogen_dealiasing, m_graph, 
                                            m_session->GetVariable(i));
                            }
                        }
                        else
                        {
                            for (i = 0; i < m_fields.num_elements(); i++)
                            {
                                m_fields[i] = MemoryManager<MultiRegions::
                                    DisContField1D>::AllocateSharedPtr(
                                        m_session, m_graph,
                                        m_session->GetVariable(i));
                            }
                        }

                        break;
                    }
                case 2:
                    {
                        if(m_HomogeneousType == eHomogeneous1D)
                        {
                            const LibUtilities::PointsKey PkeyZ(
                                m_npointsZ,LibUtilities::eFourierEvenlySpaced);
                            const LibUtilities::BasisKey BkeyZ(
                                LibUtilities::eFourier, m_npointsZ,PkeyZ);

                            for (i = 0; i < m_fields.num_elements(); i++)
                            {
                                m_fields[i] = MemoryManager<MultiRegions
                                    ::DisContField3DHomogeneous1D>
                                        ::AllocateSharedPtr(
                                            m_session, BkeyZ, m_LhomZ, m_useFFT, 
                                            m_homogen_dealiasing, m_graph, 
                                            m_session->GetVariable(i));
                            }
                        }
                        else
                        {
                            for (i = 0; i < m_fields.num_elements(); i++)
                            {
                                m_fields[i] = MemoryManager<MultiRegions::
                                    DisContField2D>::AllocateSharedPtr(
                                        m_session, m_graph,
                                        m_session->GetVariable(i));
                            }
                        }

                        break;
                    }
                case 3:
                    {
                        if (m_HomogeneousType == eHomogeneous3D)
                        {
                            ASSERTL0(false,
                              "3D fully periodic problems not implemented yet");
                        }
                        else
                        {
                            for (i = 0; i < m_fields.num_elements(); i++)
                            {
                                m_fields[i] = MemoryManager<MultiRegions::
                                    DisContField3D>::AllocateSharedPtr(
                                        m_session, m_graph,
                                        m_session->GetVariable(i));
                            }
                        }
                        break;
                    }
                    default:
                        ASSERTL0(false, "Expansion dimension not recognised");
                        break;
                }

                // Setting up the normals
                m_traceNormals =
                    Array<OneD, Array<OneD, NekDouble> >(m_spacedim);
                
                for (i = 0; i < m_spacedim; ++i)
                {
                    m_traceNormals[i] =
                        Array<OneD, NekDouble> (GetTraceNpoints(), 0.0);
                }

                m_fields[0]->GetTrace()->GetNormals(m_traceNormals);
            }

            // Set Default Parameter
            m_session->LoadParameter("Time",          m_time,       0.0);
            m_session->LoadParameter("TimeStep",      m_timestep,   0.01);
            m_session->LoadParameter("NumSteps",      m_steps,      0);
            m_session->LoadParameter("IO_CheckSteps", m_checksteps, 0);
            m_session->LoadParameter("IO_CheckTime",  m_checktime,  0.0);
            m_session->LoadParameter("FinTime",       m_fintime,    0);
            m_session->LoadParameter("NumQuadPointsError",
                                     m_NumQuadPointsError, 0);

            // Zero all physical fields initially
            ZeroPhysFields();
        }

        /**
         * @brief Destructor for class EquationSystem.
         */
        EquationSystem::~EquationSystem()
        {
            LibUtilities::NekManager<LocalRegions::MatrixKey,
                DNekScalMat, LocalRegions::MatrixKey::opLess>::ClearManager();
            LibUtilities::NekManager<LocalRegions::MatrixKey,
                DNekScalBlkMat, LocalRegions::MatrixKey::opLess>::ClearManager();
        }

        /**
         * Evaluates a physical function at each quadrature point in the domain.
         *
         * @param   pArray          The array into which to write the values.
         * @param   pEqn            The equation to evaluate.
         */
        void EquationSystem::EvaluateFunction(
            Array<OneD, Array<OneD, NekDouble> >& pArray,
            std::string pFunctionName,
            const NekDouble pTime,
            const int domain)
        {
            ASSERTL0(m_session->DefinesFunction(pFunctionName),
                     "Function '" + pFunctionName + "' does not exist.");

            std::vector<std::string> vFieldNames = m_session->GetVariables();

            for(int i = 0 ; i < vFieldNames.size(); i++)
            {
                EvaluateFunction(vFieldNames[i], pArray[i], pFunctionName,
                                 pTime, domain);
            }
        }

        /**
         * Populates a forcing function for each of the dependent variables 
         * using the expression provided by the BoundaryConditions object.
         * @param   force           Array of fields to assign forcing.
         */
        void EquationSystem::EvaluateFunction(
            std::vector<std::string> pFieldNames,
            Array<OneD, Array<OneD, NekDouble> > &pFields,
            const std::string& pFunctionName,
            const int domain)
        {
            ASSERTL1(pFieldNames.size() == pFields.num_elements(),
                     "Function '" + pFunctionName
                     + "' variable list size mismatch with array storage.");
            ASSERTL0(m_session->DefinesFunction(pFunctionName),
                     "Function '" + pFunctionName + "' does not exist.");

            for(int i = 0; i < pFieldNames.size(); i++)
            {
                EvaluateFunction(pFieldNames[i], pFields[i], pFunctionName,0.0,domain);
            }
        }

        /**
         * Populates a function for each of the dependent variables using
         * the expression or filenames provided by the SessionReader object.
         * @param   force           Array of fields to assign forcing.
         */
        void EquationSystem::EvaluateFunction(
            std::vector<std::string> pFieldNames,
            Array<OneD, MultiRegions::ExpListSharedPtr> &pFields,
            const std::string& pFunctionName,
            const int domain)
        {
            ASSERTL0(m_session->DefinesFunction(pFunctionName),
                     "Function '" + pFunctionName + "' does not exist.");
            ASSERTL0(pFieldNames.size() == pFields.num_elements(),
                     "Field list / name list size mismatch.");

            for(int i = 0; i < pFieldNames.size(); i++)
            {
                EvaluateFunction(pFieldNames[i], pFields[i]->UpdatePhys(),
                                 pFunctionName, 0.0, domain);
                pFields[i]->FwdTrans_IterPerExp(pFields[i]->GetPhys(),
                                                pFields[i]->UpdateCoeffs());
            }

        }


        void EquationSystem::EvaluateFunction(
            std::string pFieldName,
            Array<OneD, NekDouble>& pArray,
            const std::string& pFunctionName,
            const NekDouble& pTime,
            const int domain)
        {
            ASSERTL0(m_session->DefinesFunction(pFunctionName),
                     "Function '" + pFunctionName + "' does not exist.");

            unsigned int nq = m_fields[0]->GetNpoints();
            if (pArray.num_elements() < nq)
            {
                pArray = Array<OneD, NekDouble>(nq);
            }

            LibUtilities::FunctionType vType;
            vType = m_session->GetFunctionType(pFunctionName, pFieldName,domain);
            if (vType == LibUtilities::eFunctionTypeExpression)
            {
                Array<OneD,NekDouble> x0(nq);
                Array<OneD,NekDouble> x1(nq);
                Array<OneD,NekDouble> x2(nq);
                
                // Get the coordinates (assuming all fields have the same
                // discretisation)
                m_fields[0]->GetCoords(x0,x1,x2);
                LibUtilities::EquationSharedPtr ffunc
                    = m_session->GetFunction(pFunctionName, pFieldName,domain);

                ffunc->Evaluate(x0,x1,x2,pTime,pArray);
            }
            else if (vType == LibUtilities::eFunctionTypeFile ||
                     vType == LibUtilities::eFunctionTypeTransientFile)
            {
                std::string filename = m_session->GetFunctionFilename(
                    pFunctionName, pFieldName, domain);
                std::string fileVar = m_session->GetFunctionFilenameVariable(
                    pFunctionName, pFieldName, domain);

                if (fileVar.length() == 0)
                {
                    fileVar = pFieldName;
                }

                std::vector<LibUtilities::FieldDefinitionsSharedPtr> FieldDef;
                std::vector<std::vector<NekDouble> > FieldData;
                Array<OneD, NekDouble> vCoeffs(m_fields[0]->GetNcoeffs());
                Vmath::Zero(vCoeffs.num_elements(),vCoeffs,1);

                int numexp = m_fields[0]->GetExpSize();
                Array<OneD,int> ElementGIDs(numexp);

                // Define list of global element ids
                for(int i = 0; i < numexp; ++i)
                {
                    ElementGIDs[i] = m_fields[0]->GetExp(i)->GetGeom()->GetGlobalID();
                }

                //  In case of eFunctionTypeTransientFile, generate filename from
                //  format string
                if (vType == LibUtilities::eFunctionTypeTransientFile)
                {
                    try
                    {
#ifdef _WIN32
                        // We need this to make sure boost::format has always
                        // two digits in the exponents of Scientific notation.
                        unsigned int old_exponent_format;
                        old_exponent_format = _set_output_format(_TWO_DIGIT_EXPONENT);
                        filename = boost::str(boost::format(filename) % m_time);
                        _set_output_format(old_exponent_format);
#else
                        filename = boost::str(boost::format(filename) % m_time);
#endif
                    }
                    catch (...)
                    {
                        ASSERTL0(false, "Invalid Filename in function \""
<<<<<<< HEAD
                                + pFunctionName + "\", variable \"" + pFieldName + "\"")
=======
                                + pFunctionName + "\", variable \"" + fileVar + "\"")
>>>>>>> aca0fa2f
                    }
                }

                if (boost::filesystem::path(filename).extension() !=  ".pts")
                {
                    m_fld->Import(filename, FieldDef, FieldData,
                                LibUtilities::NullFieldMetaDataMap,
                                ElementGIDs);

                    int idx = -1;

                    // Loop over all the expansions
                    for (int i = 0; i < FieldDef.size(); ++i)
                    {
                        // Find the index of the required field in the
                        // expansion segment
                        for (int j = 0; j < FieldDef[i]->m_fields.size(); ++j)
                        {
<<<<<<< HEAD
                            if (FieldDef[i]->m_fields[j] == pFieldName)
=======
                            if (FieldDef[i]->m_fields[j] == fileVar)
>>>>>>> aca0fa2f
                            {
                                idx = j;
                            }
                        }

                        if (idx >= 0)
                        {
                            m_fields[0]->ExtractDataToCoeffs(
                                FieldDef[i], FieldData[i],
                                FieldDef[i]->m_fields[idx], vCoeffs);
                        }
                        else
                        {
<<<<<<< HEAD
                            cout << "Field " + pFieldName + " not found." << endl;
=======
                            cout << "Field " + fileVar + " not found." << endl;
>>>>>>> aca0fa2f
                        }
                    }

                    m_fields[0]->BwdTrans_IterPerExp(vCoeffs, pArray);
                }
                else
                {

                    LibUtilities::PtsFieldSharedPtr ptsField;
                    LibUtilities::Import(filename, ptsField);

                    Array <OneD,  Array<OneD,  NekDouble> > coords(3);
                    coords[0] = Array<OneD, NekDouble>(nq);
                    coords[1] = Array<OneD, NekDouble>(nq);
                    coords[2] = Array<OneD, NekDouble>(nq);
                    m_fields[0]->GetCoords(coords[0], coords[1], coords[2]);

                    //  check if we already computed this funcKey combination
                    std::string weightsKey = m_session->GetFunctionFilename(pFunctionName, pFieldName, domain);
                    map<std::string, Array<OneD, Array<OneD,  float> > >::iterator it
                        = m_interpWeights.find(weightsKey);
                    if (it != m_interpWeights.end())
                    {
                        //  found, re-use
                        ptsField->SetWeights(m_interpWeights[weightsKey], m_interpInds[weightsKey]);
                    }
                    else
                    {
                        if (m_session->GetComm()->GetRank() == 0)
                        {
                            ptsField->setProgressCallback(&EquationSystem::PrintProgressbar, this);
                            cout << "Interpolating:       ";
                        }
                        ptsField->CalcWeights(coords);
                        if (m_session->GetComm()->GetRank() == 0)
                        {
                            cout << endl;
                        }
                        ptsField->GetWeights(m_interpWeights[weightsKey], m_interpInds[weightsKey]);
                    }

                    Array<OneD,  Array<OneD,  NekDouble> > intFields;
                    ptsField->Interpolate(intFields);

                    int fieldInd;
                    vector<string> fieldNames = ptsField->GetFieldNames();
                    for (fieldInd = 0; fieldInd < fieldNames.size(); ++fieldInd)
                    {
                        if (ptsField->GetFieldName(fieldInd) ==  pFieldName)
                        {
                            break;
                        }
                    }
                    ASSERTL0(fieldInd != fieldNames.size(),  "field not found");

                    pArray = intFields[fieldInd];
                }
            }
        }


        /**
         * @brief Provide a description of a function for a given field name.
         *
         * @param pFieldName     Field name.
         * @param pFunctionName  Function name.
         */
        std::string EquationSystem::DescribeFunction(
            std::string pFieldName,
            const std::string &pFunctionName,
            const int domain)
        {
            ASSERTL0(m_session->DefinesFunction(pFunctionName),
                     "Function '" + pFunctionName + "' does not exist.");
            
            std::string retVal;
            LibUtilities::FunctionType vType;
            
            vType = m_session->GetFunctionType(pFunctionName, pFieldName);
            if (vType == LibUtilities::eFunctionTypeExpression)
            {
                LibUtilities::EquationSharedPtr ffunc
                    = m_session->GetFunction(pFunctionName, pFieldName,domain);
                retVal = ffunc->GetExpression();
            }
            else if (vType == LibUtilities::eFunctionTypeFile)
            {
                std::string filename
                    = m_session->GetFunctionFilename(pFunctionName, pFieldName,domain);
                retVal = "from file " + filename;
            }
            
            return retVal;
        }
        
        /**
         * If boundary conditions are time-dependent, they will be evaluated at 
         * the time specified.
         * @param   time            The time at which to evaluate the BCs
         */
        void EquationSystem::SetBoundaryConditions(NekDouble time)
        {
            std::string varName;
            int nvariables = m_fields.num_elements();
            for (int i = 0; i < nvariables; ++i)
            {
                varName = m_session->GetVariable(i); 
                m_fields[i]->EvaluateBoundaryConditions(time, varName);
            }
        }

        /**
         * Compute the error in the L2-norm.
         * @param   field           The field to compare.
         * @param   exactsoln       The exact solution to compare with.
         * @param   Normalised      Normalise L2-error.
         * @returns                 Error in the L2-norm.
         */
        NekDouble EquationSystem::v_L2Error(
            unsigned int field,
            const Array<OneD, NekDouble> &exactsoln,
            bool Normalised)
        {    	
            NekDouble L2error = -1.0;

            if (m_NumQuadPointsError == 0)
            {
                if (m_fields[field]->GetPhysState() == false)
                {
                    m_fields[field]->BwdTrans(m_fields[field]->GetCoeffs(),
                                              m_fields[field]->UpdatePhys());
                }

                if (exactsoln.num_elements())
                {
                    L2error = m_fields[field]->L2(m_fields[field]->GetPhys(), exactsoln);
                }
                else if (m_session->DefinesFunction("ExactSolution"))
                {
                    Array<OneD, NekDouble>
                        exactsoln(m_fields[field]->GetNpoints());

                    EvaluateFunction(m_session->GetVariable(field), exactsoln, 
                                     "ExactSolution", m_time);

                    L2error = m_fields[field]->L2(m_fields[field]->GetPhys(), exactsoln);
                }
                else
                {
                    L2error = m_fields[field]->L2(m_fields[field]->GetPhys());
                }

                if (Normalised == true)
                {
                    Array<OneD, NekDouble> one(m_fields[field]->GetNpoints(),
                                               1.0);

                    NekDouble Vol = m_fields[field]->PhysIntegral(one);
                    m_comm->AllReduce(Vol, LibUtilities::ReduceSum);

                    L2error = sqrt(L2error*L2error/Vol);
                }
            }
            else
            {
                Array<OneD,NekDouble> L2INF(2);
                L2INF = ErrorExtraPoints(field);
                L2error = L2INF[0];
            }
            return L2error;
        }

        /**
         * Compute the error in the L_inf-norm
         * @param   field           The field to compare.
         * @param   exactsoln       The exact solution to compare with.
         * @returns                 Error in the L_inft-norm.
         */
        NekDouble EquationSystem::v_LinfError (
                unsigned int field,
                const Array<OneD, NekDouble> &exactsoln)
        {
            NekDouble Linferror = -1.0;

            if (m_NumQuadPointsError == 0)
            {
                if (m_fields[field]->GetPhysState() == false)
                {
                    m_fields[field]->BwdTrans(m_fields[field]->GetCoeffs(),
                                              m_fields[field]->UpdatePhys());
                }

                if (exactsoln.num_elements())
                {
                    Linferror = m_fields[field]->Linf(m_fields[field]->GetPhys(), exactsoln);
                }
                else if (m_session->DefinesFunction("ExactSolution"))
                {
                    Array<OneD, NekDouble>
                        exactsoln(m_fields[field]->GetNpoints());

                    EvaluateFunction(m_session->GetVariable(field), exactsoln,
                                     "ExactSolution", m_time);

                    Linferror = m_fields[field]->Linf(m_fields[field]->GetPhys(), exactsoln);
                }
                else
                {
                    Linferror = m_fields[field]->Linf(m_fields[field]->GetPhys());
                }
            }
            else
            {
                Array<OneD,NekDouble> L2INF(2);
                L2INF = ErrorExtraPoints(field);
                Linferror = L2INF[1];
            }

            return Linferror;
        }

        /**
         * Compute the error in the L2-norm, L-inf for a larger number of 
         * quadrature points.
         * @param   field              The field to compare.
         * @returns                    Error in the L2-norm and L-inf norm.
         */
        Array<OneD,NekDouble> EquationSystem::ErrorExtraPoints(
            unsigned int field)
        {
            int NumModes = GetNumExpModes();
            Array<OneD,NekDouble> L2INF(2);

            const LibUtilities::PointsKey PkeyT1(
                m_NumQuadPointsError,LibUtilities::eGaussLobattoLegendre);
            const LibUtilities::PointsKey PkeyT2(
                m_NumQuadPointsError, LibUtilities::eGaussRadauMAlpha1Beta0);
            const LibUtilities::PointsKey PkeyQ1(
                m_NumQuadPointsError, LibUtilities::eGaussLobattoLegendre);
            const LibUtilities::PointsKey PkeyQ2(
                m_NumQuadPointsError, LibUtilities::eGaussLobattoLegendre);
            const LibUtilities::BasisKey  BkeyT1(
                LibUtilities::eModified_A,NumModes, PkeyT1);
            const LibUtilities::BasisKey  BkeyT2(
                LibUtilities::eModified_B, NumModes, PkeyT2);
            const LibUtilities::BasisKey  BkeyQ1(
                LibUtilities::eModified_A, NumModes, PkeyQ1);
            const LibUtilities::BasisKey  BkeyQ2(
                LibUtilities::eModified_A, NumModes, PkeyQ2);

            MultiRegions::ExpList2DSharedPtr ErrorExp =
                MemoryManager<MultiRegions::ExpList2D>::AllocateSharedPtr(
                        m_session, BkeyT1, BkeyT2, BkeyQ1, BkeyQ2, m_graph);

            int ErrorCoordim = ErrorExp->GetCoordim(0);
            int ErrorNq      = ErrorExp->GetTotPoints();

            Array<OneD,NekDouble> ErrorXc0(ErrorNq, 0.0);
            Array<OneD,NekDouble> ErrorXc1(ErrorNq, 0.0);
            Array<OneD,NekDouble> ErrorXc2(ErrorNq, 0.0);

            switch(ErrorCoordim)
            {
                case 1:
                    ErrorExp->GetCoords(ErrorXc0);
                    break;
                case 2:
                    ErrorExp->GetCoords(ErrorXc0, ErrorXc1);
                    break;
                case 3:
                    ErrorExp->GetCoords(ErrorXc0, ErrorXc1, ErrorXc2);
                    break;
            }
            LibUtilities::EquationSharedPtr exSol = 
                m_session->GetFunction("ExactSolution", field);
            
            // Evaluate the exact solution
            Array<OneD,NekDouble> ErrorSol(ErrorNq);

            exSol->Evaluate(ErrorXc0,ErrorXc1,ErrorXc2,m_time,ErrorSol);

            // Calcualte spectral/hp approximation on the quadrature points  
            // of this new expansion basis
            ErrorExp->BwdTrans_IterPerExp(m_fields[field]->GetCoeffs(), 
                                          ErrorExp->UpdatePhys());

            L2INF[0] = ErrorExp->L2  (ErrorExp->GetPhys(), ErrorSol);
            L2INF[1] = ErrorExp->Linf(ErrorExp->GetPhys(), ErrorSol);

            return L2INF;
        }


        /**
         * Set the physical fields based on a restart file, or a function
         * describing the initial condition given in the session.
         * @param  initialtime           Time at which to evaluate the function.
         * @param  dumpInitialConditions Write the initial condition to file?
         */
        void EquationSystem::v_SetInitialConditions(NekDouble initialtime,
                                                    bool dumpInitialConditions,
                                                    const int domain)
        {
            if (m_session->GetComm()->GetRank() == 0)
            {
                cout << "Initial Conditions:" << endl;
            }
        
            if (m_session->DefinesFunction("InitialConditions"))
            {
                EvaluateFunction(m_session->GetVariables(), m_fields, 
                                 "InitialConditions",domain);
                
                if (m_session->GetComm()->GetRank() == 0)
                {
                    
                    for (int i = 0; i < m_fields.num_elements(); ++i)
                    {
                        std::string varName = m_session->GetVariable(i);
                        cout << "  - Field " << varName << ": "
                             << DescribeFunction(varName, "InitialConditions",domain)
                             << endl;
                    }
                }
            }
            else
            {
                int nq = m_fields[0]->GetNpoints();
                for (int i = 0; i < m_fields.num_elements(); i++)
                {
                    Vmath::Zero(nq, m_fields[i]->UpdatePhys(), 1);
                    m_fields[i]->SetPhysState(true);
                    Vmath::Zero(m_fields[i]->GetNcoeffs(), 
                                m_fields[i]->UpdateCoeffs(), 1);
                    if (m_session->GetComm()->GetRank() == 0)
                    {
                        cout << "  - Field "    << m_session->GetVariable(i)
                             << ": 0 (default)" << endl;
                    }
                }

            }

            if (dumpInitialConditions && m_checksteps)
            {
                Checkpoint_Output(0);
            }
        }
    
    
        void EquationSystem::v_EvaluateExactSolution(
            unsigned int field,
            Array<OneD, NekDouble> &outfield,
            const NekDouble time)
        {
            ASSERTL0 (outfield.num_elements() == m_fields[field]->GetNpoints(),
                      "ExactSolution array size mismatch.");
            Vmath::Zero(outfield.num_elements(), outfield, 1);
            if (m_session->DefinesFunction("ExactSolution"))
            {
                EvaluateFunction(m_session->GetVariable(field), outfield, 
                                 "ExactSolution", time);
            }
        }


        /**
         * By default, nothing needs initialising at the EquationSystem level.
         */
        void EquationSystem::v_DoInitialise()
        {

        }
    
    
        void EquationSystem::InitialiseBaseFlow(
            Array<OneD, Array<OneD, NekDouble> > &base)
        {
            base = Array<OneD, Array<OneD, NekDouble> >(m_spacedim);
            std::vector<std::string> vel;
            vel.push_back("Vx");
            vel.push_back("Vy");
            vel.push_back("Vz");
            vel.resize(m_spacedim);
            SetUpBaseFields(m_graph);
            EvaluateFunction(vel, base, "BaseFlow");
        }    	    
    
        void EquationSystem::SetUpBaseFields(
            SpatialDomains::MeshGraphSharedPtr &mesh)
        {
            int i;
            
            // The number of variables can be different from the dimension 
            // of the base flow
            int nvariables = m_session->GetVariables().size();
            m_base = Array<OneD, MultiRegions::ExpListSharedPtr>(nvariables);
            if (m_projectionType == MultiRegions::eGalerkin ||
                m_projectionType == MultiRegions::eMixed_CG_Discontinuous)
            {
                switch (m_expdim)
                {
                    case 1:
                    {
                        for(i = 0; i < m_base.num_elements(); i++)
                        {
                            m_base[i] = MemoryManager<MultiRegions::ContField1D>
                                ::AllocateSharedPtr(m_session, mesh, 
                                                    m_session->GetVariable(0));
                        }
                    }
                        break;
                    case 2:
                    {
                        if (m_HomogeneousType == eHomogeneous1D)
                        {
                            if (m_SingleMode)
                            {
                                const LibUtilities::PointsKey PkeyZ(m_npointsZ,
                                        LibUtilities::eFourierSingleModeSpaced);
                                const LibUtilities::BasisKey  BkeyZ(
                                        LibUtilities::eFourier,
                                        m_npointsZ,PkeyZ);

                                for (i = 0 ; i < m_base.num_elements(); i++)
                                {
                                    m_base[i] = MemoryManager<MultiRegions
                                        ::ContField3DHomogeneous1D>
                                            ::AllocateSharedPtr(
                                                m_session, BkeyZ, m_LhomZ, 
                                                m_useFFT, m_homogen_dealiasing, 
                                                m_graph, 
                                                m_session->GetVariable(i));
                                    m_base[i]->SetWaveSpace(true);
                                }
                            }
                            else if (m_HalfMode)
                            {
                                //1 plane field (half mode expansion)
                                const LibUtilities::PointsKey PkeyZ(m_npointsZ,
                                        LibUtilities::eFourierSingleModeSpaced);
                                const LibUtilities::BasisKey  BkeyZ(
                                        LibUtilities::eFourierHalfModeRe,
                                        m_npointsZ,PkeyZ);

                                for (i = 0 ; i < m_base.num_elements(); i++)
                                {
                                    m_base[i] = MemoryManager<MultiRegions
                                        ::ContField3DHomogeneous1D>
                                            ::AllocateSharedPtr(
                                                m_session, BkeyZ, m_LhomZ, 
                                                m_useFFT, m_homogen_dealiasing, 
                                                m_graph, 
                                                m_session->GetVariable(i));
                                    m_base[i]->SetWaveSpace(true);
                                }
                            }
                            else
                            {
                                const LibUtilities::PointsKey PkeyZ(m_npointsZ,
                                        LibUtilities::eFourierEvenlySpaced);
                                const LibUtilities::BasisKey  BkeyZ(
                                        LibUtilities::eFourier,m_npointsZ,
                                        PkeyZ);

                                for (i = 0 ; i < m_base.num_elements(); i++)
                                {
                                    m_base[i] = MemoryManager<MultiRegions
                                        ::ContField3DHomogeneous1D>
                                            ::AllocateSharedPtr(
                                                m_session, BkeyZ, m_LhomZ, 
                                                m_useFFT, m_homogen_dealiasing, 
                                                m_graph, 
                                                m_session->GetVariable(i));
                                    m_base[i]->SetWaveSpace(false);
                                }
                            }
                        }
                        else
                        {
                            i = 0;
                            MultiRegions::ContField2DSharedPtr firstbase =
                                MemoryManager<MultiRegions::ContField2D>
                                ::AllocateSharedPtr(m_session,mesh,
                                                m_session->GetVariable(i));
                            m_base[0]=firstbase;

                            for (i = 1 ; i < m_base.num_elements(); i++)
                            {
                                m_base[i] = MemoryManager<MultiRegions::
                                    ContField2D>::AllocateSharedPtr(
                                        *firstbase,mesh,
                                        m_session->GetVariable(i));
                            }
                        }
                    }
                    break;
                    case 3:
                    {
                        MultiRegions::ContField3DSharedPtr firstbase =
                            MemoryManager<MultiRegions::ContField3D>
                            ::AllocateSharedPtr(m_session, m_graph,
                                                m_session->GetVariable(0));
                        m_base[0] = firstbase;
                        for (i = 1 ; i < m_base.num_elements(); i++)
                        {
                            m_base[i] = MemoryManager<MultiRegions::ContField3D>
                                ::AllocateSharedPtr(*firstbase, m_graph,
                                                    m_session->GetVariable(0));
                        }
                    }
                    break;
                    default:
                        ASSERTL0(false,"Expansion dimension not recognised");
                        break;
                }
            }
            else
            {
                switch(m_expdim)
                {
                    case 1:
                    {
                        // need to use zero for variable as may be more base 
                        // flows than variables
                        for(i = 0 ; i < m_base.num_elements(); i++)
                        {
                            m_base[i] = MemoryManager<MultiRegions
                                ::DisContField1D>
                                ::AllocateSharedPtr(m_session, m_graph,
                                                    m_session->GetVariable(0));
                        }
                        break;
                    }
                    case 2:
                    {
                        for(i = 0 ; i < m_base.num_elements(); i++)
                        {
                            m_base[i] = MemoryManager<MultiRegions::
                                DisContField2D>::AllocateSharedPtr(
                                    m_session,m_graph,
                                    m_session->GetVariable(0));
                        }
                        break;
                    }
                    case 3:
                        ASSERTL0(false, "3 D not set up");
                    default:
                        ASSERTL0(false, "Expansion dimension not recognised");
                        break;
                }
            }
        }
 	
        // Import base flow from file and load in m_base    	
        void EquationSystem::ImportFldBase(
            std::string pInfile, 
            SpatialDomains::MeshGraphSharedPtr pGraph)
        {
            std::vector<LibUtilities::FieldDefinitionsSharedPtr> FieldDef;
            std::vector<std::vector<NekDouble> > FieldData;

            //Get Homogeneous
            m_fld->Import(pInfile,FieldDef,FieldData);

            int nvar = m_session->GetVariables().size();
            if (m_session->DefinesSolverInfo("HOMOGENEOUS"))
            {
                std::string HomoStr = m_session->GetSolverInfo("HOMOGENEOUS");
            }
            // copy FieldData into m_fields
            for (int j = 0; j < nvar; ++j)
            {
                for(int i = 0; i < FieldDef.size(); ++i)
                {
                    bool flag = FieldDef[i]->m_fields[j] ==
                                m_session->GetVariable(j);
                    ASSERTL0(flag, (std::string("Order of ") + pInfile
                                    + std::string(" data and that defined in "
                                    "the session differs")).c_str());

                    m_base[j]->ExtractDataToCoeffs(FieldDef[i], FieldData[i],
                                                   FieldDef[i]->m_fields[j],
                                                   m_base[j]->UpdateCoeffs());
                }
            }
        }

        /**
         * 
         */
        void EquationSystem::v_DoSolve()
        {

        }
	
        /**
         * 
         */
        void EquationSystem::v_TransCoeffToPhys()
        {
		
        }
	
        /**
         *
         */
        void EquationSystem::v_TransPhysToCoeff()
        {
		
        }


        /// Virtual function for generating summary information.
        void EquationSystem::v_GenerateSummary(SummaryList& l)
        {
            SessionSummary(l);
        }

        /**
         * Write the field data to file. The file is named according to the session
         * name with the extension .fld appended.
         */
        void EquationSystem::v_Output(void)
        {
            WriteFld(m_sessionName + ".fld");
        }
                
        /**
         * Zero the physical fields.
         */
        void EquationSystem::ZeroPhysFields(void)
        {
            for (int i = 0; i < m_fields.num_elements(); i++)
            {
                Vmath::Zero(m_fields[i]->GetNpoints(),
                            m_fields[i]->UpdatePhys(),1);
            }
        }

        /**
         * FwdTrans the m_fields members
         */
        void EquationSystem::FwdTransFields(void)
        {
            for (int i = 0; i < m_fields.num_elements(); i++)
            {
                m_fields[i]->FwdTrans(m_fields[i]->GetPhys(),
                                      m_fields[i]->UpdateCoeffs());
                m_fields[i]->SetPhysState(false);
            }
        }

        /**
         * Computes the weak Green form of advection terms (without boundary
         * integral), i.e. \f$ (\nabla \phi \cdot F) \f$ where for example
         * \f$ F=uV \f$.
         * @param   F           Fields.
         * @param   outarray    Storage for result.
         *
         * \note Assuming all fields are of the same expansion and order so that 
         * we can use the parameters of m_fields[0].
         */
        void EquationSystem::WeakAdvectionGreensDivergenceForm(
            const Array<OneD, Array<OneD, NekDouble> > &F,
            Array<OneD, NekDouble> &outarray)
        {
            // Use dimension of velocity vector to dictate dimension of operation
            int ndim    = F.num_elements();
            int nCoeffs = m_fields[0]->GetNcoeffs();

            Array<OneD, NekDouble> iprod(nCoeffs);
            Vmath::Zero(nCoeffs, outarray, 1);

            for (int i = 0; i < ndim; ++i)
            {
                m_fields[0]->IProductWRTDerivBase(i, F[i], iprod);
                Vmath::Vadd(nCoeffs, iprod, 1, outarray, 1, outarray, 1);
            }
        }

        /**
         * Calculate Inner product of the divergence advection form
         * \f$(\phi, \nabla \cdot F)\f$, where for example \f$ F = uV \f$.
         * @param   F           Fields.
         * @param   outarray    Storage for result.
         */
        void EquationSystem::WeakAdvectionDivergenceForm(
            const Array<OneD, Array<OneD, NekDouble> > &F,
            Array<OneD, NekDouble> &outarray)
        {
            // Use dimension of Velocity vector to dictate dimension of operation
            int ndim       = F.num_elements();
            int nPointsTot = m_fields[0]->GetNpoints();
            Array<OneD, NekDouble> tmp(nPointsTot);
            Array<OneD, NekDouble> div(nPointsTot, 0.0);

            // Evaluate the divergence
            for (int i = 0; i < ndim; ++i)
            {
                //m_fields[0]->PhysDeriv(i,F[i],tmp);
                m_fields[0]->PhysDeriv(MultiRegions::DirCartesianMap[i],F[i],tmp);
                Vmath::Vadd(nPointsTot, tmp, 1, div, 1, div, 1);
            }

            m_fields[0]->IProductWRTBase(div, outarray);
        }

        /**
         * Calculate Inner product of the divergence advection form
         * \f$ (\phi, V\cdot \nabla u) \f$
         * @param   V           Fields.
         * @param   u           Fields.
         * @param   outarray    Storage for result.
         */
        void EquationSystem::WeakAdvectionNonConservativeForm(
            const Array<OneD, Array<OneD, NekDouble> > &V,
            const Array<OneD, const NekDouble> &u,
            Array<OneD, NekDouble> &outarray,
            bool UseContCoeffs)
        {
            // use dimension of Velocity vector to dictate dimension of operation
            int ndim       = V.num_elements();

            int nPointsTot = m_fields[0]->GetNpoints();
            Array<OneD, NekDouble> tmp(nPointsTot);
            Array<OneD, NekDouble> wk(ndim * nPointsTot, 0.0);

            AdvectionNonConservativeForm(V, u, tmp, wk);
		
            if (UseContCoeffs)
            {
                m_fields[0]->IProductWRTBase(tmp, outarray,
                                             MultiRegions::eGlobal);
            }
            else
            {
                m_fields[0]->IProductWRTBase_IterPerExp(tmp, outarray);
            }
        }

        /**
         * Calculate the inner product \f$ V\cdot \nabla u \f$
         * @param   V           Fields.
         * @param   u           Fields.
         * @param   outarray    Storage for result.
         * @param   wk          Workspace.
         */
        void EquationSystem::AdvectionNonConservativeForm(
            const Array<OneD, Array<OneD, NekDouble> > &V,
            const Array<OneD, const NekDouble> &u,
            Array<OneD, NekDouble> &outarray,
            Array<OneD, NekDouble> &wk)
        {
            // Use dimension of Velocity vector to dictate dimension of operation
            int ndim       = V.num_elements();
            //int ndim = m_expdim;

            // ToDo: here we should add a check that V has right dimension

            int nPointsTot = m_fields[0]->GetNpoints();
            Array<OneD, NekDouble> grad0,grad1,grad2;

            // Check to see if wk space is defined
            if (wk.num_elements())
            {
                grad0 = wk;
            }
            else
            {
                grad0 = Array<OneD, NekDouble> (nPointsTot);
            }

            // Evaluate V\cdot Grad(u)
            switch(ndim)
            {
                case 1:
                    m_fields[0]->PhysDeriv(u,grad0);
                    Vmath::Vmul(nPointsTot, grad0, 1, V[0], 1, outarray,1);
                    break;
                case 2:
                    grad1 = Array<OneD, NekDouble> (nPointsTot);
                    m_fields[0]->PhysDeriv(u, grad0, grad1);
                    Vmath::Vmul (nPointsTot, grad0, 1, V[0], 1, outarray, 1);
                    Vmath::Vvtvp(nPointsTot, grad1, 1, V[1], 1,
                                 outarray, 1, outarray, 1);
                    break;
                case 3:
                    grad1 = Array<OneD, NekDouble> (nPointsTot);
                    grad2 = Array<OneD, NekDouble> (nPointsTot);
                    m_fields[0]->PhysDeriv(u,grad0,grad1,grad2);
                    Vmath::Vmul (nPointsTot, grad0, 1, V[0], 1, outarray, 1);
                    Vmath::Vvtvp(nPointsTot, grad1, 1, V[1], 1,
                                 outarray, 1, outarray, 1);
                    Vmath::Vvtvp(nPointsTot, grad2, 1, V[2], 1,
                                 outarray, 1, outarray, 1);
                    break;
                default:
                    ASSERTL0(false,"dimension unknown");
            }
        }

        /**
         * @brief Calculate weak DG advection in the form \f$ \langle\phi,
         * \hat{F}\cdot n\rangle - (\nabla \phi \cdot F) \f$
         * 
         * @param   InField                         Fields.
         * @param   OutField                        Storage for result.
         * @param   NumericalFluxIncludesNormal     Default: true.
         * @param   InFieldIsPhysSpace              Default: false.
         * @param   nvariables                      Number of fields.
         */
        void EquationSystem::WeakDGAdvection(
            const Array<OneD, Array<OneD, NekDouble> >& InField,
                  Array<OneD, Array<OneD, NekDouble> >& OutField,
            bool NumericalFluxIncludesNormal,
            bool InFieldIsInPhysSpace,
            int nvariables)
        {
            int i;
            int nVelDim         = m_expdim;
            int nPointsTot      = GetNpoints();
            int ncoeffs         = GetNcoeffs();
            int nTracePointsTot = GetTraceNpoints();
        
            if (!nvariables)
            {
                nvariables      = m_fields.num_elements();
            }

            Array<OneD, Array<OneD, NekDouble> > fluxvector(nVelDim);
            Array<OneD, Array<OneD, NekDouble> > physfield (nvariables);

            for(i = 0; i < nVelDim; ++i)
            {
                fluxvector[i]    = Array<OneD, NekDouble>(nPointsTot);
            }

            // Get the variables in physical space
            // already in physical space
            if (InFieldIsInPhysSpace == true)
            {
                for (i = 0; i < nvariables; ++i)
                {
                    physfield[i] = InField[i];
                }
            }
            // otherwise do a backward transformation
            else
            {
                for(i = 0; i < nvariables; ++i)
                {
                    // Could make this point to m_fields[i]->UpdatePhys();
                    physfield[i] = Array<OneD, NekDouble>(nPointsTot);
                    m_fields[i]->BwdTrans(InField[i],physfield[i]);
                }
            }

            // Get the advection part (without numerical flux)
            for (i = 0; i < nvariables; ++i)
            {
                // Get the ith component of the  flux vector in (physical space)
                GetFluxVector(i, physfield, fluxvector);

                // Calculate the i^th value of (\grad_i \phi, F)
                WeakAdvectionGreensDivergenceForm(fluxvector,OutField[i]);
            }

            // Get the numerical flux and add to the modal coeffs
            // if the NumericalFluxs function already includes the
            // normal in the output
            if (NumericalFluxIncludesNormal == true)
            {
                Array<OneD, Array<OneD, NekDouble> > numflux   (nvariables);

                for (i = 0; i < nvariables; ++i)
                {
                    numflux[i]   = Array<OneD, NekDouble>(nTracePointsTot);
                }

                // Evaluate numerical flux in physical space which may in
                // general couple all component of vectors
                NumericalFlux(physfield, numflux);

                // Evaulate  <\phi, \hat{F}\cdot n> - OutField[i]
                for (i = 0; i < nvariables; ++i)
                {
                    Vmath::Neg(ncoeffs,OutField[i],1);
                    m_fields[i]->AddTraceIntegral(numflux[i],OutField[i]);
                    m_fields[i]->SetPhysState(false);
                }
            }
            // if the NumericalFlux function does not include the
            // normal in the output
            else
            {
                Array<OneD, Array<OneD, NekDouble> > numfluxX   (nvariables);
                Array<OneD, Array<OneD, NekDouble> > numfluxY   (nvariables);

                for (i = 0; i < nvariables; ++i)
                {
                    numfluxX[i]   = Array<OneD, NekDouble>(nTracePointsTot);
                    numfluxY[i]   = Array<OneD, NekDouble>(nTracePointsTot);
                }

                // Evaluate numerical flux in physical space which may in
                // general couple all component of vectors
                NumericalFlux(physfield, numfluxX, numfluxY);

                // Evaulate  <\phi, \hat{F}\cdot n> - OutField[i]
                for(i = 0; i < nvariables; ++i)
                {
                    Vmath::Neg(ncoeffs,OutField[i],1);
                    m_fields[i]->AddTraceIntegral(numfluxX[i], numfluxY[i],
                                                  OutField[i]);
                    m_fields[i]->SetPhysState(false);
                }
            }
        }
        
        /**
         * Calculate weak DG Diffusion in the LDG form
         * \f$ \langle\psi, \hat{u}\cdot n\rangle
         * - \langle\nabla\psi \cdot u\rangle
         *  \langle\phi, \hat{q}\cdot n\rangle - (\nabla \phi \cdot q) \rangle \f$
         */
        void EquationSystem::WeakDGDiffusion(
            const Array<OneD, Array<OneD, NekDouble> >& InField,
            Array<OneD, Array<OneD, NekDouble> >& OutField,
            bool NumericalFluxIncludesNormal,
            bool InFieldIsInPhysSpace)
        {
            int i, j, k;
            int nPointsTot      = GetNpoints();
            int ncoeffs         = GetNcoeffs();
            int nTracePointsTot = GetTraceNpoints();
            int nvariables      = m_fields.num_elements();
            int nqvar           = 2;

            Array<OneD, NekDouble>  qcoeffs (ncoeffs);
            Array<OneD, NekDouble>  temp (ncoeffs);

            Array<OneD, Array<OneD, NekDouble> > fluxvector (m_spacedim);
            Array<OneD, Array<OneD, NekDouble> > ufield (nvariables);

            Array<OneD, Array<OneD, Array<OneD, NekDouble> > >  flux   (nqvar);
            Array<OneD, Array<OneD, Array<OneD, NekDouble> > >  qfield  (nqvar);

            for (j = 0; j < nqvar; ++j)
            {
                qfield[j]   = Array<OneD, Array<OneD, NekDouble> >(nqvar);
                flux[j]     = Array<OneD, Array<OneD, NekDouble> >(nqvar);

                for (i = 0; i< nvariables; ++i)
                {
                    ufield[i] = Array<OneD, NekDouble>(nPointsTot, 0.0);
                    qfield[j][i]  = Array<OneD, NekDouble>(nPointsTot, 0.0);
                    flux[j][i] = Array<OneD, NekDouble>(nTracePointsTot, 0.0);
                }
            }

            for (k = 0; k < m_spacedim; ++k)
            {
                fluxvector[k] = Array<OneD, NekDouble>(nPointsTot, 0.0);
            }

            // Get the variables in physical space already in physical space
            if (InFieldIsInPhysSpace == true)
            {
                for (i = 0; i < nvariables; ++i)
                {
                    ufield[i] = InField[i];
                }
            }
            // Otherwise do a backward transformation
            else
            {
                for (i = 0; i < nvariables; ++i)
                {
                    // Could make this point to m_fields[i]->UpdatePhys();
                    ufield[i] = Array<OneD, NekDouble>(nPointsTot);
                    m_fields[i]->BwdTrans(InField[i],ufield[i]);
                }
            }

            // ##########################################################
            // Compute q_{\eta} and q_{\xi} from su
            // Obtain Numerical Fluxes
            // ##########################################################
            NumFluxforScalar(ufield, flux);

            for (j = 0; j < nqvar; ++j)
            {
                for (i = 0; i < nvariables; ++i)
                {
                    // Get the ith component of the  flux vector in
                    // (physical space) fluxvector = m_tanbasis * u,
                    // where m_tanbasis = 2 by m_spacedim by nPointsTot
                    if (m_tanbasis.num_elements())
                    {
                        for (k = 0; k < m_spacedim; ++k)
                        {
                            Vmath::Vmul(nPointsTot, m_tanbasis[j][k], 1,
                                        ufield[i], 1, fluxvector[k], 1);
                        }
                    }
                    else
                    {
                        GetFluxVector(i, j, ufield, fluxvector);
                    }

                    // Calculate the i^th value of (\grad_i \phi, F)
                    WeakAdvectionGreensDivergenceForm(fluxvector, qcoeffs);

                    Vmath::Neg(ncoeffs,qcoeffs,1);
                    m_fields[i]->AddTraceIntegral(flux[j][i], qcoeffs);
                    m_fields[i]->SetPhysState(false);

                    // Add weighted mass matrix = M ( \nabla \cdot Tanbasis )
//                if(m_gradtan.num_elements())
//                {
//                    MultiRegions::GlobalMatrixKey key(StdRegions::eMass,
//                                                        m_gradtan[j]);
//                    m_fields[i]->MultiRegions::ExpList::GeneralMatrixOp(key,
//                                                        InField[i], temp);
//                    Vmath::Svtvp(ncoeffs, -1.0, temp, 1, qcoeffs, 1,
//                                                        qcoeffs, 1);
//                }

                    //Multiply by the inverse of mass matrix
                    m_fields[i]->MultiplyByElmtInvMass(qcoeffs, qcoeffs);

                    // Back to physical space
                    m_fields[i]->BwdTrans(qcoeffs, qfield[j][i]);
                }
            }


            // ##########################################################
            //   Compute u from q_{\eta} and q_{\xi}
            // ##########################################################

            // Obtain Numerical Fluxes
            NumFluxforVector(ufield, qfield, flux[0]);

            for (i = 0; i < nvariables; ++i)
            {
                // L = L(tan_eta) q_eta + L(tan_xi) q_xi
                OutField[i] = Array<OneD, NekDouble>(ncoeffs, 0.0);
                temp = Array<OneD, NekDouble>(ncoeffs, 0.0);

                if (m_tanbasis.num_elements())
                {
                    for (j = 0; j < nqvar; ++j)
                    {
                        for (k = 0; k < m_spacedim; ++k)
                        {
                            Vmath::Vmul(nPointsTot, m_tanbasis[j][k], 1,
                                        qfield[j][i], 1, fluxvector[k], 1);
                        }

                        WeakAdvectionGreensDivergenceForm(fluxvector, temp);
                        Vmath::Vadd(ncoeffs, temp, 1, OutField[i], 1,
                                    OutField[i], 1);
                    }
                }
                else
                {
                    for (k = 0; k < m_spacedim; ++k)
                    {
                        Vmath::Vcopy(nPointsTot, qfield[k][i], 1,
                                     fluxvector[k], 1);
                    }

                    WeakAdvectionGreensDivergenceForm(fluxvector, OutField[i]);
                }

                // Evaulate  <\phi, \hat{F}\cdot n> - OutField[i]
                Vmath::Neg(ncoeffs,OutField[i],1);
                m_fields[i]->AddTraceIntegral(flux[0][i], OutField[i]);
                m_fields[i]->SetPhysState(false);
            }
        }

        /**
         * Write the n-th checkpoint file.
         * @param   n   The index of the checkpoint file.
         */
        void EquationSystem::Checkpoint_Output(const int n)
        {
            std::string outname =  m_sessionName +  "_" + 
                boost::lexical_cast<std::string>(n);

            WriteFld(outname + ".chk");
        }

        /**
         * Write the n-th checkpoint file.
         * @param   n   The index of the checkpoint file.
         */
        void EquationSystem::Checkpoint_Output(
            const int n, 
            MultiRegions::ExpListSharedPtr &field, 
            std::vector<Array<OneD, NekDouble> > &fieldcoeffs, 
            std::vector<std::string> &variables)
        {
            char chkout[16] = "";
            sprintf(chkout, "%d", n);
            std::string outname = m_sessionName + "_" + chkout + ".chk";
            WriteFld(outname, field, fieldcoeffs, variables);
        }
        
        /**
         * Write the n-th base flow into a .chk file
         * @param   n   The index of the base flow file.
         */
        void EquationSystem::Checkpoint_BaseFlow(const int n)
        {
            std::string outname =  m_sessionName +  "_BaseFlow_" + 
                boost::lexical_cast<std::string>(n);

            WriteFld(outname + ".chk");
        }

        /**
         * Writes the field data to a file with the given filename.
         * @param   outname     Filename to write to.
         */
        void EquationSystem::WriteFld(const std::string &outname)
        {
            std::vector<Array<OneD, NekDouble> > fieldcoeffs(
                m_fields.num_elements());
            std::vector<std::string> variables(m_fields.num_elements());

            for (int i = 0; i < m_fields.num_elements(); ++i)
            {
                if (m_fields[i]->GetNcoeffs() == m_fields[0]->GetNcoeffs())
                {
                    fieldcoeffs[i] = m_fields[i]->UpdateCoeffs();
                }
                else
                {
                    fieldcoeffs[i] = Array<OneD,NekDouble>(m_fields[0]->
                                                           GetNcoeffs());
                    m_fields[0]->ExtractCoeffsToCoeffs(m_fields[i],
                                                       m_fields[i]->GetCoeffs(),
                                                       fieldcoeffs[i]);
                }
                variables[i] = m_boundaryConditions->GetVariable(i);
            }

            v_ExtraFldOutput(fieldcoeffs, variables);

            WriteFld(outname, m_fields[0], fieldcoeffs, variables);
        }



        /**
         * Writes the field data to a file with the given filename.
         * @param   outname         Filename to write to.
         * @param   field           ExpList on which data is based.
         * @param   fieldcoeffs     An array of array of expansion coefficients.
         * @param   variables       An array of variable names.
         */
        void EquationSystem::WriteFld(
            const std::string                    &outname,
            MultiRegions::ExpListSharedPtr       &field,
            std::vector<Array<OneD, NekDouble> > &fieldcoeffs,
            std::vector<std::string>             &variables)
        {
            std::vector<LibUtilities::FieldDefinitionsSharedPtr> FieldDef
                = field->GetFieldDefinitions();
            std::vector<std::vector<NekDouble> > FieldData(FieldDef.size());

            // Copy Data into FieldData and set variable
            for(int j = 0; j < fieldcoeffs.size(); ++j)
            {
                for(int i = 0; i < FieldDef.size(); ++i)
                {
                    // Could do a search here to find correct variable
                    FieldDef[i]->m_fields.push_back(variables[j]);
                    field->AppendFieldData(FieldDef[i], FieldData[i],
                                           fieldcoeffs[j]);
                }            
            }

            // Update time in field info if required
            if(m_fieldMetaDataMap.find("Time") != m_fieldMetaDataMap.end())
            {
                m_fieldMetaDataMap["Time"] = boost::lexical_cast<std::string>(m_time);
            }

            m_fld->Write(outname, FieldDef, FieldData, m_fieldMetaDataMap);
        }


        /**
         * Import field from infile and load into \a m_fields. This routine will
         * also perform a \a BwdTrans to ensure data is in both the physical and
         * coefficient storage.
         * @param   infile  Filename to read.
         */
        void EquationSystem::ImportFld(
            const std::string &infile, 
            Array<OneD, MultiRegions::ExpListSharedPtr> &pFields)
        {
            std::vector<LibUtilities::FieldDefinitionsSharedPtr> FieldDef;
            std::vector<std::vector<NekDouble> > FieldData;

            m_fld->Import(infile,FieldDef,FieldData);

            // Copy FieldData into m_fields
            for(int j = 0; j < pFields.num_elements(); ++j)
            {
                Vmath::Zero(pFields[j]->GetNcoeffs(),
                            pFields[j]->UpdateCoeffs(),1);
                
                for(int i = 0; i < FieldDef.size(); ++i)
                {
                    ASSERTL1(FieldDef[i]->m_fields[j] ==
                             m_session->GetVariable(j),
                             std::string("Order of ") + infile
                             + std::string(" data and that defined in "
                                           "m_boundaryconditions differs"));

                    pFields[j]->ExtractDataToCoeffs(FieldDef[i], FieldData[i],
                                                    FieldDef[i]->m_fields[j],
                                                    pFields[j]->UpdateCoeffs());
                }
                pFields[j]->BwdTrans(pFields[j]->GetCoeffs(),
                                     pFields[j]->UpdatePhys());
            }
        }



        /**
         * Import field from infile and load into \a m_fields. This routine will
         * also perform a \a BwdTrans to ensure data is in both the physical and
         * coefficient storage.
         * @param   infile  Filename to read.
         * If optionan \a ndomains is specified it assumes we loop over nodmains for each nvariables. 
         */
        void EquationSystem::ImportFldToMultiDomains(
                                                     const std::string &infile, 
                                                     Array<OneD, MultiRegions::ExpListSharedPtr> &pFields,
                                                     const int ndomains)
        {
            std::vector<LibUtilities::FieldDefinitionsSharedPtr> FieldDef;
            std::vector<std::vector<NekDouble> > FieldData;
            
            LibUtilities::Import(infile,FieldDef,FieldData);
            
            int nvariables = GetNvariables();

            ASSERTL0(ndomains*nvariables == pFields.num_elements(),"Number of fields does not match the number of variables and domains");
            
            // Copy FieldData into m_fields
            for(int j = 0; j < ndomains; ++j)
            {
                for(int i = 0; i < nvariables; ++i)
                {
                    Vmath::Zero(pFields[j*nvariables+i]->GetNcoeffs(),pFields[j*nvariables+i]->UpdateCoeffs(),1);
                    
                    for(int n = 0; n < FieldDef.size(); ++n)
                    {
                        ASSERTL1(FieldDef[n]->m_fields[i] == m_session->GetVariable(i),
                                 std::string("Order of ") + infile
                                 + std::string(" data and that defined in "
                                               "m_boundaryconditions differs"));
                        
                        pFields[j*nvariables+i]->ExtractDataToCoeffs(FieldDef[n], FieldData[n],
                                                                     FieldDef[n]->m_fields[i],
                                                                     pFields[j*nvariables+i]->UpdateCoeffs());
                    }
                    pFields[j*nvariables+i]->BwdTrans(pFields[j*nvariables+i]->GetCoeffs(),
                                                      pFields[j*nvariables+i]->UpdatePhys());
                }
            }
        }

        /**
         * Import field from infile and load into \a pField. This routine will
         * also perform a \a BwdTrans to ensure data is in both the physical and
         * coefficient storage.
         */
        void EquationSystem::ImportFld(
            const std::string &infile, 
            MultiRegions::ExpListSharedPtr &pField, 
            std::string &pFieldName)
        {
            std::vector<LibUtilities::FieldDefinitionsSharedPtr> FieldDef;
            std::vector<std::vector<NekDouble> > FieldData;

            m_fld->Import(infile,FieldDef,FieldData);
            int idx = -1;

            Vmath::Zero(pField->GetNcoeffs(),pField->UpdateCoeffs(),1);

            for(int i = 0; i < FieldDef.size(); ++i)
            {
                // find the index of the required field in the file.
                for(int j = 0; j < FieldData.size(); ++j)
                {
                    if (FieldDef[i]->m_fields[j] == pFieldName)
                    {
                        idx = j;
                    }
                }
                ASSERTL1(idx >= 0, "Field " + pFieldName + " not found.");

                pField->ExtractDataToCoeffs(FieldDef[i], FieldData[i],
                                            FieldDef[i]->m_fields[idx],
                                            pField->UpdateCoeffs());
            }
            pField->BwdTrans(pField->GetCoeffs(), pField->UpdatePhys());
        }

        /**
         * Import field from infile and load into the array \a coeffs. 
         *
         * @param infile Filename to read.
         * @param fieldStr an array of string identifying fields to be imported
         * @param coeffs and array of array of coefficients to store imported data
         */
        void EquationSystem::ImportFld(
            const std::string &infile, 
            std::vector< std::string> &fieldStr, 
            Array<OneD, Array<OneD, NekDouble> > &coeffs)
        {

            ASSERTL0(fieldStr.size() <= coeffs.num_elements(),
                     "length of fieldstr should be the same as pFields");
        
            std::vector<LibUtilities::FieldDefinitionsSharedPtr> FieldDef;
            std::vector<std::vector<NekDouble> > FieldData;
        
            m_fld->Import(infile,FieldDef,FieldData);

            // Copy FieldData into m_fields
            for(int j = 0; j < fieldStr.size(); ++j)
            {
                Vmath::Zero(coeffs[j].num_elements(),coeffs[j],1);
                for(int i = 0; i < FieldDef.size(); ++i)
                {
                    m_fields[0]->ExtractDataToCoeffs(FieldDef[i], FieldData[i],
                                                     fieldStr[j], coeffs[j]);
                }
            }
        }

        /**
         * Write out a summary of the session data.
         * @param   out         Output stream to write data to.
         */
        void EquationSystem::SessionSummary(SummaryList& s)
        {
            AddSummaryItem(s, "EquationType", m_session->GetSolverInfo("EQTYPE"));
            AddSummaryItem(s, "Session Name", m_sessionName);
            AddSummaryItem(s, "Spatial Dim.", m_spacedim);
            AddSummaryItem(s, "Max SEM Exp. Order", m_fields[0]->EvalBasisNumModesMax());
            if(m_HomogeneousType == eHomogeneous1D)
            {
                AddSummaryItem(s, "Quasi-3D", "Homogeneous in z-direction");
                AddSummaryItem(s, "Expansion Dim.", m_expdim + 1);
                AddSummaryItem(s, "Num. Hom. Modes (z)", m_npointsZ);
                AddSummaryItem(s, "Hom. length (LZ)", "m_LhomZ");
                AddSummaryItem(s, "FFT Type", m_useFFT ? "FFTW" : "MVM");
                AddSummaryItem(s, "Selected Mode", m_MultipleModes
                        ? boost::lexical_cast<string>(m_NumMode) : "ALL");
            }
            else if(m_HomogeneousType == eHomogeneous2D)
            {
                AddSummaryItem(s, "Quasi-3D", "Homogeneous in yz-plane");
                AddSummaryItem(s, "Expansion Dim.", m_expdim + 2);
                AddSummaryItem(s, "Num. Hom. Modes (y)", m_npointsY);
                AddSummaryItem(s, "Num. Hom. Modes (z)", m_npointsZ);
                AddSummaryItem(s, "Hom. length (LY)", "m_LhomY");
                AddSummaryItem(s, "Hom. length (LZ)", "m_LhomZ");
                AddSummaryItem(s, "FFT Type", m_useFFT ? "FFTW" : "MVM");
            }
            else
            {
                AddSummaryItem(s, "Expansion Dim.", m_expdim);
            }
            
            if (m_session->DefinesSolverInfo("UpwindType"))
            {
                AddSummaryItem(s, "Riemann Solver",
                                  m_session->GetSolverInfo("UpwindType"));
            }
            
            if (m_session->DefinesSolverInfo("AdvectionType"))
            {
                std::string AdvectionType;
                AdvectionType = m_session->GetSolverInfo("AdvectionType");
                AddSummaryItem(s, "Advection Type", GetAdvectionFactory().
                               GetClassDescription(AdvectionType));
            }

            if (m_projectionType == MultiRegions::eGalerkin)
            {
                AddSummaryItem(s, "Projection Type", "Continuous Galerkin");
            }
            else if (m_projectionType == MultiRegions::eDiscontinuous)
            {
                AddSummaryItem(s, "Projection Type", "Discontinuous Galerkin");
            }
            else if (m_projectionType == MultiRegions::eMixed_CG_Discontinuous)
            {
                AddSummaryItem(s, "Projection Type",
                                  "Mixed Continuous Galerkin and Discontinuous");
            }
            
            if (m_session->DefinesSolverInfo("DiffusionType"))
            {
                std::string DiffusionType;
                DiffusionType = m_session->GetSolverInfo("DiffusionType");
                AddSummaryItem(s, "Diffusion Type", GetDiffusionFactory().
                               GetClassDescription(DiffusionType));
            }
        }

        /**
         * Performs a case-insensitive string comparison (from web).
         * @param   s1      First string to compare.
         * @param   s2      Second string to compare.
         * @returns         0 if the strings match.
         */
        int EquationSystem::NoCaseStringCompare(
            const string & s1,
            const string& s2)
        {
            //if (s1.size() < s2.size()) return -1;
            //if (s1.size() > s2.size()) return 1;

            string::const_iterator it1=s1.begin();
            string::const_iterator it2=s2.begin();

            // Stop when either string's end has been reached
            while ( (it1!=s1.end()) && (it2!=s2.end()) )
            {
                if(::toupper(*it1) != ::toupper(*it2)) //letters differ?
                {
                    // Return -1 to indicate smaller than, 1 otherwise
                    return (::toupper(*it1)  < ::toupper(*it2)) ? -1 : 1;
                }

                // Proceed to the next character in each string
                ++it1;
                ++it2;
            }

            size_t size1=s1.size();
            size_t size2=s2.size();// cache lengths

            // Return -1, 0 or 1 according to strings' lengths
            if (size1==size2)
            {
                return 0;
            }

            return (size1 < size2) ? -1 : 1;
        }

        Array<OneD, bool> EquationSystem::v_GetSystemSingularChecks()
        {
            return Array<OneD, bool>(m_session->GetVariables().size(), false);
        }

        void EquationSystem::v_GetFluxVector(
            const int i, Array<OneD,
            Array<OneD, NekDouble> > &physfield,
            Array<OneD, Array<OneD, NekDouble> > &flux)
        {
            ASSERTL0(false, "v_GetFluxVector: This function is not valid "
                     "for the Base class");
        }

        void EquationSystem::v_GetFluxVector(
            const int i, const int j,
            Array<OneD, Array<OneD, NekDouble> > &physfield,
            Array<OneD, Array<OneD, NekDouble> > &flux)
        {
            ASSERTL0(false, "v_GetqFluxVector: This function is not valid "
                     "for the Base class");
        }

        void EquationSystem::v_GetFluxVector(
            const int i, Array<OneD,
            Array<OneD, NekDouble> > &physfield,
            Array<OneD, Array<OneD, NekDouble> > &fluxX,
            Array<OneD, Array<OneD, NekDouble> > &fluxY)
        {
            ASSERTL0(false, "v_GetFluxVector: This function is not valid "
                     "for the Base class");
        }

        void EquationSystem::v_NumericalFlux(
            Array<OneD, Array<OneD, NekDouble> > &physfield,
            Array<OneD, Array<OneD, NekDouble> > &numflux)
        {
            ASSERTL0(false, "v_NumericalFlux: This function is not valid "
                     "for the Base class");
        }

        void EquationSystem::v_NumericalFlux(
            Array<OneD, Array<OneD, NekDouble> > &physfield,
            Array<OneD, Array<OneD, NekDouble> > &numfluxX,
            Array<OneD, Array<OneD, NekDouble> > &numfluxY )
        {
            ASSERTL0(false, "v_NumericalFlux: This function is not valid "
                     "for the Base class");
        }

        void EquationSystem::v_NumFluxforScalar(
            const Array<OneD, Array<OneD, NekDouble> >         &ufield,
            Array<OneD, Array<OneD, Array<OneD, NekDouble> > > &uflux)
        {
            ASSERTL0(false, "v_NumFluxforScalar: This function is not valid "
                     "for the Base class");
        }

        void EquationSystem::v_NumFluxforVector(
            const Array<OneD, Array<OneD, NekDouble> >   &ufield,
            Array<OneD, Array<OneD, Array<OneD, NekDouble> > > &qfield,
            Array<OneD, Array<OneD, NekDouble > >              &qflux)
        {
            ASSERTL0(false, "v_NumFluxforVector: This function is not valid "
                     "for the Base class");
        }

        MultiRegions::ExpListSharedPtr EquationSystem::v_GetPressure()
        {
            ASSERTL0(false, "This function is not valid for the Base class");
            MultiRegions::ExpListSharedPtr null;
            return null;
        }

        void EquationSystem::v_ExtraFldOutput(
            std::vector<Array<OneD, NekDouble> > &fieldcoeffs,
            std::vector<std::string>             &variables)
        {
        }

    }
}<|MERGE_RESOLUTION|>--- conflicted
+++ resolved
@@ -816,11 +816,7 @@
                     catch (...)
                     {
                         ASSERTL0(false, "Invalid Filename in function \""
-<<<<<<< HEAD
-                                + pFunctionName + "\", variable \"" + pFieldName + "\"")
-=======
                                 + pFunctionName + "\", variable \"" + fileVar + "\"")
->>>>>>> aca0fa2f
                     }
                 }
 
@@ -839,11 +835,7 @@
                         // expansion segment
                         for (int j = 0; j < FieldDef[i]->m_fields.size(); ++j)
                         {
-<<<<<<< HEAD
-                            if (FieldDef[i]->m_fields[j] == pFieldName)
-=======
                             if (FieldDef[i]->m_fields[j] == fileVar)
->>>>>>> aca0fa2f
                             {
                                 idx = j;
                             }
@@ -857,11 +849,7 @@
                         }
                         else
                         {
-<<<<<<< HEAD
-                            cout << "Field " + pFieldName + " not found." << endl;
-=======
                             cout << "Field " + fileVar + " not found." << endl;
->>>>>>> aca0fa2f
                         }
                     }
 
