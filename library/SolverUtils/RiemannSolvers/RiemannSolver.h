--- conflicted
+++ resolved
@@ -120,7 +120,6 @@
             }
             
             template<typename FuncPointerT, typename ObjectPointerT>
-<<<<<<< HEAD
             void SetFwdBwdDirectSolution(FuncPointerT func, ObjectPointerT obj)
             {
                 m_FwdBwdDirectSolution = boost::bind(func, obj, _1, _2);
@@ -133,10 +132,8 @@
             }
             
             template<typename FuncPointerT, typename ObjectPointerT>
-            void SetAuxiliary(std::string    name,
-=======
+
             void SetAuxScal(std::string    name,
->>>>>>> 3b24f18e
                               FuncPointerT   func,
                               ObjectPointerT obj)
             {
@@ -242,20 +239,16 @@
                 const Array<OneD, const Array<OneD, NekDouble> > &normals,
                 const Array<OneD, const Array<OneD, NekDouble> > &vecLocs,
                       Array<OneD,       Array<OneD, NekDouble> > &outarray);
-<<<<<<< HEAD
-            bool CheckScalars(std::string name);
-            bool CheckVectors(std::string name);
-            bool CheckParams (std::string name);
+
             
             FwdBwdDirectSolutionVecCB         m_FwdBwdDirectSolution;
             FwdBwdDIFFDirectSolutionVecCB     m_FwdBwdDIFFDirectSolution;
-=======
+
             SOLVER_UTILS_EXPORT bool CheckScalars (std::string name);
             SOLVER_UTILS_EXPORT bool CheckVectors (std::string name);
             SOLVER_UTILS_EXPORT bool CheckParams  (std::string name);
             SOLVER_UTILS_EXPORT bool CheckAuxScal (std::string name);
             SOLVER_UTILS_EXPORT bool CheckAuxVec  (std::string name);
->>>>>>> 3b24f18e
         };
 
         /// A shared pointer to an EquationSystem object
