////////////////////////////////////////////////////////////////////////////////
//
//  File: SurfaceMeshing.h
//
//  For more information, please see: http://www.nektar.info/
//
//  The MIT License
//
//  Copyright (c) 2006 Division of Applied Mathematics, Brown University (USA),
//  Department of Aeronautics, Imperial College London (UK), and Scientific
//  Computing and Imaging Institute, University of Utah (USA).
//
//  License for the specific language governing rights and limitations under
//  Permission is hereby granted, free of charge, to any person obtaining a
//  copy of this software and associated documentation files (the "Software"),
//  to deal in the Software without restriction, including without limitation
//  the rights to use, copy, modify, merge, publish, distribute, sublicense,
//  and/or sell copies of the Software, and to permit persons to whom the
//  Software is furnished to do so, subject to the following conditions:
//
//  The above copyright notice and this permission notice shall be included
//  in all copies or substantial portions of the Software.
//
//  THE SOFTWARE IS PROVIDED "AS IS", WITHOUT WARRANTY OF ANY KIND, EXPRESS
//  OR IMPLIED, INCLUDING BUT NOT LIMITED TO THE WARRANTIES OF MERCHANTABILITY,
//  FITNESS FOR A PARTICULAR PURPOSE AND NONINFRINGEMENT. IN NO EVENT SHALL
//  THE AUTHORS OR COPYRIGHT HOLDERS BE LIABLE FOR ANY CLAIM, DAMAGES OR OTHER
//  LIABILITY, WHETHER IN AN ACTION OF CONTRACT, TORT OR OTHERWISE, ARISING
//  FROM, OUT OF OR IN CONNECTION WITH THE SOFTWARE OR THE USE OR OTHER
//  DEALINGS IN THE SOFTWARE.
//
//  Description: cad object methods.
//
////////////////////////////////////////////////////////////////////////////////


#ifndef NEKTAR_LIB_UTILITIES_MESHUTILS_SURFACEMESHING_SURFACEMESHING_H
#define NEKTAR_LIB_UTILITIES_MESHUTILS_SURFACEMESHING_SURFACEMESHING_H

#include <boost/shared_ptr.hpp>

#include <LibUtilities/CADSystem/CADSystem.h>
#include <MeshUtils/Octree.h>
#include <MeshUtils/SurfaceMesh.h>
#include <MeshUtils/CurveMesh.h>

#include <LibUtilities/BasicUtils/SharedArray.hpp>
#include <LibUtilities/Memory/NekMemoryManager.hpp>

namespace Nektar {
namespace MeshUtils {
            
    class SurfaceMeshing
    {
    public:
        friend class MemoryManager<SurfaceMeshing>;
        
<<<<<<< HEAD
        SurfaceMeshing(const LibUtilities::CADSystemSharedPtr &cad,
                       const OctreeSharedPtr &octree,
                       const int &order) : m_cad(cad),m_octree(octree),
                                           m_order(order)
=======
        SurfaceMeshing(bool verbose,
                       const LibUtilities::CADSystemSharedPtr &cad,
                       const OctreeSharedPtr &octree) :
                           m_cad(cad),m_octree(octree),m_verbose(verbose)
>>>>>>> 757ac13f
        {
        };
        
        void Mesh();
        
        void Extract(int i,
                     int &nt,
                     int &tnp,
                     Array<OneD, Array<OneD, Array<OneD, NekDouble> > > &p)
        {
            m_surfacemeshes[i-1]->Extract(nt,tnp,p);
        }
        
        
    private:
        
        LibUtilities::CADSystemSharedPtr m_cad;
        OctreeSharedPtr m_octree;
        
        std::vector<SurfaceMeshSharedPtr> m_surfacemeshes;
        std::vector<CurveMeshSharedPtr> m_curvemeshes;
        int m_order;
        
        bool m_verbose;
        
        
    };
    
    typedef boost::shared_ptr<SurfaceMeshing> SurfaceMeshingSharedPtr;
}
}

#endif<|MERGE_RESOLUTION|>--- conflicted
+++ resolved
@@ -55,17 +55,10 @@
     public:
         friend class MemoryManager<SurfaceMeshing>;
         
-<<<<<<< HEAD
-        SurfaceMeshing(const LibUtilities::CADSystemSharedPtr &cad,
-                       const OctreeSharedPtr &octree,
-                       const int &order) : m_cad(cad),m_octree(octree),
-                                           m_order(order)
-=======
         SurfaceMeshing(bool verbose,
                        const LibUtilities::CADSystemSharedPtr &cad,
                        const OctreeSharedPtr &octree) :
                            m_cad(cad),m_octree(octree),m_verbose(verbose)
->>>>>>> 757ac13f
         {
         };
         
