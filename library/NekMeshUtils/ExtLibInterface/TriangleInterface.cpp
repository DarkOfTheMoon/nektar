--- conflicted
+++ resolved
@@ -116,19 +116,11 @@
 
     if (Quality)
     {
-<<<<<<< HEAD
-        triangulate("pqYY", &in, &out);
+        dt.triangulate("pqYY");
     }
     else if (!Quality)
     {
-        triangulate("pYY", &in, &out);
-=======
-        dt.triangulate("pqYY");
-    }
-    else if (!Quality)
-    {
         dt.triangulate("pYY");
->>>>>>> 1ce49a2a
     }
 
     // verify the mesh a bit
