////////////////////////////////////////////////////////////////////////////////
//
//  File: Generator2D.cpp
//
//  For more information, please see: http://www.nektar.info/
//
//  The MIT License
//
//  Copyright (c) 2006 Division of Applied Mathematics, Brown University (USA),
//  Department of Aeronautics, Imperial College London (UK), and Scientific
//  Computing and Imaging Institute, University of Utah (USA).
//
//  License for the specific language governing rights and limitations under
//  Permission is hereby granted, free of charge, to any person obtaining a
//  copy of this software and associated documentation files (the "Software"),
//  to deal in the Software without restriction, including without limitation
//  the rights to use, copy, modify, merge, publish, distribute, sublicense,
//  and/or sell copies of the Software, and to permit persons to whom the
//  Software is furnished to do so, subject to the following conditions:
//
//  The above copyright notice and this permission notice shall be included
//  in all copies or substantial portions of the Software.
//
//  THE SOFTWARE IS PROVIDED "AS IS", WITHOUT WARRANTY OF ANY KIND, EXPRESS
//  OR IMPLIED, INCLUDING BUT NOT LIMITED TO THE WARRANTIES OF MERCHANTABILITY,
//  FITNESS FOR A PARTICULAR PURPOSE AND NONINFRINGEMENT. IN NO EVENT SHALL
//  THE AUTHORS OR COPYRIGHT HOLDERS BE LIABLE FOR ANY CLAIM, DAMAGES OR OTHER
//  LIABILITY, WHETHER IN AN ACTION OF CONTRACT, TORT OR OTHERWISE, ARISING
//  FROM, OUT OF OR IN CONNECTION WITH THE SOFTWARE OR THE USE OR OTHER
//  DEALINGS IN THE SOFTWARE.
//
//  Description: 2D generator object methods.
//
////////////////////////////////////////////////////////////////////////////////
#include <algorithm>

#include <NekMeshUtils/2DGenerator/2DGenerator.h>

#include <LibUtilities/BasicUtils/ParseUtils.hpp>
#include <LibUtilities/BasicUtils/Progressbar.hpp>

#include <boost/algorithm/string.hpp>

using namespace std;
namespace Nektar
{
namespace NekMeshUtils
{

ModuleKey Generator2D::className = GetModuleFactory().RegisterCreatorFunction(
    ModuleKey(eProcessModule, "2dgenerator"), Generator2D::create,
    "Generates a 2D mesh");

Generator2D::Generator2D(MeshSharedPtr m) : ProcessModule(m)
{
    m_config["blcurves"] =
        ConfigOption(false, "0", "Generate parallelograms on these curves");
    m_config["blthick"] =
        ConfigOption(false, "0", "Parallelogram layer thickness");
    m_config["periodic"] =
        ConfigOption(false, "0", "Set of pairs of periodic curves");
}

Generator2D::~Generator2D()
{
}

void Generator2D::Process()
{
    if (m_mesh->m_verbose)
    {
        cout << endl << "2D meshing" << endl;
        cout << endl << "\tCurve meshing:" << endl << endl;
    }

    m_mesh->m_numNodes = m_mesh->m_cad->GetNumVerts();

<<<<<<< HEAD
    set<unsigned> periodic;

    if (m_config["periodic"].beenSet)
    {
        m_periodicPairs.clear();

        // Build periodic curve pairs

        string s = m_config["periodic"].as<string>();
        vector<string> lines;

        boost::split(lines, s, boost::is_any_of(":"));

        for (vector<string>::iterator il = lines.begin(); il != lines.end();
             ++il)
        {
            vector<unsigned> data;
            ParseUtils::GenerateOrderedVector(il->c_str(), data);

            ASSERTL0(data.size() == 2, "periodic pairs ill-defined");
            ASSERTL0(!periodic.count(data[0]), "curve already periodic");
            ASSERTL0(!periodic.count(data[1]), "curve already periodic");

            m_periodicPairs[data[0]] = data[1];
            periodic.insert(data[0]);
            periodic.insert(data[1]);
        }

        // Check compatibility

        for (map<unsigned, unsigned>::iterator it = m_periodicPairs.begin();
             it != m_periodicPairs.end(); ++it)
        {
            NekDouble L1 = m_mesh->m_cad->GetCurve(it->first)->GetTotLength();
            NekDouble L2 = m_mesh->m_cad->GetCurve(it->second)->GetTotLength();

            ASSERTL0(abs((L1 - L2) / L1) < 1.0e-3,
                     "periodic curves of different length");
        }
=======
    if(m_config["blcurves"].beenSet)
    {
        ParseUtils::GenerateSeqVector(m_config["blcurves"].as<string>().c_str(),
                                      m_blCurves);
        m_thickness = m_config["blthick"].as<NekDouble>();
>>>>>>> 6718b000
    }

    // linear mesh all curves
    for (int i = 1; i <= m_mesh->m_cad->GetNumCurve(); i++)
    {
        if (m_mesh->m_verbose)
        {
            LibUtilities::PrintProgressbar(i, m_mesh->m_cad->GetNumCurve(),
                                           "Curve progress");
        }

        vector<unsigned int>::iterator f = find(m_blCurves.begin(),
                                                m_blCurves.end(), i);

        if(f == m_blCurves.end())
        {
            m_curvemeshes[i] =
                MemoryManager<CurveMesh>::AllocateSharedPtr(i, m_mesh);
        }
        else
        {
            m_curvemeshes[i] =
                MemoryManager<CurveMesh>::AllocateSharedPtr(i, m_mesh, m_thickness);
        }

        m_curvemeshes[i]->Mesh();
    }

<<<<<<< HEAD
    if (m_config["periodic"].beenSet)
    {
        // Override slave curves

        for (map<unsigned, unsigned>::iterator ip = m_periodicPairs.begin();
             ip != m_periodicPairs.end(); ++ip)
        {
            Array<OneD, NekDouble> A1 =
                m_curvemeshes[ip->first]->GetFirstPoint()->GetLoc();
            Array<OneD, NekDouble> A2 =
                m_curvemeshes[ip->first]->GetLastPoint()->GetLoc();
            Array<OneD, NekDouble> B1 =
                m_curvemeshes[ip->second]->GetFirstPoint()->GetLoc();
            Array<OneD, NekDouble> B2 =
                m_curvemeshes[ip->second]->GetLastPoint()->GetLoc();

            Array<OneD, NekDouble> T1(2);
            Array<OneD, NekDouble> T2(2);
            Array<OneD, NekDouble> dT(2);

            // Compute translation vector

            T1[0] = B1[0] - A1[0];
            T1[1] = B1[1] - A1[1];

            T2[0] = B2[0] - A2[0];
            T2[1] = B2[1] - A2[1];

            dT[0] = T2[0] - T1[0];
            dT[1] = T2[1] - T1[1];

            NekDouble dTmag = (dT[0] * dT[0] + dT[1] * dT[1]) /
                              (T1[0] * T1[0] + T1[1] * T1[1]);

            // Check if slave vector is reverse oriented

            bool reverse = false;

            if (dTmag > 1.0e-3)
            {
                reverse = true;

                T1[0] = B1[0] - A2[0];
                T1[1] = B1[1] - A2[1];

                T2[0] = B2[0] - A1[0];
                T2[1] = B2[1] - A1[1];

                dT[0] = T2[0] - T1[0];
                dT[1] = T2[1] - T1[1];

                dTmag = (dT[0] * dT[0] + dT[1] * dT[1]) /
                        (T1[0] * T1[0] + T1[1] * T1[1]);

                ASSERTL0(dTmag < 1.0e-3, "curve cannot be translated");
            }

            // Build vector of translated nodes

            vector<NodeSharedPtr> nodes =
                m_curvemeshes[ip->first]->GetMeshPoints();
            vector<NodeSharedPtr> nnodes;

            vector<CADSurfSharedPtr> surfs =
                m_curvemeshes[ip->second]->GetCADCurve()->GetAdjSurf();

            nnodes.push_back(m_curvemeshes[ip->second]->GetFirstPoint());

            for (vector<NodeSharedPtr>::iterator in = nodes.begin() + 1;
                 in != nodes.end() - 1; ++in)
            {
                Array<OneD, NekDouble> loc = (*in)->GetLoc();
                NodeSharedPtr nn = boost::shared_ptr<Node>(new Node(
                    m_mesh->m_numNodes++, loc[0] + T1[0], loc[1] + T1[1], 0.0));

                for (vector<CADSurfSharedPtr>::iterator is = surfs.begin();
                     is != surfs.end(); ++is)
                {
                    nn->SetCADSurf((*is)->GetId(), *is,
                                   (*is)->locuv(nn->GetLoc()));
                }

                nn->SetCADCurve(ip->second,
                                m_curvemeshes[ip->second]->GetCADCurve(),
                                m_curvemeshes[ip->second]->GetCADCurve()->loct(
                                    nn->GetLoc()));

                nnodes.push_back(nn);
            }

            nnodes.push_back(m_curvemeshes[ip->second]->GetLastPoint());

            // Reverse internal nodes of the vector if necessary

            if (reverse)
            {
                vector<NodeSharedPtr> tmp;

                tmp.push_back(nnodes.front());

                for (vector<NodeSharedPtr>::reverse_iterator rin =
                         nnodes.rbegin() + 1;
                     rin != nnodes.rend() - 1; ++rin)
                {
                    tmp.push_back(*rin);
                }

                tmp.push_back(nnodes.back());

                nnodes.swap(tmp);
            }

            // Clean m_edgeSet and build new CurveMesh

            vector<EdgeSharedPtr> edges =
                m_curvemeshes[ip->second]->GetMeshEdges();
            for (vector<EdgeSharedPtr>::iterator ie = edges.begin();
                 ie != edges.end(); ++ie)
            {
                m_mesh->m_edgeSet.erase(*ie);
            }

            m_curvemeshes[ip->second] =
                MemoryManager<CurveMesh>::AllocateSharedPtr(ip->second, m_mesh,
                                                            nnodes, true);
        }

        if (m_mesh->m_verbose)
        {
            cout << "\t\tPeriodic boundary conditions" << endl;
            for (map<unsigned, unsigned>::iterator it = m_periodicPairs.begin();
                 it != m_periodicPairs.end(); ++it)
            {
                cout << "\t\t\tCurves " << it->first << " => " << it->second
                     << endl;
            }
            cout << endl;
        }
    }
=======
    ////////////////////////////////////////
>>>>>>> 6718b000

    EdgeSet::iterator it;
    for (it = m_mesh->m_edgeSet.begin(); it != m_mesh->m_edgeSet.end(); it++)
    {
        vector<NodeSharedPtr> ns;
        ns.push_back((*it)->m_n1);
        ns.push_back((*it)->m_n2);

        // for each iterator create a LibUtilities::eSegement
        // push segment into m_mesh->m_element[1]
        // tag for the elements shoudl be the CAD number of the curves

        ElmtConfig conf(LibUtilities::eSegment, 1, false, false);

        vector<int> tags;
        tags.push_back((*it)->m_parentCAD->GetId());

        ElementSharedPtr E2 = GetElementFactory().CreateInstance(
            LibUtilities::eSegment, conf, ns, tags);

        m_mesh->m_element[1].push_back(E2);
    }

    for (int i = 1; i <= m_mesh->m_cad->GetNumSurf(); i++)
    {
        m_facemeshes[i] = MemoryManager<FaceMesh>::AllocateSharedPtr(
            i, m_mesh, m_curvemeshes, 100);

        m_facemeshes[i]->OrientateCurves();
    }


    if (m_config["blcurves"].beenSet)
    {
        // we need to do the boundary layer generation in a face by face basis
        MakeBLPrep();

        // Im going to do a horrendous trick to get the edge orientaion.
        // Going to activate the first routine of facemeshing without actually
        // face meshing, this will orientate the edgeloop objects (hopefully);
        // which can be used by the makebl command to know the normal
        // orienation
        for (int i = 1; i <= m_mesh->m_cad->GetNumSurf(); i++)
        {
            MakeBL(i, m_facemeshes[i]->GetEdges());
        }
    }

    // m_mesh->m_element[1].clear();

    if (m_mesh->m_verbose)
    {
        cout << endl << "\tFace meshing:" << endl << endl;
    }

    // linear mesh all surfaces
    map<int,FaceMeshSharedPtr>::iterator fit;
    int i = 1;
    for(fit = m_facemeshes.begin(); fit != m_facemeshes.end(); fit++)
    {
        if (m_mesh->m_verbose)
        {
            LibUtilities::PrintProgressbar(
                i, m_mesh->m_cad->GetNumSurf(), "Face progress");
        }

        if (m_config["blcurves"].beenSet)
        {
            //for bl surfaces orientate curves needs to be run again to
            //push nodes to the edges of the system
            fit->second->ResetCurvemeshes(m_curvemeshes);
            fit->second->OrientateCurves();
        }

        fit->second->Mesh();
        i++;
    }

    ProcessVertices();
    ProcessEdges();
    ProcessFaces();
    ProcessElements();
    ProcessComposites();

    Report();
}

void Generator2D::MakeBLPrep()
{
    if (m_mesh->m_verbose)
    {
        cout << endl << "\tBoundary layer meshing:" << endl << endl;
    }

    for (vector<unsigned>::iterator it = m_blCurves.begin();
         it != m_blCurves.end(); ++it)
    {
        vector<EdgeSharedPtr> localedges = m_curvemeshes[*it]->GetMeshEdges();
        for (int i = 0; i < localedges.size(); i++)
        {
            m_nodesToEdge[localedges[i]->m_n1].push_back(localedges[i]);
            m_nodesToEdge[localedges[i]->m_n2].push_back(localedges[i]);
        }
    }
}

void Generator2D::MakeBL(int faceid, vector<EdgeLoopSharedPtr> e)
{
    map<int, int> edgeToOrient;
    for (int j = 0; j < e.size(); j++)
    {
        for (int i = 0; i < e[j]->edges.size(); ++i)
        {
            edgeToOrient[e[j]->edges[i]->GetId()] = e[j]->edgeo[i];
        }
    }

    map<int, Array<OneD, NekDouble> > edgeNormals;

    int eid = 0;

    for (vector<unsigned>::iterator it = m_blCurves.begin();
         it != m_blCurves.end(); ++it)
    {
        int edgeo = edgeToOrient[*it];

        vector<EdgeSharedPtr> es = m_curvemeshes[*it]->GetMeshEdges();

        // on each !!!EDGE!!! calculate a normal
        // always to the left unless edgeo is 1
        for (int j = 0; j < es.size(); j++)
        {
            es[j]->m_id = eid++;
            Array<OneD, NekDouble> p1 =
                (edgeo == 0) ? es[j]->m_n1->GetLoc() : es[j]->m_n2->GetLoc();
            Array<OneD, NekDouble> p2 =
                (edgeo == 0) ? es[j]->m_n2->GetLoc() : es[j]->m_n1->GetLoc();
            Array<OneD, NekDouble> n(2);
            n[0]          = p1[1] - p2[1];
            n[1]          = p2[0] - p1[0];
            NekDouble mag = sqrt(n[0] * n[0] + n[1] * n[1]);
            n[0] /= mag;
            n[1] /= mag;
            edgeNormals[es[j]->m_id] = n;
        }
    }

    map<NodeSharedPtr, NodeSharedPtr> nodeNormals;
    map<NodeSharedPtr, vector<EdgeSharedPtr> >::iterator it;
    for (it = m_nodesToEdge.begin(); it != m_nodesToEdge.end(); it++)
    {
        Array<OneD, NekDouble> n(3);
        ASSERTL0(it->second.size() == 2,
                 "wierdness, most likely bl_surfs are incorrect");
        Array<OneD, NekDouble> n1 = edgeNormals[it->second[0]->m_id];
        Array<OneD, NekDouble> n2 = edgeNormals[it->second[1]->m_id];

        n[0]          = (n1[0] + n2[0]) / 2.0;
        n[1]          = (n1[1] + n2[1]) / 2.0;
        NekDouble mag = sqrt(n[0] * n[0] + n[1] * n[1]);
        n[0] /= mag;
        n[1] /= mag;

        n[0] = n[0] * m_thickness + it->first->m_x;
        n[1] = n[1] * m_thickness + it->first->m_y;
        n[2] = 0.0;

        NodeSharedPtr nn = boost::shared_ptr<Node>(
            new Node(m_mesh->m_numNodes++, n[0], n[1], 0.0));
        CADSurfSharedPtr s = m_mesh->m_cad->GetSurf(faceid);
        Array<OneD, NekDouble> uv = s->locuv(n);
        nn->SetCADSurf(faceid, s, uv);
        nodeNormals[it->first] = nn;
    }

    for (vector<unsigned>::iterator it = m_blCurves.begin();
         it != m_blCurves.end(); ++it)
    {
        int edgeo = edgeToOrient[*it];

        vector<NodeSharedPtr> ns = m_curvemeshes[*it]->GetMeshPoints();
        vector<NodeSharedPtr> newNs;
        for (int i = 0; i < ns.size(); i++)
        {
            newNs.push_back(nodeNormals[ns[i]]);
        }
        m_curvemeshes[*it] =
            MemoryManager<CurveMesh>::AllocateSharedPtr(*it, m_mesh, newNs);

        if (edgeo == 1)
        {
            reverse(ns.begin(), ns.end());
        }
        for (int i = 0; i < ns.size() - 1; ++i)
        {
            vector<NodeSharedPtr> qns;

            qns.push_back(ns[i]);
            qns.push_back(ns[i + 1]);
            qns.push_back(nodeNormals[ns[i + 1]]);
            qns.push_back(nodeNormals[ns[i]]);

            ElmtConfig conf(LibUtilities::eQuadrilateral, 1, false, false);

            vector<int> tags;
            tags.push_back(101);

            ElementSharedPtr E = GetElementFactory().CreateInstance(
                LibUtilities::eQuadrilateral, conf, qns, tags);

            E->m_parentCAD = m_mesh->m_cad->GetSurf(faceid);

            for (int j = 0; j < E->GetEdgeCount(); ++j)
            {
                pair<EdgeSet::iterator, bool> testIns;
                EdgeSharedPtr ed = E->GetEdge(j);
                // look for edge in m_mesh edgeset from curves
                EdgeSet::iterator s = m_mesh->m_edgeSet.find(ed);
                if (!(s == m_mesh->m_edgeSet.end()))
                {
                    ed = *s;
                    E->SetEdge(j, *s);
                }
            }
            m_mesh->m_element[2].push_back(E);
        }
    }
}

void Generator2D::Report()
{
    if (m_mesh->m_verbose)
    {
        int ns = m_mesh->m_vertexSet.size();
        int es = m_mesh->m_edgeSet.size();
        int ts = m_mesh->m_element[2].size();
        int ep = ns - es + ts;
        cout << endl << "\tSurface mesh statistics" << endl;
        cout << "\t\tNodes: " << ns << endl;
        cout << "\t\tEdges: " << es << endl;
        cout << "\t\tTriangles " << ts << endl;
        cout << "\t\tEuler-Poincaré characteristic: " << ep << endl;
    }
}
}
}<|MERGE_RESOLUTION|>--- conflicted
+++ resolved
@@ -75,7 +75,6 @@
 
     m_mesh->m_numNodes = m_mesh->m_cad->GetNumVerts();
 
-<<<<<<< HEAD
     set<unsigned> periodic;
 
     if (m_config["periodic"].beenSet)
@@ -115,13 +114,13 @@
             ASSERTL0(abs((L1 - L2) / L1) < 1.0e-3,
                      "periodic curves of different length");
         }
-=======
+    }
+
     if(m_config["blcurves"].beenSet)
     {
         ParseUtils::GenerateSeqVector(m_config["blcurves"].as<string>().c_str(),
                                       m_blCurves);
         m_thickness = m_config["blthick"].as<NekDouble>();
->>>>>>> 6718b000
     }
 
     // linear mesh all curves
@@ -150,7 +149,6 @@
         m_curvemeshes[i]->Mesh();
     }
 
-<<<<<<< HEAD
     if (m_config["periodic"].beenSet)
     {
         // Override slave curves
@@ -290,9 +288,8 @@
             cout << endl;
         }
     }
-=======
+
     ////////////////////////////////////////
->>>>>>> 6718b000
 
     EdgeSet::iterator it;
     for (it = m_mesh->m_edgeSet.begin(); it != m_mesh->m_edgeSet.end(); it++)
