////////////////////////////////////////////////////////////////////////////////
//
//  File: Quadrilateral.h
//
//  For more information, please see: http://www.nektar.info/
//
//  The MIT License
//
//  Copyright (c) 2006 Division of Applied Mathematics, Brown University (USA),
//  Department of Aeronautics, Imperial College London (UK), and Scientific
//  Computing and Imaging Institute, University of Utah (USA).
//
//  License for the specific language governing rights and limitations under
//  Permission is hereby granted, free of charge, to any person obtaining a
//  copy of this software and associated documentation files (the "Software"),
//  to deal in the Software without restriction, including without limitation
//  the rights to use, copy, modify, merge, publish, distribute, sublicense,
//  and/or sell copies of the Software, and to permit persons to whom the
//  Software is furnished to do so, subject to the following conditions:
//
//  The above copyright notice and this permission notice shall be included
//  in all copies or substantial portions of the Software.
//
//  THE SOFTWARE IS PROVIDED "AS IS", WITHOUT WARRANTY OF ANY KIND, EXPRESS
//  OR IMPLIED, INCLUDING BUT NOT LIMITED TO THE WARRANTIES OF MERCHANTABILITY,
//  FITNESS FOR A PARTICULAR PURPOSE AND NONINFRINGEMENT. IN NO EVENT SHALL
//  THE AUTHORS OR COPYRIGHT HOLDERS BE LIABLE FOR ANY CLAIM, DAMAGES OR OTHER
//  LIABILITY, WHETHER IN AN ACTION OF CONTRACT, TORT OR OTHERWISE, ARISING
//  FROM, OUT OF OR IN CONNECTION WITH THE SOFTWARE OR THE USE OR OTHER
//  DEALINGS IN THE SOFTWARE.
//
//  Description: Mesh quad object.
//
////////////////////////////////////////////////////////////////////////////////

#ifndef NekMeshUtils_MESHELEMENTS_QUAD
#define NekMeshUtils_MESHELEMENTS_QUAD

#include <NekMeshUtils/NekMeshUtilsDeclspec.h>
#include <NekMeshUtils/MeshElements/Element.h>

namespace Nektar
{
namespace NekMeshUtils
{

/**
 * @brief A 2-dimensional four-sided element.
 */
class Quadrilateral : public Element
{
public:
    /// Creates an instance of this class
    static ElementSharedPtr create(ElmtConfig pConf,
                                   std::vector<NodeSharedPtr> pNodeList,
                                   std::vector<int> pTagList)
    {
        return boost::shared_ptr<Element>(
            new Quadrilateral(pConf, pNodeList, pTagList));
    }
    /// Element type
    static LibUtilities::ShapeType m_type;

    NEKMESHUTILS_EXPORT Quadrilateral(ElmtConfig pConf,
                                      std::vector<NodeSharedPtr> pNodeList,
                                      std::vector<int> pTagList);
    NEKMESHUTILS_EXPORT Quadrilateral(const Quadrilateral &pSrc);
    NEKMESHUTILS_EXPORT virtual ~Quadrilateral()
    {
    }

    NEKMESHUTILS_EXPORT virtual SpatialDomains::GeometrySharedPtr GetGeom(
        int coordDim);
    NEKMESHUTILS_EXPORT virtual void GetCurvedNodes(
        std::vector<NodeSharedPtr> &nodeList) const;
    NEKMESHUTILS_EXPORT virtual StdRegions::Orientation GetEdgeOrient(
        int edgeId, EdgeSharedPtr edge);
    NEKMESHUTILS_EXPORT virtual void MakeOrder(
        int                                order,
        SpatialDomains::GeometrySharedPtr  geom,
        LibUtilities::PointsType           pType,
        int                                coordDim,
        int                               &id,
        bool                               justConfig = false);

    NEKMESHUTILS_EXPORT static unsigned int GetNumNodes(ElmtConfig pConf);
};

<<<<<<< HEAD
/**
 * @brief A lightweight struct for dealing with high-order quadrilateral
 * alignment.
 */
template <typename T> struct HOQuadrilateral
{
    HOQuadrilateral(std::vector<int> pVertId, std::vector<T> pSurfVerts)
        : vertId(pVertId), surfVerts(pSurfVerts)
    {
    }

    HOQuadrilateral(std::vector<int> pVertId) : vertId(pVertId)
    {
    }

    /// The quadrilateral vertex IDs
    std::vector<int> vertId;

    /// The quadrilateral surface vertices -- templated so that this can either
    /// be nodes or IDs.
    std::vector<T> surfVerts;

    void ReverseX()
    {
        int np = (int)(sqrt((NekDouble)surfVerts.size()) + 0.5);
        for (int i = 0; i < np; ++i)
        {
            for (int j = 0; j < np/2; ++j)
            {
                swap(surfVerts[i*np + j], surfVerts[i*np + np-j-1]);
            }
        }
    }

    void ReverseY()
    {
        int np = (int)(sqrt((NekDouble)surfVerts.size()) + 0.5);
        // Reverse y direction
        for (int j = 0; j < np; ++j)
        {
            for (int i = 0; i < np/2; ++i)
            {
                swap(surfVerts[i*np + j], surfVerts[(np-i-1)*np + j]);
            }
        }
    }

    void Transpose()
    {
        int np = (int)(sqrt((NekDouble)surfVerts.size()) + 0.5);
        std::vector<T> tmp(surfVerts.size());

        for (int i = 0; i < np; ++i)
        {
            for (int j = 0; j < np; ++j)
            {
                tmp[i*np+j] = surfVerts[j*np+i];
            }
        }

        surfVerts = tmp;
    }

    /**
     * @brief Align this surface to a given vertex ID.
     */
    void Align(std::vector<int> vertId)
    {

        int vmap[4] = {-1, -1, -1, -1};

        // Determine which vertices map to vertId
        for (int i = 0; i < 4; ++i)
        {
            for (int j = 0; j < 4; ++j)
            {
                if (this->vertId[j] == vertId[i])
                {
                    vmap[i] = j;
                    break;
                }
            }

            ASSERTL1(vmap[i] != -1,
                     "Could not determine mapping between vertex IDs");
        }

        StdRegions::Orientation orient = StdRegions::eNoOrientation;

        if (vmap[1] == (vmap[0]+1) % 4)
        {
            switch (vmap[0])
            {
                case 0:
                    orient = StdRegions::eDir1FwdDir1_Dir2FwdDir2;
                    break;
                case 1:
                    orient = StdRegions::eDir1BwdDir2_Dir2FwdDir1;
                    break;
                case 2:
                    orient = StdRegions::eDir1BwdDir1_Dir2BwdDir2;
                    break;
                case 3:
                    orient = StdRegions::eDir1FwdDir2_Dir2BwdDir1;
                    break;
            }
        }
        else
        {
            switch (vmap[0])
            {
                case 0:
                    orient = StdRegions::eDir1FwdDir2_Dir2FwdDir1;
                    break;
                case 1:
                    orient = StdRegions::eDir1BwdDir1_Dir2FwdDir2;
                    break;
                case 2:
                    orient = StdRegions::eDir1BwdDir2_Dir2BwdDir1;
                    break;
                case 3:
                    orient = StdRegions::eDir1FwdDir1_Dir2BwdDir2;
                    break;
            }
        }

        if (orient == StdRegions::eDir1FwdDir2_Dir2FwdDir1 ||
            orient == StdRegions::eDir1BwdDir2_Dir2FwdDir1 ||
            orient == StdRegions::eDir1FwdDir2_Dir2BwdDir1 ||
            orient == StdRegions::eDir1BwdDir2_Dir2BwdDir1)
        {
            Transpose();
        }

        if (orient == StdRegions::eDir1BwdDir1_Dir2FwdDir2 ||
            orient == StdRegions::eDir1BwdDir1_Dir2BwdDir2 ||
            orient == StdRegions::eDir1FwdDir2_Dir2BwdDir1 ||
            orient == StdRegions::eDir1BwdDir2_Dir2BwdDir1)
        {
            ReverseX();
        }

        if (orient == StdRegions::eDir1FwdDir1_Dir2BwdDir2 ||
            orient == StdRegions::eDir1BwdDir1_Dir2BwdDir2 ||
            orient == StdRegions::eDir1BwdDir2_Dir2FwdDir1 ||
            orient == StdRegions::eDir1BwdDir2_Dir2BwdDir1)
        {
            ReverseY();
        }
    }
};

=======
>>>>>>> acf98483
}
}

#endif<|MERGE_RESOLUTION|>--- conflicted
+++ resolved
@@ -86,161 +86,6 @@
     NEKMESHUTILS_EXPORT static unsigned int GetNumNodes(ElmtConfig pConf);
 };
 
-<<<<<<< HEAD
-/**
- * @brief A lightweight struct for dealing with high-order quadrilateral
- * alignment.
- */
-template <typename T> struct HOQuadrilateral
-{
-    HOQuadrilateral(std::vector<int> pVertId, std::vector<T> pSurfVerts)
-        : vertId(pVertId), surfVerts(pSurfVerts)
-    {
-    }
-
-    HOQuadrilateral(std::vector<int> pVertId) : vertId(pVertId)
-    {
-    }
-
-    /// The quadrilateral vertex IDs
-    std::vector<int> vertId;
-
-    /// The quadrilateral surface vertices -- templated so that this can either
-    /// be nodes or IDs.
-    std::vector<T> surfVerts;
-
-    void ReverseX()
-    {
-        int np = (int)(sqrt((NekDouble)surfVerts.size()) + 0.5);
-        for (int i = 0; i < np; ++i)
-        {
-            for (int j = 0; j < np/2; ++j)
-            {
-                swap(surfVerts[i*np + j], surfVerts[i*np + np-j-1]);
-            }
-        }
-    }
-
-    void ReverseY()
-    {
-        int np = (int)(sqrt((NekDouble)surfVerts.size()) + 0.5);
-        // Reverse y direction
-        for (int j = 0; j < np; ++j)
-        {
-            for (int i = 0; i < np/2; ++i)
-            {
-                swap(surfVerts[i*np + j], surfVerts[(np-i-1)*np + j]);
-            }
-        }
-    }
-
-    void Transpose()
-    {
-        int np = (int)(sqrt((NekDouble)surfVerts.size()) + 0.5);
-        std::vector<T> tmp(surfVerts.size());
-
-        for (int i = 0; i < np; ++i)
-        {
-            for (int j = 0; j < np; ++j)
-            {
-                tmp[i*np+j] = surfVerts[j*np+i];
-            }
-        }
-
-        surfVerts = tmp;
-    }
-
-    /**
-     * @brief Align this surface to a given vertex ID.
-     */
-    void Align(std::vector<int> vertId)
-    {
-
-        int vmap[4] = {-1, -1, -1, -1};
-
-        // Determine which vertices map to vertId
-        for (int i = 0; i < 4; ++i)
-        {
-            for (int j = 0; j < 4; ++j)
-            {
-                if (this->vertId[j] == vertId[i])
-                {
-                    vmap[i] = j;
-                    break;
-                }
-            }
-
-            ASSERTL1(vmap[i] != -1,
-                     "Could not determine mapping between vertex IDs");
-        }
-
-        StdRegions::Orientation orient = StdRegions::eNoOrientation;
-
-        if (vmap[1] == (vmap[0]+1) % 4)
-        {
-            switch (vmap[0])
-            {
-                case 0:
-                    orient = StdRegions::eDir1FwdDir1_Dir2FwdDir2;
-                    break;
-                case 1:
-                    orient = StdRegions::eDir1BwdDir2_Dir2FwdDir1;
-                    break;
-                case 2:
-                    orient = StdRegions::eDir1BwdDir1_Dir2BwdDir2;
-                    break;
-                case 3:
-                    orient = StdRegions::eDir1FwdDir2_Dir2BwdDir1;
-                    break;
-            }
-        }
-        else
-        {
-            switch (vmap[0])
-            {
-                case 0:
-                    orient = StdRegions::eDir1FwdDir2_Dir2FwdDir1;
-                    break;
-                case 1:
-                    orient = StdRegions::eDir1BwdDir1_Dir2FwdDir2;
-                    break;
-                case 2:
-                    orient = StdRegions::eDir1BwdDir2_Dir2BwdDir1;
-                    break;
-                case 3:
-                    orient = StdRegions::eDir1FwdDir1_Dir2BwdDir2;
-                    break;
-            }
-        }
-
-        if (orient == StdRegions::eDir1FwdDir2_Dir2FwdDir1 ||
-            orient == StdRegions::eDir1BwdDir2_Dir2FwdDir1 ||
-            orient == StdRegions::eDir1FwdDir2_Dir2BwdDir1 ||
-            orient == StdRegions::eDir1BwdDir2_Dir2BwdDir1)
-        {
-            Transpose();
-        }
-
-        if (orient == StdRegions::eDir1BwdDir1_Dir2FwdDir2 ||
-            orient == StdRegions::eDir1BwdDir1_Dir2BwdDir2 ||
-            orient == StdRegions::eDir1FwdDir2_Dir2BwdDir1 ||
-            orient == StdRegions::eDir1BwdDir2_Dir2BwdDir1)
-        {
-            ReverseX();
-        }
-
-        if (orient == StdRegions::eDir1FwdDir1_Dir2BwdDir2 ||
-            orient == StdRegions::eDir1BwdDir1_Dir2BwdDir2 ||
-            orient == StdRegions::eDir1BwdDir2_Dir2FwdDir1 ||
-            orient == StdRegions::eDir1BwdDir2_Dir2BwdDir1)
-        {
-            ReverseY();
-        }
-    }
-};
-
-=======
->>>>>>> acf98483
 }
 }
 
