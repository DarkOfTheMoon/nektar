--- conflicted
+++ resolved
@@ -109,7 +109,7 @@
     return ret;
 }
 
-<<<<<<< HEAD
+
 void Line::GetCurvedNodes(std::vector<NodeSharedPtr> &nodeList) const
 {
     nodeList.push_back(m_vertex[0]);
@@ -118,7 +118,7 @@
         nodeList.push_back(m_volumeNodes[i]);
     }
     nodeList.push_back(m_vertex[1]);
-=======
+}
 void Line::MakeOrder(int                                order,
                      SpatialDomains::GeometrySharedPtr  geom,
                      LibUtilities::PointsType           pType,
@@ -178,7 +178,6 @@
         m_volumeNodes[cnt] = boost::shared_ptr<Node>(
             new Node(id++, x[0], x[1], x[2]));
     }
->>>>>>> 0de34198
 }
 
 /**
