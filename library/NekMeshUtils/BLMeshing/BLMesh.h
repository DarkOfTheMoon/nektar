--- conflicted
+++ resolved
@@ -63,20 +63,11 @@
     /**
      *@brief default constructor
      */
-<<<<<<< HEAD
     BLMesh(CADSystemSharedPtr s, MeshSharedPtr m, std::vector<unsigned int> bls,
            NekDouble b) :
                         m_cad(s), m_mesh(m), m_blsurfs(bls), m_bl(b)
     {
     };
-
-=======
-    BLMesh(MeshSharedPtr             m,
-           std::vector<unsigned int> bls,
-           std::vector<unsigned int> syms,
-           NekDouble                 b)
-        : m_mesh(m), m_blsurfs(bls), m_symsurfs(syms), m_bl(b){};
->>>>>>> cd796734
 
     /**
      * @brief Execute boundary layer meshing
@@ -119,18 +110,13 @@
     }
 
 private:
-<<<<<<< HEAD
 
     ///CAD
     CADSystemSharedPtr m_cad;
     /// mesh object containing surface mesh
-=======
-    /// Mesh object containing surface mesh
->>>>>>> cd796734
     MeshSharedPtr m_mesh;
     /// List of surfaces onto which boundary layers are placed
     std::vector<unsigned int> m_blsurfs;
-<<<<<<< HEAD
     /// thickness of the boundary layer
     NekDouble m_bl;
     /// list of surfaces to be remeshed due to the boundary layer
@@ -141,14 +127,6 @@
     std::map<int, std::map<NodeSharedPtr, NodeSharedPtr> > m_symNodes;
     /// list of elements which form the psuedo surface from the top of prisms
     std::vector<ElementSharedPtr> m_psuedoSurface;
-=======
-    /// List of symmetry surfaces
-    std::vector<unsigned int> m_symsurfs;
-    /// Thickness of the boundary layer
-    NekDouble m_bl;
-    /// Map from surface element ID to opposite face of prism
-    std::map<int, FaceSharedPtr> m_surftopriface;
->>>>>>> cd796734
 };
 
 typedef boost::shared_ptr<BLMesh> BLMeshSharedPtr;
