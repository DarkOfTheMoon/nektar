--- conflicted
+++ resolved
@@ -1191,218 +1191,6 @@
         }
         orderedLoops.push_back(cE);
     }
-<<<<<<< HEAD
-
-    // loops made need to orientate on which is biggest and define holes
-    for (int i = 0; i < orderedLoops.size(); i++)
-    {
-        NekDouble area = 0.0;
-        vector<vector<NekDouble> > info;
-        NekDouble mn = numeric_limits<double>::max();
-
-        info.resize(orderedLoops[i].size());
-
-        for (int j = 0; j < orderedLoops[i].size(); j++)
-        {
-            info[j].resize(2);
-            Array<OneD, NekDouble> uv =
-                orderedLoops[i][j]->GetCADSurfInfo(m_id);
-            info[j][0] = uv[0];
-            info[j][1] = uv[1];
-            mn         = min(info[j][1], mn);
-        }
-
-        for (int j = 0; j < info.size(); j++)
-        {
-            info[j][1] -= mn;
-        }
-
-        for (int j = 0; j < info.size() - 1; j++)
-        {
-            area += (info[j + 1][0] - info[j][0]) *
-                    (info[j][1] + info[j + 1][1]) / 2.0;
-        }
-        area += (info[0][0] - info[info.size() - 1][0]) *
-                (info[info.size() - 1][1] + info[0][1]) / 2.0;
-
-        m_edgeloops[i]->area = area;
-    }
-
-    int ct = 0;
-
-    do
-    {
-        ct = 0;
-        for (int i = 0; i < m_edgeloops.size() - 1; i++)
-        {
-            if (fabs(m_edgeloops[i]->area) < fabs(m_edgeloops[i + 1]->area))
-            {
-                // swap
-                swap(orderedLoops[i], orderedLoops[i + 1]);
-                swap(m_edgeloops[i], m_edgeloops[i + 1]);
-                ct += 1;
-            }
-        }
-
-    } while (ct > 0);
-
-    for (int i = 0; i < orderedLoops.size(); i++)
-    {
-        NodeSharedPtr n1, n2;
-
-        n1 = orderedLoops[i][0];
-        n2 = orderedLoops[i][1];
-
-        Array<OneD, NekDouble> n1info, n2info;
-        n1info = n1->GetCADSurfInfo(m_id);
-        n2info = n2->GetCADSurfInfo(m_id);
-
-        Array<OneD, NekDouble> N(2);
-        NekDouble mag = sqrt((n1info[0] - n2info[0]) * (n1info[0] - n2info[0]) +
-                             (n1info[1] - n2info[1]) * (n1info[1] - n2info[1]));
-        ASSERTL0(mag > 1e-30, "infinity");
-        N[0] = -1.0 * (n2info[1] - n1info[1]) / mag;
-        N[1] = (n2info[0] - n1info[0]) / mag;
-
-        Array<OneD, NekDouble> P(2);
-        P[0] = (n1info[0] + n2info[0]) / 2.0 + 1e-4 * N[0];
-        P[1] = (n1info[1] + n2info[1]) / 2.0 + 1e-4 * N[1];
-
-        // now test to see if p is inside or outside the shape
-        // vector to the right
-        int intercepts = 0;
-        for (int j = 0; j < orderedLoops[i].size() - 1; j++)
-        {
-            Array<OneD, NekDouble> nt1, nt2;
-            nt1 = orderedLoops[i][j]->GetCADSurfInfo(m_id);
-            nt2 = orderedLoops[i][j + 1]->GetCADSurfInfo(m_id);
-
-            if (fabs(nt2[1] - nt1[1]) < 1e-30)
-            {
-                continue;
-            }
-
-            NekDouble lam = (P[1] - nt1[1]) / (nt2[1] - nt1[1]);
-            NekDouble S   = nt1[0] - P[0] + (nt2[0] - nt1[0]) * lam;
-
-            if (!(lam < 0) && !(lam > 1) && S > 0)
-            {
-                intercepts++;
-            }
-        }
-        {
-            Array<OneD, NekDouble> nt1, nt2;
-            nt1 = orderedLoops[i].back()->GetCADSurfInfo(m_id);
-            nt2 = orderedLoops[i][0]->GetCADSurfInfo(m_id);
-
-            if (fabs(nt2[1] - nt1[1]) < 1e-30)
-            {
-                continue;
-            }
-
-            NekDouble lam = (P[1] - nt1[1]) / (nt2[1] - nt1[1]);
-            NekDouble S   = nt1[0] - P[0] + (nt2[0] - nt1[0]) * lam;
-
-            if (!(lam < 0) && !(lam > 1) && S > 0)
-            {
-                intercepts++;
-            }
-        }
-        if (intercepts % 2 == 0)
-        {
-            P[0]       = (n1info[0] + n2info[0]) / 2.0 - 1e-4 * N[0];
-            P[1]       = (n1info[1] + n2info[1]) / 2.0 - 1e-4 * N[1];
-            intercepts = 0;
-            for (int j = 0; j < orderedLoops[i].size() - 1; j++)
-            {
-                Array<OneD, NekDouble> nt1, nt2;
-                nt1 = orderedLoops[i][j]->GetCADSurfInfo(m_id);
-                nt2 = orderedLoops[i][j + 1]->GetCADSurfInfo(m_id);
-
-                if (fabs(nt2[1] - nt1[1]) < 1e-30)
-                {
-                    continue;
-                }
-
-                NekDouble lam = (P[1] - nt1[1]) / (nt2[1] - nt1[1]);
-                NekDouble S   = nt1[0] - P[0] + (nt2[0] - nt1[0]) * lam;
-
-                if (!(lam < 0) && !(lam > 1) && S > 0)
-                {
-                    intercepts++;
-                }
-            }
-            {
-                Array<OneD, NekDouble> nt1, nt2;
-                nt1 = orderedLoops[i].back()->GetCADSurfInfo(m_id);
-                nt2 = orderedLoops[i][0]->GetCADSurfInfo(m_id);
-
-                if (fabs(nt2[1] - nt1[1]) < 1e-30)
-                {
-                    continue;
-                }
-
-                NekDouble lam = (P[1] - nt1[1]) / (nt2[1] - nt1[1]);
-                NekDouble S   = nt1[0] - P[0] + (nt2[0] - nt1[0]) * lam;
-
-                if (!(lam < 0) && !(lam > 1) && S > 0)
-                {
-                    intercepts++;
-                }
-            }
-            if (intercepts % 2 == 0)
-            {
-                cerr << "still failed to find point inside loop" << endl;
-            }
-        }
-
-        m_edgeloops[i]->center = P;
-    }
-
-    if (m_edgeloops[0]->area < 0) // reverse the first uvLoop
-    {
-        reverse(m_edgeloops[0]->edgeo.begin(), m_edgeloops[0]->edgeo.end());
-        reverse(m_edgeloops[0]->edges.begin(), m_edgeloops[0]->edges.end());
-        reverse(orderedLoops[0].begin(), orderedLoops[0].end());
-        // need to flip edgeo
-        for (int i = 0; i < m_edgeloops[0]->edgeo.size(); i++)
-        {
-            if (m_edgeloops[0]->edgeo[i] == 0)
-            {
-                m_edgeloops[0]->edgeo[i] = 1;
-            }
-            else
-            {
-                m_edgeloops[0]->edgeo[i] = 0;
-            }
-        }
-    }
-
-    for (int i = 1; i < orderedLoops.size(); i++)
-    {
-        if (m_edgeloops[i]->area > 0) // reverse the loop
-        {
-            m_edgeloops[i]->area *= -1.0;
-            reverse(m_edgeloops[i]->edgeo.begin(), m_edgeloops[i]->edgeo.end());
-            reverse(m_edgeloops[i]->edges.begin(), m_edgeloops[i]->edges.end());
-            reverse(orderedLoops[i].begin(), orderedLoops[i].end());
-
-            // need to flip edgeo
-            for (int j = 0; j < m_edgeloops[i]->edgeo.size(); j++)
-            {
-                if (m_edgeloops[i]->edgeo[j] == 0)
-                {
-                    m_edgeloops[i]->edgeo[j] = 1;
-                }
-                else
-                {
-                    m_edgeloops[i]->edgeo[j] = 0;
-                }
-            }
-        }
-    }
-=======
->>>>>>> 5d0d30ea
 }
 }
 }